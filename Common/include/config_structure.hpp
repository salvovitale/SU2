--- conflicted
+++ resolved
@@ -569,13 +569,9 @@
   nMarker_Plotting,					/*!< \brief Number of markers to plot. */
   nMarker_Analyze,					/*!< \brief Number of markers to plot. */
   nMarker_Moving,               /*!< \brief Number of markers in motion (DEFORMING, MOVING_WALL, or FLUID_STRUCTURE). */
-<<<<<<< HEAD
-  nMarker_DV;               /*!< \brief Number of markers affected by the design variables. */
-=======
   nMarker_DV,               /*!< \brief Number of markers affected by the design variables. */
   nMarker_DeformNormal,
   nMarker_DeformTangential;
->>>>>>> 68591730
   string *Marker_Monitoring,     /*!< \brief Markers to monitor. */
   *Marker_Designing,         /*!< \brief Markers to plot. */
   *Marker_GeoEval,         /*!< \brief Markers to plot. */
@@ -598,6 +594,8 @@
   *Marker_All_Moving,          /*!< \brief Global index for moving surfaces using the grid information. */
   *Marker_All_Designing,         /*!< \brief Global index for moving using the grid information. */
   *Marker_All_Out_1D,      /*!< \brief Global index for moving using 1D integrated output. */
+  *Marker_All_DeformNormal,
+  *Marker_All_DeformTangential,
   *Marker_CfgFile_Monitoring,     /*!< \brief Global index for monitoring using the config information. */
   *Marker_CfgFile_Designing,      /*!< \brief Global index for monitoring using the config information. */
   *Marker_CfgFile_GeoEval,      /*!< \brief Global index for monitoring using the config information. */
@@ -1965,21 +1963,11 @@
   void SetEnergy_Ref(su2double val_energy_ref);
   
   /*!
-<<<<<<< HEAD
    * \brief Set the Froude number for free surface problems.
    * \return Value of the Froude number.
    */
   void SetOmega_Ref(su2double val_omega_ref);
-  
-=======
-	 * \brief Set if a marker <i>val_marker</i> is going to be moved <i>val_moving</i>
-	 *        (read from the config file).
-	 * \param[in] val_marker - Index of the marker in which we are interested.
-	 * \param[in] val_moving - 0 or 1 depending if the the marker is going to be moved.
-	 */
-	void SetMarker_All_Moving(unsigned short val_marker, unsigned short val_moving);
-
-	/*!
+  	/*!
    * \brief Set if a marker <i>val_marker</i> is going to be moved <i>val_moving</i>
    *        (read from the config file).
    * \param[in] val_marker - Index of the marker in which we are interested.
@@ -1995,45 +1983,6 @@
    */
   void SetMarker_All_DeformTangential(unsigned short val_marker, unsigned short val_def_tan);
 
-	/*!
-	 * \brief Set if a marker <i>val_marker</i> is going to be periodic <i>val_perbound</i>
-	 *        (read from the config file).
-	 * \param[in] val_marker - Index of the marker in which we are interested.
-	 * \param[in] val_perbound - Index of the surface with the periodic boundary.
-	 */
-	void SetMarker_All_PerBound(unsigned short val_marker, short val_perbound);
-
-	/*!
-	 * \brief Set if a marker <i>val_marker</i> is going to be sent or receive <i>val_index</i>
-	 *        from another domain.
-	 * \param[in] val_marker - 0 or 1 depending if the the marker is going to be moved.
-	 * \param[in] val_index - Index of the surface read from geometry file.
-	 */
-	void SetMarker_All_SendRecv(unsigned short val_marker, short val_index);
-
-	/*!
-	 * \brief Get the send-receive information for a marker <i>val_marker</i>.
-	 * \param[in] val_marker - 0 or 1 depending if the the marker is going to be moved.
-	 * \return If positive, the information is sended to that domain, in case negative
-	 *         the information is receive from that domain.
-	 */
-	short GetMarker_All_SendRecv(unsigned short val_marker);
-
-	/*!
-	 * \brief Get an internal index that identify the periodic boundary conditions.
-	 * \param[in] val_marker - Value of the marker that correspond with the periodic boundary.
-	 * \return The internal index of the periodic boundary condition.
-	 */
-	short GetMarker_All_PerBound(unsigned short val_marker);
-
-	/*!
-	 * \brief Get the monitoring information for a marker <i>val_marker</i>.
-	 * \param[in] val_marker - 0 or 1 depending if the the marker is going to be monitored.
-	 * \return 0 or 1 depending if the marker is going to be monitored.
-	 */
-	unsigned short GetMarker_All_Monitoring(unsigned short val_marker);
-
->>>>>>> 68591730
   /*!
    * \brief Set the Froude number for free surface problems.
    * \return Value of the Froude number.
@@ -2047,20 +1996,12 @@
   void SetGas_Constant_Ref(su2double val_gas_constant_ref);
   
   /*!
-<<<<<<< HEAD
    * \brief Set the Froude number for free surface problems.
    * \return Value of the Froude number.
    */
   void SetGas_Constant(su2double val_gas_constant);
   
-=======
-	 * \brief Get the motion information for a marker <i>val_marker</i>.
-	 * \param[in] val_marker - 0 or 1 depending if the the marker is going to be moved.
-	 * \return 0 or 1 depending if the marker is going to be moved.
-	 */
-	unsigned short GetMarker_All_Moving(unsigned short val_marker);
-
-	/*!
+  /*!
    * \brief Get the motion information for a marker <i>val_marker</i>.
    * \param[in] val_marker - 0 or 1 depending if the the marker is going to be moved.
    * \return 0 or 1 depending if the marker is going to be moved.
@@ -2074,44 +2015,6 @@
    */
   unsigned short GetMarker_All_DeformTangential(unsigned short val_marker);
 
-	/*!
-	 * \brief Get the number of pre-smoothings in a multigrid strategy.
-	 * \param[in] val_mesh - Index of the grid.
-	 * \return Number of smoothing iterations.
-	 */
-	unsigned short GetMG_PreSmooth(unsigned short val_mesh);
-
-	/*!
-	 * \brief Get the number of post-smoothings in a multigrid strategy.
-	 * \param[in] val_mesh - Index of the grid.
-	 * \return Number of smoothing iterations.
-	 */
-	unsigned short GetMG_PostSmooth(unsigned short val_mesh);
-
-	/*!
-	 * \brief Get the number of implicit Jacobi smoothings of the correction in a multigrid strategy.
-	 * \param[in] val_mesh - Index of the grid.
-	 * \return Number of implicit smoothing iterations.
-	 */
-	unsigned short GetMG_CorrecSmooth(unsigned short val_mesh);
-
-	/*!
-	 * \brief Governing equations of the flow (it can be different from the run time equation).
-	 * \param[in] val_zone - Zone where the soler is applied.
-	 * \return Governing equation that we are solving.
-	 */
-	unsigned short GetKind_Solver(void);
-
-
-	/*!
-	 * \brief Governing equations of the flow (it can be different from the run time equation).
-	 * \param[in] val_zone - Zone where the soler is applied.
-	 * \return Governing equation that we are solving.
-	 */
-	void SetKind_Solver(unsigned short val_solver);
-
-
->>>>>>> 68591730
   /*!
    * \brief Set the Froude number for free surface problems.
    * \return Value of the Froude number.
@@ -5561,6 +5464,17 @@
   unsigned short GetMarker_CfgFile_EngineExhaust(string val_marker);
   
   /*!
+   * \brief Get the motion information from the config definition for the marker <i>val_marker</i>.
+   * \return Motion information of the boundary in the config information for the marker <i>val_marker</i>.
+   */
+  unsigned short GetMarker_CfgFile_DeformNormal(string val_marker);
+
+  /*!
+   * \brief Get the motion information from the config definition for the marker <i>val_marker</i>.
+   * \return Motion information of the boundary in the config information for the marker <i>val_marker</i>.
+   */
+  unsigned short GetMarker_CfgFile_DeformTangential(string val_marker);
+  /*!
    * \brief Get the internal index for a moving boundary <i>val_marker</i>.
    * \return Internal index for a moving boundary <i>val_marker</i>.
    */
@@ -6880,97 +6794,10 @@
   su2double GetAeroelastic_Flutter_Speed_Index(void);
   
   /*!
-<<<<<<< HEAD
    * \brief Uncoupled Aeroelastic Frequency Plunge.
    */
   su2double GetAeroelastic_Frequency_Plunge(void);
-  
-=======
-	 * \brief Get the motion information from the config definition for the marker <i>val_marker</i>.
-	 * \return Motion information of the boundary in the config information for the marker <i>val_marker</i>.
-	 */
-	unsigned short GetMarker_CfgFile_Moving(string val_marker);
-
-	/*!
-   * \brief Get the motion information from the config definition for the marker <i>val_marker</i>.
-   * \return Motion information of the boundary in the config information for the marker <i>val_marker</i>.
-   */
-  unsigned short GetMarker_CfgFile_DeformNormal(string val_marker);
-
-  /*!
-   * \brief Get the motion information from the config definition for the marker <i>val_marker</i>.
-   * \return Motion information of the boundary in the config information for the marker <i>val_marker</i>.
-   */
-  unsigned short GetMarker_CfgFile_DeformTangential(string val_marker);
-
-	/*!
-	 * \brief Get the periodic information from the config definition of the marker <i>val_marker</i>.
-	 * \return Periodic information of the boundary in the config information of the marker <i>val_marker</i>.
-	 */
-	unsigned short GetMarker_CfgFile_PerBound(string val_marker);
-
-	/*!
-	 * \brief Determines if problem is adjoint
-	 * \return true if Adjoint
-	 */
-	bool GetContinuous_Adjoint(void);
-
-    /*!
-	 * \brief Determines if problem is viscous
-	 * \return true if Viscous
-	 */
-	bool GetViscous(void);
-
-	/*!
-	 * \brief Provides the index of the solution in the container.
-	 * \param[in] val_eqsystem - Equation that is being solved.
-	 * \return Index on the solution container.
-	 */
-	unsigned short GetContainerPosition(unsigned short val_eqsystem);
-
-	/*!
-	 * \brief Value of the order of magnitude reduction of the residual.
-	 * \return Value of the order of magnitude reduction of the residual.
-	 */
-	su2double GetOrderMagResidual(void);
-
-	/*!
-	 * \brief Value of the minimum residual value (log10 scale).
-	 * \return Value of the minimum residual value (log10 scale).
-	 */
-	su2double GetMinLogResidual(void);
-
-	/*!
-	 * \brief Value of the order of magnitude reduction of the residual for FSI applications.
-	 * \return Value of the order of magnitude reduction of the residual.
-	 */
-	su2double GetOrderMagResidualFSI(void);
-
-	/*!
-	 * \brief Value of the minimum residual value for FSI applications (log10 scale).
-	 * \return Value of the minimum residual value (log10 scale).
-	 */
-	su2double GetMinLogResidualFSI(void);
-
-	/*!
-	 * \brief Value of the displacement tolerance UTOL for FEM structural analysis (log10 scale).
-	 * \return Value of Res_FEM_UTOL (log10 scale).
-	 */
-	su2double GetResidual_FEM_UTOL(void);
-
-	/*!
-	 * \brief Value of the displacement tolerance UTOL for FEM structural analysis (log10 scale).
-	 * \return Value of Res_FEM_UTOL (log10 scale).
-	 */
-	su2double GetResidual_FEM_RTOL(void);
-
-	/*!
-	 * \brief Value of the displacement tolerance UTOL for FEM structural analysis (log10 scale).
-	 * \return Value of Res_FEM_UTOL (log10 scale).
-	 */
-	su2double GetResidual_FEM_ETOL(void);
-
->>>>>>> 68591730
+
   /*!
    * \brief Uncoupled Aeroelastic Frequency Pitch.
    */
