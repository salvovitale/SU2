/*!
 * \file integration_time.cpp
 * \brief Time deppending numerical method.
 * \author Aerospace Design Laboratory (Stanford University) <http://su2.stanford.edu>.
 * \version 2.0.5
 *
 * Stanford University Unstructured (SU2) Code
 * Copyright (C) 2012 Aerospace Design Laboratory
 *
 * This program is free software: you can redistribute it and/or modify
 * it under the terms of the GNU General Public License as published by
 * the Free Software Foundation, either version 3 of the License, or
 * (at your option) any later version.
 *
 * This program is distributed in the hope that it will be useful,
 * but WITHOUT ANY WARRANTY; without even the implied warranty of
 * MERCHANTABILITY or FITNESS FOR A PARTICULAR PURPOSE.  See the
 * GNU General Public License for more details.
 *
 * You should have received a copy of the GNU General Public License
 * along with this program.  If not, see <http://www.gnu.org/licenses/>.
 */

#include "../include/integration_structure.hpp"

CMultiGridIntegration::CMultiGridIntegration(CConfig *config) : CIntegration(config) {}

CMultiGridIntegration::~CMultiGridIntegration(void) { }

void CMultiGridIntegration::SetMultiGrid_Solver(CGeometry ***geometry, CSolution ****solution_container, CNumerics *****solver_container, CConfig **config,
                                                unsigned short RunTime_EqSystem, unsigned long Iteration, unsigned short iZone) {
	unsigned short FinestMesh, iMGLevel;
	double monitor = 1.0;
    
	const bool restart = (config[iZone]->GetRestart() || config[iZone]->GetRestart_Flow());
	const bool startup_multigrid = (config[iZone]->GetRestart_Flow() && (RunTime_EqSystem == RUNTIME_FLOW_SYS) && (Iteration == 0));
	const bool direct = ((config[iZone]->GetKind_Solver() == EULER) || (config[iZone]->GetKind_Solver() == NAVIER_STOKES) ||
                   (config[iZone]->GetKind_Solver() == RANS) || (config[iZone]->GetKind_Solver() == FREE_SURFACE_EULER) ||
                   (config[iZone]->GetKind_Solver() == FREE_SURFACE_NAVIER_STOKES) || (config[iZone]->GetKind_Solver() == FREE_SURFACE_RANS) ||
                   (config[iZone]->GetKind_Solver() == FLUID_STRUCTURE_EULER) || (config[iZone]->GetKind_Solver() == FLUID_STRUCTURE_NAVIER_STOKES) ||
                   (config[iZone]->GetKind_Solver() == FLUID_STRUCTURE_RANS) || (config[iZone]->GetKind_Solver() == AEROACOUSTIC_EULER) ||
                   (config[iZone]->GetKind_Solver() == AEROACOUSTIC_NAVIER_STOKES) || (config[iZone]->GetKind_Solver() == AEROACOUSTIC_RANS) ||
                   (config[iZone]->GetKind_Solver() == PLASMA_EULER) || (config[iZone]->GetKind_Solver() == PLASMA_NAVIER_STOKES));
    const unsigned short SolContainer_Position = config[iZone]->GetContainerPosition(RunTime_EqSystem);

    /*--- If low fidelity simulation ---*/
    if (config[iZone]->GetLowFidelitySim())
        config[iZone]->SetFinestMesh(MESH_1);
    
	/*--- If restart, update multigrid levels at the first multigrid iteration ---*/
	if ((restart && (Iteration == config[iZone]->GetnStartUpIter())) || startup_multigrid) {
		for (iMGLevel = 0; iMGLevel < config[iZone]->GetMGLevels(); iMGLevel++) {
			SetRestricted_Solution(RunTime_EqSystem, solution_container[iZone][iMGLevel][SolContainer_Position], solution_container[iZone][iMGLevel+1][SolContainer_Position],
                                   geometry[iZone][iMGLevel], geometry[iZone][iMGLevel+1], config[iZone]);
		}
	}
    
	/*--- Full multigrid strategy and start up with fine grid only works with the direct problem ---*/
	if (!config[iZone]->GetRestart() && config[iZone]->GetFullMG() &&  direct && ( GetConvergence_FullMG() && (config[iZone]->GetFinestMesh() != MESH_0 ))) {
		SetProlongated_Solution(RunTime_EqSystem, solution_container[iZone][config[iZone]->GetFinestMesh()-1][SolContainer_Position], solution_container[iZone][config[iZone]->GetFinestMesh()][SolContainer_Position],
                                geometry[iZone][config[iZone]->GetFinestMesh()-1], geometry[iZone][config[iZone]->GetFinestMesh()], config[iZone]);
		config[iZone]->SubtractFinestMesh();
	}
    
	/*--- Set the current finest grid (full multigrid strategy) ---*/
	FinestMesh = config[iZone]->GetFinestMesh();
    
	/*--- Perform the Full Approximation Scheme multigrid ---*/
	Multigrid_Iteration(geometry, solution_container, solver_container, config, FinestMesh,
                        config[iZone]->GetMGCycle(), RunTime_EqSystem, Iteration, iZone);
    
	/*--- Compute non-dimensional parameters and the convergence monitor ---*/
	NonDimensional_Parameters(geometry[iZone], solution_container[iZone], solver_container[iZone], config[iZone],
                              FinestMesh, RunTime_EqSystem, Iteration, &monitor);
    
	/*--- Convergence strategy ---*/
	Convergence_Monitoring(geometry[iZone][FinestMesh], config[iZone], Iteration, monitor);
    
}

void CMultiGridIntegration::Multigrid_Iteration(CGeometry ***geometry, CSolution ****solution_container, CNumerics *****solver_container,
                                                CConfig **config, unsigned short iMesh, unsigned short mu, unsigned short RunTime_EqSystem,
                                                unsigned long Iteration, unsigned short iZone) {
	unsigned short iPreSmooth, iPostSmooth, iRKStep, iRKLimit = 1;
    
	bool startup_multigrid = (config[iZone]->GetRestart_Flow() && (RunTime_EqSystem == RUNTIME_FLOW_SYS) && (Iteration == 0));
	unsigned short SolContainer_Position = config[iZone]->GetContainerPosition(RunTime_EqSystem);
    
	/*--- Do a presmoothing on the grid iMesh to be restricted to the grid iMesh+1 ---*/
	for (iPreSmooth = 0; iPreSmooth < config[iZone]->GetMG_PreSmooth(iMesh); iPreSmooth++) {
        
		switch (config[iZone]->GetKind_TimeIntScheme()) {
            case RUNGE_KUTTA_EXPLICIT: iRKLimit = config[iZone]->GetnRKStep(); break;
            case EULER_EXPLICIT: case EULER_IMPLICIT: iRKLimit = 1; break; }
        
		/*--- Time and space integration ---*/
		for (iRKStep = 0; iRKStep < iRKLimit; iRKStep++) {
            
			/*--- Send-Receive boundary conditions, and preprocessing ---*/
<<<<<<< HEAD
			solution_container[iZone][iMesh][SolContainer_Position]->Preprocessing(geometry[iZone][iMesh], solution_container[iZone][iMesh],
                                                                                   solver_container[iZone][iMesh][SolContainer_Position], config[iZone], iMesh, iRKStep, RunTime_EqSystem);
=======
			solution_container[iZone][iMesh][SolContainer_Position]->MPI_Send_Receive(geometry, solution_container, config, iMesh, iZone);
			solution_container[iZone][iMesh][SolContainer_Position]->Preprocessing(geometry[iZone][iMesh], solution_container[iZone][iMesh], config[iZone], iMesh, iRKStep, RunTime_EqSystem);
>>>>>>> 66653a41
            
			if (iRKStep == 0) {
                
				/*--- Set the old solution ---*/
				solution_container[iZone][iMesh][SolContainer_Position]->Set_OldSolution(geometry[iZone][iMesh]);
                
				/*--- Compute time step, max eigenvalue, and integration scheme (steady and unsteady problems) ---*/
				solution_container[iZone][iMesh][SolContainer_Position]->SetTime_Step(geometry[iZone][iMesh], solution_container[iZone][iMesh], config[iZone], iMesh, Iteration);
                
				/*--- Restrict the solution and gradient for the adjoint problem ---*/
				Adjoint_Setup(geometry, solution_container, config, RunTime_EqSystem, Iteration, iZone);
                
			}
            
			/*--- Space integration ---*/
			Space_Integration(geometry[iZone][iMesh], solution_container[iZone][iMesh], solver_container[iZone][iMesh][SolContainer_Position], config[iZone], iMesh, iRKStep, RunTime_EqSystem);
            
			/*--- Time integration, update solution using the old solution plus the solution increment ---*/
			Time_Integration(geometry[iZone][iMesh], solution_container[iZone][iMesh], config[iZone], iRKStep, RunTime_EqSystem, Iteration);
            
			/*--- Send-Receive boundary conditions, and postprocessing ---*/
			solution_container[iZone][iMesh][SolContainer_Position]->Postprocessing(geometry[iZone][iMesh], solution_container[iZone][iMesh], config[iZone], iMesh);
            
		}
        
	}
    
	/*--- Compute Forcing Term $P_(k+1) = I^(k+1)_k(P_k+F_k(u_k))-F_(k+1)(I^(k+1)_k u_k)$ and update solution for multigrid ---*/
	if ( (iMesh < config[iZone]->GetMGLevels() && ((Iteration >= config[iZone]->GetnStartUpIter()) || startup_multigrid)) ) {
        
		/*--- Compute $r_k = P_k + F_k(u_k)$ ---*/
<<<<<<< HEAD
		solution_container[iZone][iMesh][SolContainer_Position]->Preprocessing(geometry[iZone][iMesh], solution_container[iZone][iMesh], solver_container[iZone][iMesh][SolContainer_Position], config[iZone], iMesh, NO_RK_ITER, RunTime_EqSystem);
=======
		solution_container[iZone][iMesh][SolContainer_Position]->MPI_Send_Receive(geometry, solution_container, config, iMesh, iZone);
		solution_container[iZone][iMesh][SolContainer_Position]->Preprocessing(geometry[iZone][iMesh], solution_container[iZone][iMesh], config[iZone], iMesh, NO_RK_ITER, RunTime_EqSystem);
>>>>>>> 66653a41
		Space_Integration(geometry[iZone][iMesh], solution_container[iZone][iMesh], solver_container[iZone][iMesh][SolContainer_Position], config[iZone], iMesh, NO_RK_ITER, RunTime_EqSystem);
		SetResidual_Term(geometry[iZone][iMesh], solution_container[iZone][iMesh][SolContainer_Position]);
        
		/*--- Compute $r_(k+1) = F_(k+1)(I^(k+1)_k u_k)$ ---*/
		SetRestricted_Solution(RunTime_EqSystem, solution_container[iZone][iMesh][SolContainer_Position], solution_container[iZone][iMesh+1][SolContainer_Position], geometry[iZone][iMesh], geometry[iZone][iMesh+1], config[iZone]);
<<<<<<< HEAD
		solution_container[iZone][iMesh+1][SolContainer_Position]->Preprocessing(geometry[iZone][iMesh+1], solution_container[iZone][iMesh+1], solver_container[iZone][iMesh][SolContainer_Position], config[iZone], iMesh+1, NO_RK_ITER, RunTime_EqSystem);
=======
		solution_container[iZone][iMesh+1][SolContainer_Position]->MPI_Send_Receive(geometry, solution_container, config, iMesh+1, iZone);
		solution_container[iZone][iMesh+1][SolContainer_Position]->Preprocessing(geometry[iZone][iMesh+1], solution_container[iZone][iMesh+1], config[iZone], iMesh+1, NO_RK_ITER, RunTime_EqSystem);
>>>>>>> 66653a41
		Space_Integration(geometry[iZone][iMesh+1], solution_container[iZone][iMesh+1], solver_container[iZone][iMesh+1][SolContainer_Position], config[iZone], iMesh+1, NO_RK_ITER, RunTime_EqSystem);
        
		/*--- Compute $P_(k+1) = I^(k+1)_k(r_k) - r_(k+1) ---*/
		SetForcing_Term(solution_container[iZone][iMesh][SolContainer_Position], solution_container[iZone][iMesh+1][SolContainer_Position], geometry[iZone][iMesh], geometry[iZone][iMesh+1], config[iZone]);
        
		/*--- Recursive call to Multigrid_Iteration ---*/
		for (unsigned short imu = 0; imu <= mu; imu++) {
			if (iMesh == config[iZone]->GetMGLevels()-2) Multigrid_Iteration(geometry, solution_container, solver_container, config, iMesh+1, 0, RunTime_EqSystem, Iteration, iZone);
			else Multigrid_Iteration(geometry, solution_container, solver_container, config, iMesh+1, mu, RunTime_EqSystem, Iteration, iZone);
		}
        
		/*--- Compute prolongated solution, and smooth the correction $u^(new)_k = u_k +  Smooth(I^k_(k+1)(u_(k+1)-I^(k+1)_k u_k))$ ---*/
		GetProlongated_Correction(RunTime_EqSystem, solution_container[iZone][iMesh][SolContainer_Position], solution_container[iZone][iMesh+1][SolContainer_Position],
                                  geometry[iZone][iMesh],geometry[iZone][iMesh+1], config[iZone]);
		SmoothProlongated_Correction(RunTime_EqSystem, solution_container[iZone][iMesh][SolContainer_Position], geometry[iZone][iMesh],
                                     config[iZone]->GetMG_CorrecSmooth(iMesh), 1.25, config[iZone]);
		SetProlongated_Correction(solution_container[iZone][iMesh][SolContainer_Position], geometry[iZone][iMesh], config[iZone]);
        
		/*--- Solution postsmoothing in the prolongated grid ---*/
		for (iPostSmooth = 0; iPostSmooth < config[iZone]->GetMG_PostSmooth(iMesh); iPostSmooth++) {
            
			switch (config[iZone]->GetKind_TimeIntScheme()) {
                case RUNGE_KUTTA_EXPLICIT: iRKLimit = config[iZone]->GetnRKStep(); break;
                case EULER_EXPLICIT: case EULER_IMPLICIT: iRKLimit = 1; break; }
            
			for (iRKStep = 0; iRKStep < iRKLimit; iRKStep++) {
                
<<<<<<< HEAD
				solution_container[iZone][iMesh][SolContainer_Position]->Preprocessing(geometry[iZone][iMesh], solution_container[iZone][iMesh], solver_container[iZone][iMesh][SolContainer_Position], config[iZone], iMesh, iRKStep, RunTime_EqSystem);
=======
				solution_container[iZone][iMesh][SolContainer_Position]->MPI_Send_Receive(geometry, solution_container, config, iMesh, iZone);
				solution_container[iZone][iMesh][SolContainer_Position]->Preprocessing(geometry[iZone][iMesh], solution_container[iZone][iMesh], config[iZone], iMesh, iRKStep, RunTime_EqSystem);
>>>>>>> 66653a41
                
				if (iRKStep == 0) {
					solution_container[iZone][iMesh][SolContainer_Position]->Set_OldSolution(geometry[iZone][iMesh]);
					solution_container[iZone][iMesh][SolContainer_Position]->SetTime_Step(geometry[iZone][iMesh], solution_container[iZone][iMesh], config[iZone], iMesh, Iteration);
				}
                
				Space_Integration(geometry[iZone][iMesh], solution_container[iZone][iMesh], solver_container[iZone][iMesh][SolContainer_Position], config[iZone], iMesh, iRKStep, RunTime_EqSystem);
				Time_Integration(geometry[iZone][iMesh], solution_container[iZone][iMesh], config[iZone], iRKStep, RunTime_EqSystem, Iteration);
                
				solution_container[iZone][iMesh][SolContainer_Position]->Postprocessing(geometry[iZone][iMesh], solution_container[iZone][iMesh], config[iZone], iMesh);
                
			}
		}
	}
    
}

void CMultiGridIntegration::GetProlongated_Correction(unsigned short RunTime_EqSystem, CSolution *sol_fine, CSolution *sol_coarse, CGeometry *geo_fine,
                                                      CGeometry *geo_coarse, CConfig *config) {
	unsigned long Point_Fine, Point_Coarse, iVertex;
	unsigned short Boundary, iMarker, iChildren, iVar;
    double Area_Parent, Area_Children, *Solution_Fine, *Solution_Coarse;
    
    const unsigned short nVar = sol_coarse->GetnVar();

    double *Solution = new double[nVar];

	for (Point_Coarse = 0; Point_Coarse < geo_coarse->GetnPointDomain(); Point_Coarse++) {
        
		Area_Parent = geo_coarse->node[Point_Coarse]->GetVolume();
        
		for (iVar = 0; iVar < nVar; iVar++) Solution[iVar] = 0.0;
        
		for (iChildren = 0; iChildren < geo_coarse->node[Point_Coarse]->GetnChildren_CV(); iChildren++) {
			Point_Fine = geo_coarse->node[Point_Coarse]->GetChildren_CV(iChildren);
			Area_Children = geo_fine->node[Point_Fine]->GetVolume();
			Solution_Fine = sol_fine->node[Point_Fine]->GetSolution();
			for (iVar = 0; iVar < nVar; iVar++)
				Solution[iVar] -= Solution_Fine[iVar]*Area_Children/Area_Parent;
		}
        
		Solution_Coarse = sol_coarse->node[Point_Coarse]->GetSolution();
        
		for (iVar = 0; iVar < nVar; iVar++)
			Solution[iVar] += Solution_Coarse[iVar];
        
		for (iVar = 0; iVar < nVar; iVar++)
			sol_coarse->node[Point_Coarse]->SetSolution_Old(Solution);

	}
    
	/*--- Remove any contributions from no-slip walls. ---*/
	for (iMarker = 0; iMarker < config->GetnMarker_All(); iMarker++) {
		Boundary = config->GetMarker_All_Boundary(iMarker);
		if ((Boundary == HEAT_FLUX) || (Boundary == ISOTHERMAL)) {
			for(iVertex = 0; iVertex < geo_coarse->nVertex[iMarker]; iVertex++) {
                
				Point_Coarse = geo_coarse->vertex[iMarker][iVertex]->GetNode();
                
                /*--- For dirichlet boundary condtions, set the correction to zero. 
                 Note that Solution_Old stores the correction not the actual value ---*/
                sol_coarse->node[Point_Coarse]->SetVelSolutionOldZero();
                
			}
        }
	}
    
    /*--- MPI the set solution old ---*/
    sol_coarse->Set_MPI_Solution_Old(geo_coarse, config);
    
	for (Point_Coarse = 0; Point_Coarse < geo_coarse->GetnPointDomain(); Point_Coarse++) {
		for (iChildren = 0; iChildren < geo_coarse->node[Point_Coarse]->GetnChildren_CV(); iChildren++) {
			Point_Fine = geo_coarse->node[Point_Coarse]->GetChildren_CV(iChildren);
			sol_fine->SetResidual(Point_Fine, sol_coarse->node[Point_Coarse]->GetSolution_Old());
		}
    }
    
	delete [] Solution;

}

void CMultiGridIntegration::SmoothProlongated_Correction (unsigned short RunTime_EqSystem, CSolution *solution, CGeometry *geometry,
                                                          unsigned short val_nSmooth, double val_smooth_coeff, CConfig *config) {
	double *Residual_Old, *Residual_Sum, *Residual, *Residual_i, *Residual_j;
	unsigned short iVar, iSmooth, iMarker, nneigh;
	unsigned long iEdge, iPoint, jPoint, iVertex;
    
	const unsigned short nVar = solution->GetnVar();
    
	if (val_nSmooth > 0) {
        
		Residual = new double [nVar];
        
		for (iPoint = 0; iPoint < geometry->GetnPoint(); iPoint++) {
			Residual_Old = solution->GetResidual(iPoint);
			solution->node[iPoint]->SetResidual_Old(Residual_Old);
		}
        
		/*--- Jacobi iterations ---*/
		for (iSmooth = 0; iSmooth < val_nSmooth; iSmooth++) {
			for (iPoint = 0; iPoint < geometry->GetnPoint(); iPoint++)
				solution->node[iPoint]->SetResidualSumZero();
            
			/*--- Loop over Interior edges ---*/
			for(iEdge = 0; iEdge < geometry->GetnEdge(); iEdge++) {
				iPoint = geometry->edge[iEdge]->GetNode(0);
				jPoint = geometry->edge[iEdge]->GetNode(1);
                
				Residual_i = solution->GetResidual(iPoint);
				Residual_j = solution->GetResidual(jPoint);
                
				/*--- Accumulate nearest neighbor Residual to Res_sum for each variable ---*/
				solution->node[iPoint]->AddResidual_Sum(Residual_j);
				solution->node[jPoint]->AddResidual_Sum(Residual_i);
			}
            
			/*--- Loop over all mesh points (Update Residuals with averaged sum) ---*/
			for (iPoint = 0; iPoint < geometry->GetnPoint(); iPoint++) {
				nneigh = geometry->node[iPoint]->GetnPoint();
				Residual_Sum = solution->node[iPoint]->GetResidual_Sum();
				Residual_Old = solution->node[iPoint]->GetResidual_Old();
				for (iVar = 0; iVar < nVar; iVar++) {
					Residual[iVar] =(Residual_Old[iVar] + val_smooth_coeff*Residual_Sum[iVar])
                    /(1.0 + val_smooth_coeff*double(nneigh));
				}
				solution->SetResidual(iPoint, Residual);
			}
            
			/*--- Copy boundary values ---*/
			for(iMarker = 0; iMarker < geometry->GetnMarker(); iMarker++)
				for(iVertex = 0; iVertex < geometry->GetnVertex(iMarker); iVertex++) {
					iPoint = geometry->vertex[iMarker][iVertex]->GetNode();
					Residual_Old = solution->node[iPoint]->GetResidual_Old();
					solution->SetResidual(iPoint, Residual_Old);
				}
		}
        
		delete [] Residual;
        
	}
}

void CMultiGridIntegration::Smooth_Solution(unsigned short RunTime_EqSystem, CSolution *solution, CGeometry *geometry,
                                             unsigned short val_nSmooth, double val_smooth_coeff, CConfig *config) {
	double *Solution_Old, *Solution_Sum, *Solution, *Solution_i, *Solution_j;
	unsigned short iVar, iSmooth, iMarker, nneigh;
	unsigned long iEdge, iPoint, jPoint, iVertex;
    
	const unsigned short nVar = solution->GetnVar();
    
	if (val_nSmooth > 0) {
        
		Solution = new double [nVar];
        
		for (iPoint = 0; iPoint < geometry->GetnPoint(); iPoint++) {
			Solution_Old = solution->node[iPoint]->GetSolution();
			solution->node[iPoint]->SetResidual_Old(Solution_Old);
		}
        
		/*--- Jacobi iterations ---*/
		for (iSmooth = 0; iSmooth < val_nSmooth; iSmooth++) {
			for (iPoint = 0; iPoint < geometry->GetnPoint(); iPoint++)
				solution->node[iPoint]->SetResidualSumZero();
            
			/*--- Loop over Interior edges ---*/
			for(iEdge = 0; iEdge < geometry->GetnEdge(); iEdge++) {
				iPoint = geometry->edge[iEdge]->GetNode(0);
				jPoint = geometry->edge[iEdge]->GetNode(1);
                
				Solution_i = solution->node[iPoint]->GetSolution();
				Solution_j = solution->node[jPoint]->GetSolution();
                
				/*--- Accumulate nearest neighbor Residual to Res_sum for each variable ---*/
				solution->node[iPoint]->AddResidual_Sum(Solution_j);
				solution->node[jPoint]->AddResidual_Sum(Solution_i);
			}
            
			/*--- Loop over all mesh points (Update Residuals with averaged sum) ---*/
			for (iPoint = 0; iPoint < geometry->GetnPoint(); iPoint++) {
				nneigh = geometry->node[iPoint]->GetnPoint();
				Solution_Sum = solution->node[iPoint]->GetResidual_Sum();
				Solution_Old = solution->node[iPoint]->GetResidual_Old();
				for (iVar = 0; iVar < nVar; iVar++) {
					Solution[iVar] =(Solution_Old[iVar] + val_smooth_coeff*Solution_Sum[iVar])
                    /(1.0 + val_smooth_coeff*double(nneigh));
				}
				solution->node[iPoint]->SetSolution(Solution);
			}
            
			/*--- Copy boundary values ---*/
			for(iMarker = 0; iMarker < geometry->GetnMarker(); iMarker++)
				for(iVertex = 0; iVertex < geometry->GetnVertex(iMarker); iVertex++) {
					iPoint = geometry->vertex[iMarker][iVertex]->GetNode();
					Solution_Old = solution->node[iPoint]->GetResidual_Old();
					solution->node[iPoint]->SetSolution(Solution_Old);
				}
		}
        
		delete [] Solution;
        
	}
    
}

void CMultiGridIntegration::SetProlongated_Correction(CSolution *sol_fine, CGeometry *geo_fine, CConfig *config) {
	unsigned long Point_Fine;
	unsigned short iVar;
	double *Solution_Fine, *Residual_Fine;
    
	const unsigned short nVar = sol_fine->GetnVar();
    
	double *Solution = new double [nVar];
    
	for (Point_Fine = 0; Point_Fine < geo_fine->GetnPointDomain(); Point_Fine++) {
		Residual_Fine = sol_fine->GetResidual(Point_Fine);
		Solution_Fine = sol_fine->node[Point_Fine]->GetSolution();
		for (iVar = 0; iVar < nVar; iVar++) {
            /*--- Prevent a fine grid divergence due to a coarse grid divergence ---*/
            if (Residual_Fine[iVar] != Residual_Fine[iVar]) Residual_Fine[iVar] = 0.0;
			Solution[iVar] = Solution_Fine[iVar]+config->GetDamp_Correc_Prolong()*Residual_Fine[iVar];
        }
		sol_fine->node[Point_Fine]->SetSolution(Solution);
	}
    
    /*--- MPI the new interpolated solution ---*/
    sol_fine->Set_MPI_Solution(geo_fine, config);
    
	delete [] Solution;
}


void CMultiGridIntegration::SetProlongated_Solution(unsigned short RunTime_EqSystem, CSolution *sol_fine, CSolution *sol_coarse, CGeometry *geo_fine, CGeometry *geo_coarse, CConfig *config) {
	unsigned long Point_Fine, Point_Coarse;
	unsigned short iChildren;
        
	for (Point_Coarse = 0; Point_Coarse < geo_coarse->GetnPointDomain(); Point_Coarse++) {
		for (iChildren = 0; iChildren < geo_coarse->node[Point_Coarse]->GetnChildren_CV(); iChildren++) {
			Point_Fine = geo_coarse->node[Point_Coarse]->GetChildren_CV(iChildren);
			sol_fine->node[Point_Fine]->SetSolution(sol_coarse->node[Point_Coarse]->GetSolution());
		}
    }
}

void CMultiGridIntegration::SetForcing_Term(CSolution *sol_fine, CSolution *sol_coarse, CGeometry *geo_fine, CGeometry *geo_coarse, CConfig *config) {
	unsigned long Point_Fine, Point_Coarse, iVertex;
	unsigned short iMarker, iVar, iChildren;
	double *Residual_Fine;
    
	const unsigned short nVar = sol_coarse->GetnVar();
    
	double *Residual = new double[nVar];
    
	for (Point_Coarse = 0; Point_Coarse < geo_coarse->GetnPointDomain(); Point_Coarse++) {
		sol_coarse->node[Point_Coarse]->SetRes_TruncErrorZero();
        
		for (iVar = 0; iVar < nVar; iVar++) Residual[iVar] = 0.0;
		for (iChildren = 0; iChildren < geo_coarse->node[Point_Coarse]->GetnChildren_CV(); iChildren++) {
			Point_Fine = geo_coarse->node[Point_Coarse]->GetChildren_CV(iChildren);
			Residual_Fine = sol_fine->GetResidual(Point_Fine);
			for (iVar = 0; iVar < nVar; iVar++)
				Residual[iVar] += config->GetDamp_Res_Restric()*Residual_Fine[iVar];
		}
		sol_coarse->node[Point_Coarse]->AddRes_TruncError(Residual);
	}
    
	for (iMarker = 0; iMarker < config->GetnMarker_All(); iMarker++) {
		if ((config->GetMarker_All_Boundary(iMarker) == HEAT_FLUX) ||
            (config->GetMarker_All_Boundary(iMarker) == ISOTHERMAL)) {
			for(iVertex = 0; iVertex < geo_coarse->nVertex[iMarker]; iVertex++) {
				Point_Coarse = geo_coarse->vertex[iMarker][iVertex]->GetNode();
				sol_coarse->node[Point_Coarse]->SetVel_ResTruncError_Zero();
			}
        }
	}
    
	for(Point_Coarse = 0; Point_Coarse < geo_coarse->GetnPointDomain(); Point_Coarse++) {
		sol_coarse->node[Point_Coarse]->SubtractRes_TruncError(sol_coarse->GetResidual(Point_Coarse));
	}
    
	delete [] Residual;
}

void CMultiGridIntegration::SetResidual_Term(CGeometry *geometry, CSolution *solution) {
	unsigned long iPoint;
    
	for (iPoint = 0; iPoint < geometry->GetnPointDomain(); iPoint++)
		solution->AddResidual(iPoint, solution->node[iPoint]->GetResTruncError());
    
}

void CMultiGridIntegration::SetRestricted_Residual(CSolution *sol_fine, CSolution *sol_coarse, CGeometry *geo_fine, CGeometry *geo_coarse, CConfig *config) {
	unsigned long iVertex, Point_Fine, Point_Coarse;
	unsigned short iMarker, iVar, iChildren;
	double *Residual_Fine;
    
	const unsigned short nVar = sol_coarse->GetnVar();
    
	double *Residual = new double[nVar];
    
	for (Point_Coarse = 0; Point_Coarse < geo_coarse->GetnPointDomain(); Point_Coarse++) {
		sol_coarse->node[Point_Coarse]->SetRes_TruncErrorZero();
        
		for (iVar = 0; iVar < nVar; iVar++) Residual[iVar] = 0.0;
		for (iChildren = 0; iChildren < geo_coarse->node[Point_Coarse]->GetnChildren_CV(); iChildren++) {
			Point_Fine = geo_coarse->node[Point_Coarse]->GetChildren_CV(iChildren);
			Residual_Fine = sol_fine->GetResidual(Point_Fine);
			for (iVar = 0; iVar < nVar; iVar++)
				Residual[iVar] += Residual_Fine[iVar];
		}
		sol_coarse->node[Point_Coarse]->AddRes_TruncError(Residual);
	}
    
	for (iMarker = 0; iMarker < config->GetnMarker_All(); iMarker++) {
		if ((config->GetMarker_All_Boundary(iMarker) == HEAT_FLUX) ||
            (config->GetMarker_All_Boundary(iMarker) == ISOTHERMAL)) {
			for(iVertex = 0; iVertex<geo_coarse->nVertex[iMarker]; iVertex++) {
				Point_Coarse = geo_coarse->vertex[iMarker][iVertex]->GetNode();
				sol_coarse->node[Point_Coarse]->SetVel_ResTruncError_Zero();
			}
        }
	}
    
	delete [] Residual;
}

void CMultiGridIntegration::SetRestricted_Solution(unsigned short RunTime_EqSystem, CSolution *sol_fine, CSolution *sol_coarse, CGeometry *geo_fine, CGeometry *geo_coarse, CConfig *config) {
    unsigned long iVertex, Point_Fine, Point_Coarse;
	unsigned short iMarker, iVar, iChildren, iDim;
    double Area_Parent, Area_Children, *Solution_Fine, *Grid_Vel, Vector[3];

    const unsigned short SolContainer_Position = config->GetContainerPosition(RunTime_EqSystem);
	const unsigned short nVar = sol_coarse->GetnVar();
    const unsigned short nDim = geo_fine->GetnDim();
    const bool rotating_frame = config->GetRotating_Frame();
    const bool grid_movement  = config->GetGrid_Movement();
    
    double *Solution = new double[nVar];
    
	/*--- Compute coarse solution from fine solution ---*/
	for (Point_Coarse = 0; Point_Coarse < geo_coarse->GetnPointDomain(); Point_Coarse++) {
		Area_Parent = geo_coarse->node[Point_Coarse]->GetVolume();
        
		for (iVar = 0; iVar < nVar; iVar++) Solution[iVar] = 0.0;
        
		for (iChildren = 0; iChildren < geo_coarse->node[Point_Coarse]->GetnChildren_CV(); iChildren++) {
            
			Point_Fine = geo_coarse->node[Point_Coarse]->GetChildren_CV(iChildren);
			Area_Children = geo_fine->node[Point_Fine]->GetVolume();
			Solution_Fine = sol_fine->node[Point_Fine]->GetSolution();
			for (iVar = 0; iVar < nVar; iVar++) {
				Solution[iVar] += Solution_Fine[iVar]*Area_Children/Area_Parent;
            }
		}
        
		sol_coarse->node[Point_Coarse]->SetSolution(Solution);
        
	}
    
	/*--- Update the solution at the no-slip walls ---*/
	for (iMarker = 0; iMarker < config->GetnMarker_All(); iMarker++) {
		if ((config->GetMarker_All_Boundary(iMarker) == HEAT_FLUX) ||
            (config->GetMarker_All_Boundary(iMarker) == ISOTHERMAL)) {
			for (iVertex = 0; iVertex < geo_coarse->nVertex[iMarker]; iVertex++) {
				Point_Coarse = geo_coarse->vertex[iMarker][iVertex]->GetNode();
                
				if (SolContainer_Position == FLOW_SOL) {
                    /*--- At moving walls, set the solution based on the new density and wall velocity ---*/
                    if (rotating_frame) {
                        Grid_Vel = geo_coarse->node[Point_Coarse]->GetRotVel();
                        for (iDim = 0; iDim < nDim; iDim++)
                            Vector[iDim] = sol_coarse->node[Point_Coarse]->GetSolution(0)*Grid_Vel[iDim];
                        sol_coarse->node[Point_Coarse]->SetVelSolutionVector(Vector);
                    } else if (grid_movement) {
                        Grid_Vel = geo_coarse->node[Point_Coarse]->GetGridVel();
                        for (iDim = 0; iDim < nDim; iDim++)
                            Vector[iDim] = sol_coarse->node[Point_Coarse]->GetSolution(0)*Grid_Vel[iDim];
                        sol_coarse->node[Point_Coarse]->SetVelSolutionVector(Vector);
                    } else {
                        /*--- For stationary no-slip walls, set the velocity to zero. ---*/
                        sol_coarse->node[Point_Coarse]->SetVelSolutionZero();
                    }
                }
				if (SolContainer_Position == ADJFLOW_SOL) {
                    sol_coarse->node[Point_Coarse]->SetVelSolutionDVector();
                }
                
			}
        }
	}
    
    /*--- MPI the new interpolated solution ---*/
    sol_coarse->Set_MPI_Solution(geo_coarse, config);
    
	delete [] Solution;

}

void CMultiGridIntegration::SetRestricted_Gradient(unsigned short RunTime_EqSystem, CSolution **sol_fine, CSolution **sol_coarse, CGeometry *geo_fine,
                                                   CGeometry *geo_coarse, CConfig *config) {
	unsigned long Point_Fine, Point_Coarse;
	unsigned short iVar, iDim, iChildren;
	double Area_Parent, Area_Children, **Gradient_fine;
	
    const unsigned short SolContainer_Position = config->GetContainerPosition(RunTime_EqSystem);
	const unsigned short nDim = geo_coarse->GetnDim();
	const unsigned short nVar = sol_coarse[SolContainer_Position]->GetnVar();
    
	double **Gradient = new double* [nVar];
	for (iVar = 0; iVar < nVar; iVar++)
		Gradient[iVar] = new double [nDim];
    
	for (Point_Coarse = 0; Point_Coarse < geo_coarse->GetnPoint(); Point_Coarse++) {
		Area_Parent = geo_coarse->node[Point_Coarse]->GetVolume();
        
		for (iVar = 0; iVar < nVar; iVar++)
			for (iDim = 0; iDim < nDim; iDim++)
				Gradient[iVar][iDim] = 0.0;
        
		for (iChildren = 0; iChildren < geo_coarse->node[Point_Coarse]->GetnChildren_CV(); iChildren++) {
			Point_Fine = geo_coarse->node[Point_Coarse]->GetChildren_CV(iChildren);
			Area_Children = geo_fine->node[Point_Fine]->GetVolume();
			Gradient_fine = sol_fine[SolContainer_Position]->node[Point_Fine]->GetGradient();
            
			for (iVar = 0; iVar < nVar; iVar++)
				for (iDim = 0; iDim < nDim; iDim++)
					Gradient[iVar][iDim] += Gradient_fine[iVar][iDim]*Area_Children/Area_Parent;
		}
		sol_coarse[SolContainer_Position]->node[Point_Coarse]->SetGradient(Gradient);
	}
    
	for (iVar = 0; iVar < nVar; iVar++)
		delete [] Gradient[iVar];
	delete [] Gradient;
    
}

void CMultiGridIntegration::NonDimensional_Parameters(CGeometry **geometry, CSolution ***solution_container, CNumerics ****solver_container,
                                                      CConfig *config, unsigned short FinestMesh, unsigned short RunTime_EqSystem, unsigned long Iteration,
                                                      double *monitor) {
    
	switch (RunTime_EqSystem) {
            
		case RUNTIME_FLOW_SYS:
            
			/*--- Calculate the inviscid and viscous forces ---*/
			solution_container[FinestMesh][FLOW_SOL]->Inviscid_Forces(geometry[FinestMesh], config);
			if (config->GetKind_ViscNumScheme() != NONE) solution_container[FinestMesh][FLOW_SOL]->Viscous_Forces(geometry[FinestMesh], config);
            
			/*--- Evaluate convergence monitor ---*/
			if (config->GetConvCriteria() == CAUCHY) {
				if (config->GetCauchy_Func_Flow() == DRAG_COEFFICIENT) (*monitor) = solution_container[FinestMesh][FLOW_SOL]->GetTotal_CDrag();
				if (config->GetCauchy_Func_Flow() == LIFT_COEFFICIENT) (*monitor) = solution_container[FinestMesh][FLOW_SOL]->GetTotal_CLift();
				if (config->GetCauchy_Func_Flow() == NEARFIELD_PRESSURE) (*monitor) = solution_container[FinestMesh][FLOW_SOL]->GetTotal_CNearFieldOF();
			}
            
			if (config->GetConvCriteria() == RESIDUAL)
				(*monitor) = log10(solution_container[FinestMesh][FLOW_SOL]->GetRes_RMS(0));
            
			break;
            
		case RUNTIME_PLASMA_SYS:
            
			/*--- Calculate the inviscid and viscous forces ---*/
			solution_container[FinestMesh][PLASMA_SOL]->Inviscid_Forces(geometry[FinestMesh], config);
			if (config->GetKind_ViscNumScheme() != NONE) solution_container[FinestMesh][PLASMA_SOL]->Viscous_Forces(geometry[FinestMesh], config);
            
			/*--- Evaluate convergence monitor ---*/
			if (config->GetConvCriteria() == RESIDUAL)
				(*monitor) = log10(solution_container[FinestMesh][PLASMA_SOL]->GetRes_RMS(0));
            
			break;
            
		case RUNTIME_ADJFLOW_SYS:
            
			/*--- Calculate the inviscid and viscous sensitivities ---*/
			solution_container[FinestMesh][ADJFLOW_SOL]->Inviscid_Sensitivity(geometry[FinestMesh], solution_container[FinestMesh], solver_container[FinestMesh][ADJFLOW_SOL][CONV_BOUND_TERM], config);
			if (config->GetKind_ViscNumScheme() != NONE) solution_container[FinestMesh][ADJFLOW_SOL]->Viscous_Sensitivity(geometry[FinestMesh], solution_container[FinestMesh], solver_container[FinestMesh][ADJFLOW_SOL][CONV_BOUND_TERM], config);
            
			/*--- Smooth the inviscid and viscous sensitivities ---*/
			if (config->GetKind_SensSmooth() != NONE) solution_container[FinestMesh][ADJFLOW_SOL]->Smooth_Sensitivity(geometry[FinestMesh], solution_container[FinestMesh], solver_container[FinestMesh][ADJFLOW_SOL][CONV_BOUND_TERM], config);
            
			/*--- Evaluate convergence monitor ---*/
			if (config->GetConvCriteria() == CAUCHY) {
				if (config->GetCauchy_Func_AdjFlow() == SENS_GEOMETRY) (*monitor) = solution_container[FinestMesh][ADJFLOW_SOL]->GetTotal_Sens_Geo();
				if (config->GetCauchy_Func_AdjFlow() == SENS_MACH) (*monitor) = solution_container[FinestMesh][ADJFLOW_SOL]->GetTotal_Sens_Mach();
			}
			if (config->GetConvCriteria() == RESIDUAL)
				(*monitor) = log10(solution_container[FinestMesh][ADJFLOW_SOL]->GetRes_RMS(0));
            
			break;
            
		case RUNTIME_LINFLOW_SYS:
            
			/*--- Calculate the inviscid and viscous forces ---*/
			solution_container[FinestMesh][LINFLOW_SOL]->Inviscid_DeltaForces(geometry[FinestMesh], solution_container[FinestMesh], config);
			if (config->GetKind_ViscNumScheme() != NONE) solution_container[FinestMesh][LINFLOW_SOL]->Viscous_DeltaForces(geometry[FinestMesh], config);
            
			/*--- Evaluate convergence monitor ---*/
			if (config->GetConvCriteria() == CAUCHY) {
				if (config->GetCauchy_Func_LinFlow() == DELTA_DRAG_COEFFICIENT) (*monitor) = solution_container[FinestMesh][LINFLOW_SOL]->GetTotal_CDeltaDrag();
				if (config->GetCauchy_Func_LinFlow() == DELTA_LIFT_COEFFICIENT) (*monitor) = solution_container[FinestMesh][LINFLOW_SOL]->GetTotal_CDeltaLift();
			}
			if (config->GetConvCriteria() == RESIDUAL)
				(*monitor) = log10(solution_container[FinestMesh][LINFLOW_SOL]->GetRes_RMS(0));
            
			break;
	}
}

CSingleGridIntegration::CSingleGridIntegration(CConfig *config) : CIntegration(config) { }

CSingleGridIntegration::~CSingleGridIntegration(void) { }

void CSingleGridIntegration::SetSingleGrid_Solver(CGeometry ***geometry, CSolution ****solution_container,
                                                  CNumerics *****solver_container, CConfig **config, unsigned short RunTime_EqSystem, unsigned long Iteration, unsigned short iZone) {
    unsigned short iMesh;
    double monitor = 0.0;
    
	unsigned short SolContainer_Position = config[iZone]->GetContainerPosition(RunTime_EqSystem);
    
	/*--- Preprocessing ---*/
	solution_container[iZone][MESH_0][SolContainer_Position]->Preprocessing(geometry[iZone][MESH_0], solution_container[iZone][MESH_0], config[iZone], MESH_0, 0, RunTime_EqSystem);
    
    /*--- Set the old solution ---*/
    solution_container[iZone][MESH_0][SolContainer_Position]->Set_OldSolution(geometry[iZone][MESH_0]);
    
	/*--- Time step evaluation ---*/
	solution_container[iZone][MESH_0][SolContainer_Position]->SetTime_Step(geometry[iZone][MESH_0], solution_container[iZone][MESH_0], config[iZone], MESH_0, 0);
    
	/*--- Space integration ---*/
	Space_Integration(geometry[iZone][MESH_0], solution_container[iZone][MESH_0], solver_container[iZone][MESH_0][SolContainer_Position],
                      config[iZone], MESH_0, NO_RK_ITER, RunTime_EqSystem);
    
	/*--- Time integration ---*/
	Time_Integration(geometry[iZone][MESH_0], solution_container[iZone][MESH_0], config[iZone], NO_RK_ITER,
                     RunTime_EqSystem, Iteration);
    
	/*--- Postprocessing ---*/
	solution_container[iZone][MESH_0][SolContainer_Position]->Postprocessing(geometry[iZone][MESH_0], solution_container[iZone][MESH_0], config[iZone], MESH_0);
    
	/*--- Compute adimensional parameters and the convergence monitor ---*/
	switch (RunTime_EqSystem) {
            
		case RUNTIME_WAVE_SYS:
            
			/*--- Calculate the wave strength ---*/
			solution_container[iZone][MESH_0][WAVE_SOL]->Wave_Strength(geometry[iZone][MESH_0], config[iZone]);
            
			/*--- Evaluate convergence monitor ---*/
			if (config[iZone]->GetConvCriteria() == CAUCHY) {
				monitor = solution_container[iZone][MESH_0][WAVE_SOL]->GetTotal_CWave();
			}
            
			if (config[iZone]->GetConvCriteria() == RESIDUAL)
#ifdef NO_MPI
				monitor = log10(solution_container[iZone][MESH_0][WAVE_SOL]->GetRes_RMS(0));
#else
			monitor = log10(sqrt(solution_container[iZone][MESH_0][WAVE_SOL]->GetRes_RMS(0)));
#endif
			break;
            
		case RUNTIME_FEA_SYS:
#ifdef NO_MPI
			monitor = log10(solution_container[iZone][MESH_0][FEA_SOL]->GetRes_RMS(0));
#else
			monitor = log10(sqrt(solution_container[iZone][MESH_0][FEA_SOL]->GetRes_RMS(0)));
#endif
			break;
	}
    
	/*--- Convergence strategy ---*/
	Convergence_Monitoring(geometry[iZone][MESH_0], config[iZone], Iteration, monitor);
    
    /*--- Copy the solution to the coarse levels ---*/
    for (iMesh = 0; iMesh < config[iZone]->GetMGLevels(); iMesh++)
        SetRestricted_Solution(RunTime_EqSystem, solution_container[iZone][iMesh], solution_container[iZone][iMesh+1], geometry[iZone][iMesh], geometry[iZone][iMesh+1], config[iZone]);
    
}

void CSingleGridIntegration::SetRestricted_Solution(unsigned short RunTime_EqSystem, CSolution **sol_fine, CSolution **sol_coarse, CGeometry *geo_fine, CGeometry *geo_coarse, CConfig *config) {
	unsigned long iVertex, Point_Fine, Point_Coarse;
	unsigned short iMarker, iVar, iChildren;
	double Area_Parent, Area_Children, *Solution_Fine, *Solution;
    
	unsigned short SolContainer_Position = config->GetContainerPosition(RunTime_EqSystem);
	unsigned short nVar = sol_coarse[SolContainer_Position]->GetnVar();
    
	Solution = new double[nVar];
    
	/*--- Compute coarse solution from fine solution ---*/
	for (Point_Coarse = 0; Point_Coarse < geo_coarse->GetnPointDomain(); Point_Coarse++) {
		Area_Parent = geo_coarse->node[Point_Coarse]->GetVolume();
        
		for (iVar = 0; iVar < nVar; iVar++) Solution[iVar] = 0.0;
        
		for (iChildren = 0; iChildren < geo_coarse->node[Point_Coarse]->GetnChildren_CV(); iChildren++) {
            
			Point_Fine = geo_coarse->node[Point_Coarse]->GetChildren_CV(iChildren);
			Area_Children = geo_fine->node[Point_Fine]->GetVolume();
			Solution_Fine = sol_fine[SolContainer_Position]->node[Point_Fine]->GetSolution();
			for (iVar = 0; iVar < nVar; iVar++)
				Solution[iVar] += Solution_Fine[iVar]*Area_Children/Area_Parent;
		}
        
		sol_coarse[SolContainer_Position]->node[Point_Coarse]->SetSolution(Solution);
        
	}
    
    /*--- MPI the new interpolated solution ---*/
    sol_coarse[SolContainer_Position]->Set_MPI_Solution(geo_coarse, config);
    
	/*--- Update solution at the no slip wall boundary ---*/
	for (iMarker = 0; iMarker < config->GetnMarker_All(); iMarker++) {
		if ((config->GetMarker_All_Boundary(iMarker) == HEAT_FLUX) ||
            (config->GetMarker_All_Boundary(iMarker) == ISOTHERMAL)) {
			for (iVertex = 0; iVertex < geo_coarse->nVertex[iMarker]; iVertex++) {
				Point_Coarse = geo_coarse->vertex[iMarker][iVertex]->GetNode();
				if (SolContainer_Position == TURB_SOL) sol_coarse[SolContainer_Position]->node[Point_Coarse]->SetSolutionZero();
                if (SolContainer_Position == LEVELSET_SOL) sol_coarse[SolContainer_Position]->node[Point_Coarse]->SetSolutionZero();
			}
        }
	}
    
	delete [] Solution;
    
}
<|MERGE_RESOLUTION|>--- conflicted
+++ resolved
@@ -1,813 +1,792 @@
-/*!
- * \file integration_time.cpp
- * \brief Time deppending numerical method.
- * \author Aerospace Design Laboratory (Stanford University) <http://su2.stanford.edu>.
- * \version 2.0.5
- *
- * Stanford University Unstructured (SU2) Code
- * Copyright (C) 2012 Aerospace Design Laboratory
- *
- * This program is free software: you can redistribute it and/or modify
- * it under the terms of the GNU General Public License as published by
- * the Free Software Foundation, either version 3 of the License, or
- * (at your option) any later version.
- *
- * This program is distributed in the hope that it will be useful,
- * but WITHOUT ANY WARRANTY; without even the implied warranty of
- * MERCHANTABILITY or FITNESS FOR A PARTICULAR PURPOSE.  See the
- * GNU General Public License for more details.
- *
- * You should have received a copy of the GNU General Public License
- * along with this program.  If not, see <http://www.gnu.org/licenses/>.
- */
-
-#include "../include/integration_structure.hpp"
-
-CMultiGridIntegration::CMultiGridIntegration(CConfig *config) : CIntegration(config) {}
-
-CMultiGridIntegration::~CMultiGridIntegration(void) { }
-
-void CMultiGridIntegration::SetMultiGrid_Solver(CGeometry ***geometry, CSolution ****solution_container, CNumerics *****solver_container, CConfig **config,
-                                                unsigned short RunTime_EqSystem, unsigned long Iteration, unsigned short iZone) {
-	unsigned short FinestMesh, iMGLevel;
-	double monitor = 1.0;
-    
-	const bool restart = (config[iZone]->GetRestart() || config[iZone]->GetRestart_Flow());
-	const bool startup_multigrid = (config[iZone]->GetRestart_Flow() && (RunTime_EqSystem == RUNTIME_FLOW_SYS) && (Iteration == 0));
-	const bool direct = ((config[iZone]->GetKind_Solver() == EULER) || (config[iZone]->GetKind_Solver() == NAVIER_STOKES) ||
-                   (config[iZone]->GetKind_Solver() == RANS) || (config[iZone]->GetKind_Solver() == FREE_SURFACE_EULER) ||
-                   (config[iZone]->GetKind_Solver() == FREE_SURFACE_NAVIER_STOKES) || (config[iZone]->GetKind_Solver() == FREE_SURFACE_RANS) ||
-                   (config[iZone]->GetKind_Solver() == FLUID_STRUCTURE_EULER) || (config[iZone]->GetKind_Solver() == FLUID_STRUCTURE_NAVIER_STOKES) ||
-                   (config[iZone]->GetKind_Solver() == FLUID_STRUCTURE_RANS) || (config[iZone]->GetKind_Solver() == AEROACOUSTIC_EULER) ||
-                   (config[iZone]->GetKind_Solver() == AEROACOUSTIC_NAVIER_STOKES) || (config[iZone]->GetKind_Solver() == AEROACOUSTIC_RANS) ||
-                   (config[iZone]->GetKind_Solver() == PLASMA_EULER) || (config[iZone]->GetKind_Solver() == PLASMA_NAVIER_STOKES));
-    const unsigned short SolContainer_Position = config[iZone]->GetContainerPosition(RunTime_EqSystem);
-
-    /*--- If low fidelity simulation ---*/
-    if (config[iZone]->GetLowFidelitySim())
-        config[iZone]->SetFinestMesh(MESH_1);
-    
-	/*--- If restart, update multigrid levels at the first multigrid iteration ---*/
-	if ((restart && (Iteration == config[iZone]->GetnStartUpIter())) || startup_multigrid) {
-		for (iMGLevel = 0; iMGLevel < config[iZone]->GetMGLevels(); iMGLevel++) {
-			SetRestricted_Solution(RunTime_EqSystem, solution_container[iZone][iMGLevel][SolContainer_Position], solution_container[iZone][iMGLevel+1][SolContainer_Position],
-                                   geometry[iZone][iMGLevel], geometry[iZone][iMGLevel+1], config[iZone]);
-		}
-	}
-    
-	/*--- Full multigrid strategy and start up with fine grid only works with the direct problem ---*/
-	if (!config[iZone]->GetRestart() && config[iZone]->GetFullMG() &&  direct && ( GetConvergence_FullMG() && (config[iZone]->GetFinestMesh() != MESH_0 ))) {
-		SetProlongated_Solution(RunTime_EqSystem, solution_container[iZone][config[iZone]->GetFinestMesh()-1][SolContainer_Position], solution_container[iZone][config[iZone]->GetFinestMesh()][SolContainer_Position],
-                                geometry[iZone][config[iZone]->GetFinestMesh()-1], geometry[iZone][config[iZone]->GetFinestMesh()], config[iZone]);
-		config[iZone]->SubtractFinestMesh();
-	}
-    
-	/*--- Set the current finest grid (full multigrid strategy) ---*/
-	FinestMesh = config[iZone]->GetFinestMesh();
-    
-	/*--- Perform the Full Approximation Scheme multigrid ---*/
-	Multigrid_Iteration(geometry, solution_container, solver_container, config, FinestMesh,
-                        config[iZone]->GetMGCycle(), RunTime_EqSystem, Iteration, iZone);
-    
-	/*--- Compute non-dimensional parameters and the convergence monitor ---*/
-	NonDimensional_Parameters(geometry[iZone], solution_container[iZone], solver_container[iZone], config[iZone],
-                              FinestMesh, RunTime_EqSystem, Iteration, &monitor);
-    
-	/*--- Convergence strategy ---*/
-	Convergence_Monitoring(geometry[iZone][FinestMesh], config[iZone], Iteration, monitor);
-    
-}
-
-void CMultiGridIntegration::Multigrid_Iteration(CGeometry ***geometry, CSolution ****solution_container, CNumerics *****solver_container,
-                                                CConfig **config, unsigned short iMesh, unsigned short mu, unsigned short RunTime_EqSystem,
-                                                unsigned long Iteration, unsigned short iZone) {
-	unsigned short iPreSmooth, iPostSmooth, iRKStep, iRKLimit = 1;
-    
-	bool startup_multigrid = (config[iZone]->GetRestart_Flow() && (RunTime_EqSystem == RUNTIME_FLOW_SYS) && (Iteration == 0));
-	unsigned short SolContainer_Position = config[iZone]->GetContainerPosition(RunTime_EqSystem);
-    
-	/*--- Do a presmoothing on the grid iMesh to be restricted to the grid iMesh+1 ---*/
-	for (iPreSmooth = 0; iPreSmooth < config[iZone]->GetMG_PreSmooth(iMesh); iPreSmooth++) {
-        
-		switch (config[iZone]->GetKind_TimeIntScheme()) {
-            case RUNGE_KUTTA_EXPLICIT: iRKLimit = config[iZone]->GetnRKStep(); break;
-            case EULER_EXPLICIT: case EULER_IMPLICIT: iRKLimit = 1; break; }
-        
-		/*--- Time and space integration ---*/
-		for (iRKStep = 0; iRKStep < iRKLimit; iRKStep++) {
-            
-			/*--- Send-Receive boundary conditions, and preprocessing ---*/
-<<<<<<< HEAD
-			solution_container[iZone][iMesh][SolContainer_Position]->Preprocessing(geometry[iZone][iMesh], solution_container[iZone][iMesh],
-                                                                                   solver_container[iZone][iMesh][SolContainer_Position], config[iZone], iMesh, iRKStep, RunTime_EqSystem);
-=======
-			solution_container[iZone][iMesh][SolContainer_Position]->MPI_Send_Receive(geometry, solution_container, config, iMesh, iZone);
-			solution_container[iZone][iMesh][SolContainer_Position]->Preprocessing(geometry[iZone][iMesh], solution_container[iZone][iMesh], config[iZone], iMesh, iRKStep, RunTime_EqSystem);
->>>>>>> 66653a41
-            
-			if (iRKStep == 0) {
-                
-				/*--- Set the old solution ---*/
-				solution_container[iZone][iMesh][SolContainer_Position]->Set_OldSolution(geometry[iZone][iMesh]);
-                
-				/*--- Compute time step, max eigenvalue, and integration scheme (steady and unsteady problems) ---*/
-				solution_container[iZone][iMesh][SolContainer_Position]->SetTime_Step(geometry[iZone][iMesh], solution_container[iZone][iMesh], config[iZone], iMesh, Iteration);
-                
-				/*--- Restrict the solution and gradient for the adjoint problem ---*/
-				Adjoint_Setup(geometry, solution_container, config, RunTime_EqSystem, Iteration, iZone);
-                
-			}
-            
-			/*--- Space integration ---*/
-			Space_Integration(geometry[iZone][iMesh], solution_container[iZone][iMesh], solver_container[iZone][iMesh][SolContainer_Position], config[iZone], iMesh, iRKStep, RunTime_EqSystem);
-            
-			/*--- Time integration, update solution using the old solution plus the solution increment ---*/
-			Time_Integration(geometry[iZone][iMesh], solution_container[iZone][iMesh], config[iZone], iRKStep, RunTime_EqSystem, Iteration);
-            
-			/*--- Send-Receive boundary conditions, and postprocessing ---*/
-			solution_container[iZone][iMesh][SolContainer_Position]->Postprocessing(geometry[iZone][iMesh], solution_container[iZone][iMesh], config[iZone], iMesh);
-            
-		}
-        
-	}
-    
-	/*--- Compute Forcing Term $P_(k+1) = I^(k+1)_k(P_k+F_k(u_k))-F_(k+1)(I^(k+1)_k u_k)$ and update solution for multigrid ---*/
-	if ( (iMesh < config[iZone]->GetMGLevels() && ((Iteration >= config[iZone]->GetnStartUpIter()) || startup_multigrid)) ) {
-        
-		/*--- Compute $r_k = P_k + F_k(u_k)$ ---*/
-<<<<<<< HEAD
-		solution_container[iZone][iMesh][SolContainer_Position]->Preprocessing(geometry[iZone][iMesh], solution_container[iZone][iMesh], solver_container[iZone][iMesh][SolContainer_Position], config[iZone], iMesh, NO_RK_ITER, RunTime_EqSystem);
-=======
-		solution_container[iZone][iMesh][SolContainer_Position]->MPI_Send_Receive(geometry, solution_container, config, iMesh, iZone);
-		solution_container[iZone][iMesh][SolContainer_Position]->Preprocessing(geometry[iZone][iMesh], solution_container[iZone][iMesh], config[iZone], iMesh, NO_RK_ITER, RunTime_EqSystem);
->>>>>>> 66653a41
-		Space_Integration(geometry[iZone][iMesh], solution_container[iZone][iMesh], solver_container[iZone][iMesh][SolContainer_Position], config[iZone], iMesh, NO_RK_ITER, RunTime_EqSystem);
-		SetResidual_Term(geometry[iZone][iMesh], solution_container[iZone][iMesh][SolContainer_Position]);
-        
-		/*--- Compute $r_(k+1) = F_(k+1)(I^(k+1)_k u_k)$ ---*/
-		SetRestricted_Solution(RunTime_EqSystem, solution_container[iZone][iMesh][SolContainer_Position], solution_container[iZone][iMesh+1][SolContainer_Position], geometry[iZone][iMesh], geometry[iZone][iMesh+1], config[iZone]);
-<<<<<<< HEAD
-		solution_container[iZone][iMesh+1][SolContainer_Position]->Preprocessing(geometry[iZone][iMesh+1], solution_container[iZone][iMesh+1], solver_container[iZone][iMesh][SolContainer_Position], config[iZone], iMesh+1, NO_RK_ITER, RunTime_EqSystem);
-=======
-		solution_container[iZone][iMesh+1][SolContainer_Position]->MPI_Send_Receive(geometry, solution_container, config, iMesh+1, iZone);
-		solution_container[iZone][iMesh+1][SolContainer_Position]->Preprocessing(geometry[iZone][iMesh+1], solution_container[iZone][iMesh+1], config[iZone], iMesh+1, NO_RK_ITER, RunTime_EqSystem);
->>>>>>> 66653a41
-		Space_Integration(geometry[iZone][iMesh+1], solution_container[iZone][iMesh+1], solver_container[iZone][iMesh+1][SolContainer_Position], config[iZone], iMesh+1, NO_RK_ITER, RunTime_EqSystem);
-        
-		/*--- Compute $P_(k+1) = I^(k+1)_k(r_k) - r_(k+1) ---*/
-		SetForcing_Term(solution_container[iZone][iMesh][SolContainer_Position], solution_container[iZone][iMesh+1][SolContainer_Position], geometry[iZone][iMesh], geometry[iZone][iMesh+1], config[iZone]);
-        
-		/*--- Recursive call to Multigrid_Iteration ---*/
-		for (unsigned short imu = 0; imu <= mu; imu++) {
-			if (iMesh == config[iZone]->GetMGLevels()-2) Multigrid_Iteration(geometry, solution_container, solver_container, config, iMesh+1, 0, RunTime_EqSystem, Iteration, iZone);
-			else Multigrid_Iteration(geometry, solution_container, solver_container, config, iMesh+1, mu, RunTime_EqSystem, Iteration, iZone);
-		}
-        
-		/*--- Compute prolongated solution, and smooth the correction $u^(new)_k = u_k +  Smooth(I^k_(k+1)(u_(k+1)-I^(k+1)_k u_k))$ ---*/
-		GetProlongated_Correction(RunTime_EqSystem, solution_container[iZone][iMesh][SolContainer_Position], solution_container[iZone][iMesh+1][SolContainer_Position],
-                                  geometry[iZone][iMesh],geometry[iZone][iMesh+1], config[iZone]);
-		SmoothProlongated_Correction(RunTime_EqSystem, solution_container[iZone][iMesh][SolContainer_Position], geometry[iZone][iMesh],
-                                     config[iZone]->GetMG_CorrecSmooth(iMesh), 1.25, config[iZone]);
-		SetProlongated_Correction(solution_container[iZone][iMesh][SolContainer_Position], geometry[iZone][iMesh], config[iZone]);
-        
-		/*--- Solution postsmoothing in the prolongated grid ---*/
-		for (iPostSmooth = 0; iPostSmooth < config[iZone]->GetMG_PostSmooth(iMesh); iPostSmooth++) {
-            
-			switch (config[iZone]->GetKind_TimeIntScheme()) {
-                case RUNGE_KUTTA_EXPLICIT: iRKLimit = config[iZone]->GetnRKStep(); break;
-                case EULER_EXPLICIT: case EULER_IMPLICIT: iRKLimit = 1; break; }
-            
-			for (iRKStep = 0; iRKStep < iRKLimit; iRKStep++) {
-                
-<<<<<<< HEAD
-				solution_container[iZone][iMesh][SolContainer_Position]->Preprocessing(geometry[iZone][iMesh], solution_container[iZone][iMesh], solver_container[iZone][iMesh][SolContainer_Position], config[iZone], iMesh, iRKStep, RunTime_EqSystem);
-=======
-				solution_container[iZone][iMesh][SolContainer_Position]->MPI_Send_Receive(geometry, solution_container, config, iMesh, iZone);
-				solution_container[iZone][iMesh][SolContainer_Position]->Preprocessing(geometry[iZone][iMesh], solution_container[iZone][iMesh], config[iZone], iMesh, iRKStep, RunTime_EqSystem);
->>>>>>> 66653a41
-                
-				if (iRKStep == 0) {
-					solution_container[iZone][iMesh][SolContainer_Position]->Set_OldSolution(geometry[iZone][iMesh]);
-					solution_container[iZone][iMesh][SolContainer_Position]->SetTime_Step(geometry[iZone][iMesh], solution_container[iZone][iMesh], config[iZone], iMesh, Iteration);
-				}
-                
-				Space_Integration(geometry[iZone][iMesh], solution_container[iZone][iMesh], solver_container[iZone][iMesh][SolContainer_Position], config[iZone], iMesh, iRKStep, RunTime_EqSystem);
-				Time_Integration(geometry[iZone][iMesh], solution_container[iZone][iMesh], config[iZone], iRKStep, RunTime_EqSystem, Iteration);
-                
-				solution_container[iZone][iMesh][SolContainer_Position]->Postprocessing(geometry[iZone][iMesh], solution_container[iZone][iMesh], config[iZone], iMesh);
-                
-			}
-		}
-	}
-    
-}
-
-void CMultiGridIntegration::GetProlongated_Correction(unsigned short RunTime_EqSystem, CSolution *sol_fine, CSolution *sol_coarse, CGeometry *geo_fine,
-                                                      CGeometry *geo_coarse, CConfig *config) {
-	unsigned long Point_Fine, Point_Coarse, iVertex;
-	unsigned short Boundary, iMarker, iChildren, iVar;
-    double Area_Parent, Area_Children, *Solution_Fine, *Solution_Coarse;
-    
-    const unsigned short nVar = sol_coarse->GetnVar();
-
-    double *Solution = new double[nVar];
-
-	for (Point_Coarse = 0; Point_Coarse < geo_coarse->GetnPointDomain(); Point_Coarse++) {
-        
-		Area_Parent = geo_coarse->node[Point_Coarse]->GetVolume();
-        
-		for (iVar = 0; iVar < nVar; iVar++) Solution[iVar] = 0.0;
-        
-		for (iChildren = 0; iChildren < geo_coarse->node[Point_Coarse]->GetnChildren_CV(); iChildren++) {
-			Point_Fine = geo_coarse->node[Point_Coarse]->GetChildren_CV(iChildren);
-			Area_Children = geo_fine->node[Point_Fine]->GetVolume();
-			Solution_Fine = sol_fine->node[Point_Fine]->GetSolution();
-			for (iVar = 0; iVar < nVar; iVar++)
-				Solution[iVar] -= Solution_Fine[iVar]*Area_Children/Area_Parent;
-		}
-        
-		Solution_Coarse = sol_coarse->node[Point_Coarse]->GetSolution();
-        
-		for (iVar = 0; iVar < nVar; iVar++)
-			Solution[iVar] += Solution_Coarse[iVar];
-        
-		for (iVar = 0; iVar < nVar; iVar++)
-			sol_coarse->node[Point_Coarse]->SetSolution_Old(Solution);
-
-	}
-    
-	/*--- Remove any contributions from no-slip walls. ---*/
-	for (iMarker = 0; iMarker < config->GetnMarker_All(); iMarker++) {
-		Boundary = config->GetMarker_All_Boundary(iMarker);
-		if ((Boundary == HEAT_FLUX) || (Boundary == ISOTHERMAL)) {
-			for(iVertex = 0; iVertex < geo_coarse->nVertex[iMarker]; iVertex++) {
-                
-				Point_Coarse = geo_coarse->vertex[iMarker][iVertex]->GetNode();
-                
-                /*--- For dirichlet boundary condtions, set the correction to zero. 
-                 Note that Solution_Old stores the correction not the actual value ---*/
-                sol_coarse->node[Point_Coarse]->SetVelSolutionOldZero();
-                
-			}
-        }
-	}
-    
-    /*--- MPI the set solution old ---*/
-    sol_coarse->Set_MPI_Solution_Old(geo_coarse, config);
-    
-	for (Point_Coarse = 0; Point_Coarse < geo_coarse->GetnPointDomain(); Point_Coarse++) {
-		for (iChildren = 0; iChildren < geo_coarse->node[Point_Coarse]->GetnChildren_CV(); iChildren++) {
-			Point_Fine = geo_coarse->node[Point_Coarse]->GetChildren_CV(iChildren);
-			sol_fine->SetResidual(Point_Fine, sol_coarse->node[Point_Coarse]->GetSolution_Old());
-		}
-    }
-    
-	delete [] Solution;
-
-}
-
-void CMultiGridIntegration::SmoothProlongated_Correction (unsigned short RunTime_EqSystem, CSolution *solution, CGeometry *geometry,
-                                                          unsigned short val_nSmooth, double val_smooth_coeff, CConfig *config) {
-	double *Residual_Old, *Residual_Sum, *Residual, *Residual_i, *Residual_j;
-	unsigned short iVar, iSmooth, iMarker, nneigh;
-	unsigned long iEdge, iPoint, jPoint, iVertex;
-    
-	const unsigned short nVar = solution->GetnVar();
-    
-	if (val_nSmooth > 0) {
-        
-		Residual = new double [nVar];
-        
-		for (iPoint = 0; iPoint < geometry->GetnPoint(); iPoint++) {
-			Residual_Old = solution->GetResidual(iPoint);
-			solution->node[iPoint]->SetResidual_Old(Residual_Old);
-		}
-        
-		/*--- Jacobi iterations ---*/
-		for (iSmooth = 0; iSmooth < val_nSmooth; iSmooth++) {
-			for (iPoint = 0; iPoint < geometry->GetnPoint(); iPoint++)
-				solution->node[iPoint]->SetResidualSumZero();
-            
-			/*--- Loop over Interior edges ---*/
-			for(iEdge = 0; iEdge < geometry->GetnEdge(); iEdge++) {
-				iPoint = geometry->edge[iEdge]->GetNode(0);
-				jPoint = geometry->edge[iEdge]->GetNode(1);
-                
-				Residual_i = solution->GetResidual(iPoint);
-				Residual_j = solution->GetResidual(jPoint);
-                
-				/*--- Accumulate nearest neighbor Residual to Res_sum for each variable ---*/
-				solution->node[iPoint]->AddResidual_Sum(Residual_j);
-				solution->node[jPoint]->AddResidual_Sum(Residual_i);
-			}
-            
-			/*--- Loop over all mesh points (Update Residuals with averaged sum) ---*/
-			for (iPoint = 0; iPoint < geometry->GetnPoint(); iPoint++) {
-				nneigh = geometry->node[iPoint]->GetnPoint();
-				Residual_Sum = solution->node[iPoint]->GetResidual_Sum();
-				Residual_Old = solution->node[iPoint]->GetResidual_Old();
-				for (iVar = 0; iVar < nVar; iVar++) {
-					Residual[iVar] =(Residual_Old[iVar] + val_smooth_coeff*Residual_Sum[iVar])
-                    /(1.0 + val_smooth_coeff*double(nneigh));
-				}
-				solution->SetResidual(iPoint, Residual);
-			}
-            
-			/*--- Copy boundary values ---*/
-			for(iMarker = 0; iMarker < geometry->GetnMarker(); iMarker++)
-				for(iVertex = 0; iVertex < geometry->GetnVertex(iMarker); iVertex++) {
-					iPoint = geometry->vertex[iMarker][iVertex]->GetNode();
-					Residual_Old = solution->node[iPoint]->GetResidual_Old();
-					solution->SetResidual(iPoint, Residual_Old);
-				}
-		}
-        
-		delete [] Residual;
-        
-	}
-}
-
-void CMultiGridIntegration::Smooth_Solution(unsigned short RunTime_EqSystem, CSolution *solution, CGeometry *geometry,
-                                             unsigned short val_nSmooth, double val_smooth_coeff, CConfig *config) {
-	double *Solution_Old, *Solution_Sum, *Solution, *Solution_i, *Solution_j;
-	unsigned short iVar, iSmooth, iMarker, nneigh;
-	unsigned long iEdge, iPoint, jPoint, iVertex;
-    
-	const unsigned short nVar = solution->GetnVar();
-    
-	if (val_nSmooth > 0) {
-        
-		Solution = new double [nVar];
-        
-		for (iPoint = 0; iPoint < geometry->GetnPoint(); iPoint++) {
-			Solution_Old = solution->node[iPoint]->GetSolution();
-			solution->node[iPoint]->SetResidual_Old(Solution_Old);
-		}
-        
-		/*--- Jacobi iterations ---*/
-		for (iSmooth = 0; iSmooth < val_nSmooth; iSmooth++) {
-			for (iPoint = 0; iPoint < geometry->GetnPoint(); iPoint++)
-				solution->node[iPoint]->SetResidualSumZero();
-            
-			/*--- Loop over Interior edges ---*/
-			for(iEdge = 0; iEdge < geometry->GetnEdge(); iEdge++) {
-				iPoint = geometry->edge[iEdge]->GetNode(0);
-				jPoint = geometry->edge[iEdge]->GetNode(1);
-                
-				Solution_i = solution->node[iPoint]->GetSolution();
-				Solution_j = solution->node[jPoint]->GetSolution();
-                
-				/*--- Accumulate nearest neighbor Residual to Res_sum for each variable ---*/
-				solution->node[iPoint]->AddResidual_Sum(Solution_j);
-				solution->node[jPoint]->AddResidual_Sum(Solution_i);
-			}
-            
-			/*--- Loop over all mesh points (Update Residuals with averaged sum) ---*/
-			for (iPoint = 0; iPoint < geometry->GetnPoint(); iPoint++) {
-				nneigh = geometry->node[iPoint]->GetnPoint();
-				Solution_Sum = solution->node[iPoint]->GetResidual_Sum();
-				Solution_Old = solution->node[iPoint]->GetResidual_Old();
-				for (iVar = 0; iVar < nVar; iVar++) {
-					Solution[iVar] =(Solution_Old[iVar] + val_smooth_coeff*Solution_Sum[iVar])
-                    /(1.0 + val_smooth_coeff*double(nneigh));
-				}
-				solution->node[iPoint]->SetSolution(Solution);
-			}
-            
-			/*--- Copy boundary values ---*/
-			for(iMarker = 0; iMarker < geometry->GetnMarker(); iMarker++)
-				for(iVertex = 0; iVertex < geometry->GetnVertex(iMarker); iVertex++) {
-					iPoint = geometry->vertex[iMarker][iVertex]->GetNode();
-					Solution_Old = solution->node[iPoint]->GetResidual_Old();
-					solution->node[iPoint]->SetSolution(Solution_Old);
-				}
-		}
-        
-		delete [] Solution;
-        
-	}
-    
-}
-
-void CMultiGridIntegration::SetProlongated_Correction(CSolution *sol_fine, CGeometry *geo_fine, CConfig *config) {
-	unsigned long Point_Fine;
-	unsigned short iVar;
-	double *Solution_Fine, *Residual_Fine;
-    
-	const unsigned short nVar = sol_fine->GetnVar();
-    
-	double *Solution = new double [nVar];
-    
-	for (Point_Fine = 0; Point_Fine < geo_fine->GetnPointDomain(); Point_Fine++) {
-		Residual_Fine = sol_fine->GetResidual(Point_Fine);
-		Solution_Fine = sol_fine->node[Point_Fine]->GetSolution();
-		for (iVar = 0; iVar < nVar; iVar++) {
-            /*--- Prevent a fine grid divergence due to a coarse grid divergence ---*/
-            if (Residual_Fine[iVar] != Residual_Fine[iVar]) Residual_Fine[iVar] = 0.0;
-			Solution[iVar] = Solution_Fine[iVar]+config->GetDamp_Correc_Prolong()*Residual_Fine[iVar];
-        }
-		sol_fine->node[Point_Fine]->SetSolution(Solution);
-	}
-    
-    /*--- MPI the new interpolated solution ---*/
-    sol_fine->Set_MPI_Solution(geo_fine, config);
-    
-	delete [] Solution;
-}
-
-
-void CMultiGridIntegration::SetProlongated_Solution(unsigned short RunTime_EqSystem, CSolution *sol_fine, CSolution *sol_coarse, CGeometry *geo_fine, CGeometry *geo_coarse, CConfig *config) {
-	unsigned long Point_Fine, Point_Coarse;
-	unsigned short iChildren;
-        
-	for (Point_Coarse = 0; Point_Coarse < geo_coarse->GetnPointDomain(); Point_Coarse++) {
-		for (iChildren = 0; iChildren < geo_coarse->node[Point_Coarse]->GetnChildren_CV(); iChildren++) {
-			Point_Fine = geo_coarse->node[Point_Coarse]->GetChildren_CV(iChildren);
-			sol_fine->node[Point_Fine]->SetSolution(sol_coarse->node[Point_Coarse]->GetSolution());
-		}
-    }
-}
-
-void CMultiGridIntegration::SetForcing_Term(CSolution *sol_fine, CSolution *sol_coarse, CGeometry *geo_fine, CGeometry *geo_coarse, CConfig *config) {
-	unsigned long Point_Fine, Point_Coarse, iVertex;
-	unsigned short iMarker, iVar, iChildren;
-	double *Residual_Fine;
-    
-	const unsigned short nVar = sol_coarse->GetnVar();
-    
-	double *Residual = new double[nVar];
-    
-	for (Point_Coarse = 0; Point_Coarse < geo_coarse->GetnPointDomain(); Point_Coarse++) {
-		sol_coarse->node[Point_Coarse]->SetRes_TruncErrorZero();
-        
-		for (iVar = 0; iVar < nVar; iVar++) Residual[iVar] = 0.0;
-		for (iChildren = 0; iChildren < geo_coarse->node[Point_Coarse]->GetnChildren_CV(); iChildren++) {
-			Point_Fine = geo_coarse->node[Point_Coarse]->GetChildren_CV(iChildren);
-			Residual_Fine = sol_fine->GetResidual(Point_Fine);
-			for (iVar = 0; iVar < nVar; iVar++)
-				Residual[iVar] += config->GetDamp_Res_Restric()*Residual_Fine[iVar];
-		}
-		sol_coarse->node[Point_Coarse]->AddRes_TruncError(Residual);
-	}
-    
-	for (iMarker = 0; iMarker < config->GetnMarker_All(); iMarker++) {
-		if ((config->GetMarker_All_Boundary(iMarker) == HEAT_FLUX) ||
-            (config->GetMarker_All_Boundary(iMarker) == ISOTHERMAL)) {
-			for(iVertex = 0; iVertex < geo_coarse->nVertex[iMarker]; iVertex++) {
-				Point_Coarse = geo_coarse->vertex[iMarker][iVertex]->GetNode();
-				sol_coarse->node[Point_Coarse]->SetVel_ResTruncError_Zero();
-			}
-        }
-	}
-    
-	for(Point_Coarse = 0; Point_Coarse < geo_coarse->GetnPointDomain(); Point_Coarse++) {
-		sol_coarse->node[Point_Coarse]->SubtractRes_TruncError(sol_coarse->GetResidual(Point_Coarse));
-	}
-    
-	delete [] Residual;
-}
-
-void CMultiGridIntegration::SetResidual_Term(CGeometry *geometry, CSolution *solution) {
-	unsigned long iPoint;
-    
-	for (iPoint = 0; iPoint < geometry->GetnPointDomain(); iPoint++)
-		solution->AddResidual(iPoint, solution->node[iPoint]->GetResTruncError());
-    
-}
-
-void CMultiGridIntegration::SetRestricted_Residual(CSolution *sol_fine, CSolution *sol_coarse, CGeometry *geo_fine, CGeometry *geo_coarse, CConfig *config) {
-	unsigned long iVertex, Point_Fine, Point_Coarse;
-	unsigned short iMarker, iVar, iChildren;
-	double *Residual_Fine;
-    
-	const unsigned short nVar = sol_coarse->GetnVar();
-    
-	double *Residual = new double[nVar];
-    
-	for (Point_Coarse = 0; Point_Coarse < geo_coarse->GetnPointDomain(); Point_Coarse++) {
-		sol_coarse->node[Point_Coarse]->SetRes_TruncErrorZero();
-        
-		for (iVar = 0; iVar < nVar; iVar++) Residual[iVar] = 0.0;
-		for (iChildren = 0; iChildren < geo_coarse->node[Point_Coarse]->GetnChildren_CV(); iChildren++) {
-			Point_Fine = geo_coarse->node[Point_Coarse]->GetChildren_CV(iChildren);
-			Residual_Fine = sol_fine->GetResidual(Point_Fine);
-			for (iVar = 0; iVar < nVar; iVar++)
-				Residual[iVar] += Residual_Fine[iVar];
-		}
-		sol_coarse->node[Point_Coarse]->AddRes_TruncError(Residual);
-	}
-    
-	for (iMarker = 0; iMarker < config->GetnMarker_All(); iMarker++) {
-		if ((config->GetMarker_All_Boundary(iMarker) == HEAT_FLUX) ||
-            (config->GetMarker_All_Boundary(iMarker) == ISOTHERMAL)) {
-			for(iVertex = 0; iVertex<geo_coarse->nVertex[iMarker]; iVertex++) {
-				Point_Coarse = geo_coarse->vertex[iMarker][iVertex]->GetNode();
-				sol_coarse->node[Point_Coarse]->SetVel_ResTruncError_Zero();
-			}
-        }
-	}
-    
-	delete [] Residual;
-}
-
-void CMultiGridIntegration::SetRestricted_Solution(unsigned short RunTime_EqSystem, CSolution *sol_fine, CSolution *sol_coarse, CGeometry *geo_fine, CGeometry *geo_coarse, CConfig *config) {
-    unsigned long iVertex, Point_Fine, Point_Coarse;
-	unsigned short iMarker, iVar, iChildren, iDim;
-    double Area_Parent, Area_Children, *Solution_Fine, *Grid_Vel, Vector[3];
-
-    const unsigned short SolContainer_Position = config->GetContainerPosition(RunTime_EqSystem);
-	const unsigned short nVar = sol_coarse->GetnVar();
-    const unsigned short nDim = geo_fine->GetnDim();
-    const bool rotating_frame = config->GetRotating_Frame();
-    const bool grid_movement  = config->GetGrid_Movement();
-    
-    double *Solution = new double[nVar];
-    
-	/*--- Compute coarse solution from fine solution ---*/
-	for (Point_Coarse = 0; Point_Coarse < geo_coarse->GetnPointDomain(); Point_Coarse++) {
-		Area_Parent = geo_coarse->node[Point_Coarse]->GetVolume();
-        
-		for (iVar = 0; iVar < nVar; iVar++) Solution[iVar] = 0.0;
-        
-		for (iChildren = 0; iChildren < geo_coarse->node[Point_Coarse]->GetnChildren_CV(); iChildren++) {
-            
-			Point_Fine = geo_coarse->node[Point_Coarse]->GetChildren_CV(iChildren);
-			Area_Children = geo_fine->node[Point_Fine]->GetVolume();
-			Solution_Fine = sol_fine->node[Point_Fine]->GetSolution();
-			for (iVar = 0; iVar < nVar; iVar++) {
-				Solution[iVar] += Solution_Fine[iVar]*Area_Children/Area_Parent;
-            }
-		}
-        
-		sol_coarse->node[Point_Coarse]->SetSolution(Solution);
-        
-	}
-    
-	/*--- Update the solution at the no-slip walls ---*/
-	for (iMarker = 0; iMarker < config->GetnMarker_All(); iMarker++) {
-		if ((config->GetMarker_All_Boundary(iMarker) == HEAT_FLUX) ||
-            (config->GetMarker_All_Boundary(iMarker) == ISOTHERMAL)) {
-			for (iVertex = 0; iVertex < geo_coarse->nVertex[iMarker]; iVertex++) {
-				Point_Coarse = geo_coarse->vertex[iMarker][iVertex]->GetNode();
-                
-				if (SolContainer_Position == FLOW_SOL) {
-                    /*--- At moving walls, set the solution based on the new density and wall velocity ---*/
-                    if (rotating_frame) {
-                        Grid_Vel = geo_coarse->node[Point_Coarse]->GetRotVel();
-                        for (iDim = 0; iDim < nDim; iDim++)
-                            Vector[iDim] = sol_coarse->node[Point_Coarse]->GetSolution(0)*Grid_Vel[iDim];
-                        sol_coarse->node[Point_Coarse]->SetVelSolutionVector(Vector);
-                    } else if (grid_movement) {
-                        Grid_Vel = geo_coarse->node[Point_Coarse]->GetGridVel();
-                        for (iDim = 0; iDim < nDim; iDim++)
-                            Vector[iDim] = sol_coarse->node[Point_Coarse]->GetSolution(0)*Grid_Vel[iDim];
-                        sol_coarse->node[Point_Coarse]->SetVelSolutionVector(Vector);
-                    } else {
-                        /*--- For stationary no-slip walls, set the velocity to zero. ---*/
-                        sol_coarse->node[Point_Coarse]->SetVelSolutionZero();
-                    }
-                }
-				if (SolContainer_Position == ADJFLOW_SOL) {
-                    sol_coarse->node[Point_Coarse]->SetVelSolutionDVector();
-                }
-                
-			}
-        }
-	}
-    
-    /*--- MPI the new interpolated solution ---*/
-    sol_coarse->Set_MPI_Solution(geo_coarse, config);
-    
-	delete [] Solution;
-
-}
-
-void CMultiGridIntegration::SetRestricted_Gradient(unsigned short RunTime_EqSystem, CSolution **sol_fine, CSolution **sol_coarse, CGeometry *geo_fine,
-                                                   CGeometry *geo_coarse, CConfig *config) {
-	unsigned long Point_Fine, Point_Coarse;
-	unsigned short iVar, iDim, iChildren;
-	double Area_Parent, Area_Children, **Gradient_fine;
-	
-    const unsigned short SolContainer_Position = config->GetContainerPosition(RunTime_EqSystem);
-	const unsigned short nDim = geo_coarse->GetnDim();
-	const unsigned short nVar = sol_coarse[SolContainer_Position]->GetnVar();
-    
-	double **Gradient = new double* [nVar];
-	for (iVar = 0; iVar < nVar; iVar++)
-		Gradient[iVar] = new double [nDim];
-    
-	for (Point_Coarse = 0; Point_Coarse < geo_coarse->GetnPoint(); Point_Coarse++) {
-		Area_Parent = geo_coarse->node[Point_Coarse]->GetVolume();
-        
-		for (iVar = 0; iVar < nVar; iVar++)
-			for (iDim = 0; iDim < nDim; iDim++)
-				Gradient[iVar][iDim] = 0.0;
-        
-		for (iChildren = 0; iChildren < geo_coarse->node[Point_Coarse]->GetnChildren_CV(); iChildren++) {
-			Point_Fine = geo_coarse->node[Point_Coarse]->GetChildren_CV(iChildren);
-			Area_Children = geo_fine->node[Point_Fine]->GetVolume();
-			Gradient_fine = sol_fine[SolContainer_Position]->node[Point_Fine]->GetGradient();
-            
-			for (iVar = 0; iVar < nVar; iVar++)
-				for (iDim = 0; iDim < nDim; iDim++)
-					Gradient[iVar][iDim] += Gradient_fine[iVar][iDim]*Area_Children/Area_Parent;
-		}
-		sol_coarse[SolContainer_Position]->node[Point_Coarse]->SetGradient(Gradient);
-	}
-    
-	for (iVar = 0; iVar < nVar; iVar++)
-		delete [] Gradient[iVar];
-	delete [] Gradient;
-    
-}
-
-void CMultiGridIntegration::NonDimensional_Parameters(CGeometry **geometry, CSolution ***solution_container, CNumerics ****solver_container,
-                                                      CConfig *config, unsigned short FinestMesh, unsigned short RunTime_EqSystem, unsigned long Iteration,
-                                                      double *monitor) {
-    
-	switch (RunTime_EqSystem) {
-            
-		case RUNTIME_FLOW_SYS:
-            
-			/*--- Calculate the inviscid and viscous forces ---*/
-			solution_container[FinestMesh][FLOW_SOL]->Inviscid_Forces(geometry[FinestMesh], config);
-			if (config->GetKind_ViscNumScheme() != NONE) solution_container[FinestMesh][FLOW_SOL]->Viscous_Forces(geometry[FinestMesh], config);
-            
-			/*--- Evaluate convergence monitor ---*/
-			if (config->GetConvCriteria() == CAUCHY) {
-				if (config->GetCauchy_Func_Flow() == DRAG_COEFFICIENT) (*monitor) = solution_container[FinestMesh][FLOW_SOL]->GetTotal_CDrag();
-				if (config->GetCauchy_Func_Flow() == LIFT_COEFFICIENT) (*monitor) = solution_container[FinestMesh][FLOW_SOL]->GetTotal_CLift();
-				if (config->GetCauchy_Func_Flow() == NEARFIELD_PRESSURE) (*monitor) = solution_container[FinestMesh][FLOW_SOL]->GetTotal_CNearFieldOF();
-			}
-            
-			if (config->GetConvCriteria() == RESIDUAL)
-				(*monitor) = log10(solution_container[FinestMesh][FLOW_SOL]->GetRes_RMS(0));
-            
-			break;
-            
-		case RUNTIME_PLASMA_SYS:
-            
-			/*--- Calculate the inviscid and viscous forces ---*/
-			solution_container[FinestMesh][PLASMA_SOL]->Inviscid_Forces(geometry[FinestMesh], config);
-			if (config->GetKind_ViscNumScheme() != NONE) solution_container[FinestMesh][PLASMA_SOL]->Viscous_Forces(geometry[FinestMesh], config);
-            
-			/*--- Evaluate convergence monitor ---*/
-			if (config->GetConvCriteria() == RESIDUAL)
-				(*monitor) = log10(solution_container[FinestMesh][PLASMA_SOL]->GetRes_RMS(0));
-            
-			break;
-            
-		case RUNTIME_ADJFLOW_SYS:
-            
-			/*--- Calculate the inviscid and viscous sensitivities ---*/
-			solution_container[FinestMesh][ADJFLOW_SOL]->Inviscid_Sensitivity(geometry[FinestMesh], solution_container[FinestMesh], solver_container[FinestMesh][ADJFLOW_SOL][CONV_BOUND_TERM], config);
-			if (config->GetKind_ViscNumScheme() != NONE) solution_container[FinestMesh][ADJFLOW_SOL]->Viscous_Sensitivity(geometry[FinestMesh], solution_container[FinestMesh], solver_container[FinestMesh][ADJFLOW_SOL][CONV_BOUND_TERM], config);
-            
-			/*--- Smooth the inviscid and viscous sensitivities ---*/
-			if (config->GetKind_SensSmooth() != NONE) solution_container[FinestMesh][ADJFLOW_SOL]->Smooth_Sensitivity(geometry[FinestMesh], solution_container[FinestMesh], solver_container[FinestMesh][ADJFLOW_SOL][CONV_BOUND_TERM], config);
-            
-			/*--- Evaluate convergence monitor ---*/
-			if (config->GetConvCriteria() == CAUCHY) {
-				if (config->GetCauchy_Func_AdjFlow() == SENS_GEOMETRY) (*monitor) = solution_container[FinestMesh][ADJFLOW_SOL]->GetTotal_Sens_Geo();
-				if (config->GetCauchy_Func_AdjFlow() == SENS_MACH) (*monitor) = solution_container[FinestMesh][ADJFLOW_SOL]->GetTotal_Sens_Mach();
-			}
-			if (config->GetConvCriteria() == RESIDUAL)
-				(*monitor) = log10(solution_container[FinestMesh][ADJFLOW_SOL]->GetRes_RMS(0));
-            
-			break;
-            
-		case RUNTIME_LINFLOW_SYS:
-            
-			/*--- Calculate the inviscid and viscous forces ---*/
-			solution_container[FinestMesh][LINFLOW_SOL]->Inviscid_DeltaForces(geometry[FinestMesh], solution_container[FinestMesh], config);
-			if (config->GetKind_ViscNumScheme() != NONE) solution_container[FinestMesh][LINFLOW_SOL]->Viscous_DeltaForces(geometry[FinestMesh], config);
-            
-			/*--- Evaluate convergence monitor ---*/
-			if (config->GetConvCriteria() == CAUCHY) {
-				if (config->GetCauchy_Func_LinFlow() == DELTA_DRAG_COEFFICIENT) (*monitor) = solution_container[FinestMesh][LINFLOW_SOL]->GetTotal_CDeltaDrag();
-				if (config->GetCauchy_Func_LinFlow() == DELTA_LIFT_COEFFICIENT) (*monitor) = solution_container[FinestMesh][LINFLOW_SOL]->GetTotal_CDeltaLift();
-			}
-			if (config->GetConvCriteria() == RESIDUAL)
-				(*monitor) = log10(solution_container[FinestMesh][LINFLOW_SOL]->GetRes_RMS(0));
-            
-			break;
-	}
-}
-
-CSingleGridIntegration::CSingleGridIntegration(CConfig *config) : CIntegration(config) { }
-
-CSingleGridIntegration::~CSingleGridIntegration(void) { }
-
-void CSingleGridIntegration::SetSingleGrid_Solver(CGeometry ***geometry, CSolution ****solution_container,
-                                                  CNumerics *****solver_container, CConfig **config, unsigned short RunTime_EqSystem, unsigned long Iteration, unsigned short iZone) {
-    unsigned short iMesh;
-    double monitor = 0.0;
-    
-	unsigned short SolContainer_Position = config[iZone]->GetContainerPosition(RunTime_EqSystem);
-    
-	/*--- Preprocessing ---*/
-	solution_container[iZone][MESH_0][SolContainer_Position]->Preprocessing(geometry[iZone][MESH_0], solution_container[iZone][MESH_0], config[iZone], MESH_0, 0, RunTime_EqSystem);
-    
-    /*--- Set the old solution ---*/
-    solution_container[iZone][MESH_0][SolContainer_Position]->Set_OldSolution(geometry[iZone][MESH_0]);
-    
-	/*--- Time step evaluation ---*/
-	solution_container[iZone][MESH_0][SolContainer_Position]->SetTime_Step(geometry[iZone][MESH_0], solution_container[iZone][MESH_0], config[iZone], MESH_0, 0);
-    
-	/*--- Space integration ---*/
-	Space_Integration(geometry[iZone][MESH_0], solution_container[iZone][MESH_0], solver_container[iZone][MESH_0][SolContainer_Position],
-                      config[iZone], MESH_0, NO_RK_ITER, RunTime_EqSystem);
-    
-	/*--- Time integration ---*/
-	Time_Integration(geometry[iZone][MESH_0], solution_container[iZone][MESH_0], config[iZone], NO_RK_ITER,
-                     RunTime_EqSystem, Iteration);
-    
-	/*--- Postprocessing ---*/
-	solution_container[iZone][MESH_0][SolContainer_Position]->Postprocessing(geometry[iZone][MESH_0], solution_container[iZone][MESH_0], config[iZone], MESH_0);
-    
-	/*--- Compute adimensional parameters and the convergence monitor ---*/
-	switch (RunTime_EqSystem) {
-            
-		case RUNTIME_WAVE_SYS:
-            
-			/*--- Calculate the wave strength ---*/
-			solution_container[iZone][MESH_0][WAVE_SOL]->Wave_Strength(geometry[iZone][MESH_0], config[iZone]);
-            
-			/*--- Evaluate convergence monitor ---*/
-			if (config[iZone]->GetConvCriteria() == CAUCHY) {
-				monitor = solution_container[iZone][MESH_0][WAVE_SOL]->GetTotal_CWave();
-			}
-            
-			if (config[iZone]->GetConvCriteria() == RESIDUAL)
-#ifdef NO_MPI
-				monitor = log10(solution_container[iZone][MESH_0][WAVE_SOL]->GetRes_RMS(0));
-#else
-			monitor = log10(sqrt(solution_container[iZone][MESH_0][WAVE_SOL]->GetRes_RMS(0)));
-#endif
-			break;
-            
-		case RUNTIME_FEA_SYS:
-#ifdef NO_MPI
-			monitor = log10(solution_container[iZone][MESH_0][FEA_SOL]->GetRes_RMS(0));
-#else
-			monitor = log10(sqrt(solution_container[iZone][MESH_0][FEA_SOL]->GetRes_RMS(0)));
-#endif
-			break;
-	}
-    
-	/*--- Convergence strategy ---*/
-	Convergence_Monitoring(geometry[iZone][MESH_0], config[iZone], Iteration, monitor);
-    
-    /*--- Copy the solution to the coarse levels ---*/
-    for (iMesh = 0; iMesh < config[iZone]->GetMGLevels(); iMesh++)
-        SetRestricted_Solution(RunTime_EqSystem, solution_container[iZone][iMesh], solution_container[iZone][iMesh+1], geometry[iZone][iMesh], geometry[iZone][iMesh+1], config[iZone]);
-    
-}
-
-void CSingleGridIntegration::SetRestricted_Solution(unsigned short RunTime_EqSystem, CSolution **sol_fine, CSolution **sol_coarse, CGeometry *geo_fine, CGeometry *geo_coarse, CConfig *config) {
-	unsigned long iVertex, Point_Fine, Point_Coarse;
-	unsigned short iMarker, iVar, iChildren;
-	double Area_Parent, Area_Children, *Solution_Fine, *Solution;
-    
-	unsigned short SolContainer_Position = config->GetContainerPosition(RunTime_EqSystem);
-	unsigned short nVar = sol_coarse[SolContainer_Position]->GetnVar();
-    
-	Solution = new double[nVar];
-    
-	/*--- Compute coarse solution from fine solution ---*/
-	for (Point_Coarse = 0; Point_Coarse < geo_coarse->GetnPointDomain(); Point_Coarse++) {
-		Area_Parent = geo_coarse->node[Point_Coarse]->GetVolume();
-        
-		for (iVar = 0; iVar < nVar; iVar++) Solution[iVar] = 0.0;
-        
-		for (iChildren = 0; iChildren < geo_coarse->node[Point_Coarse]->GetnChildren_CV(); iChildren++) {
-            
-			Point_Fine = geo_coarse->node[Point_Coarse]->GetChildren_CV(iChildren);
-			Area_Children = geo_fine->node[Point_Fine]->GetVolume();
-			Solution_Fine = sol_fine[SolContainer_Position]->node[Point_Fine]->GetSolution();
-			for (iVar = 0; iVar < nVar; iVar++)
-				Solution[iVar] += Solution_Fine[iVar]*Area_Children/Area_Parent;
-		}
-        
-		sol_coarse[SolContainer_Position]->node[Point_Coarse]->SetSolution(Solution);
-        
-	}
-    
-    /*--- MPI the new interpolated solution ---*/
-    sol_coarse[SolContainer_Position]->Set_MPI_Solution(geo_coarse, config);
-    
-	/*--- Update solution at the no slip wall boundary ---*/
-	for (iMarker = 0; iMarker < config->GetnMarker_All(); iMarker++) {
-		if ((config->GetMarker_All_Boundary(iMarker) == HEAT_FLUX) ||
-            (config->GetMarker_All_Boundary(iMarker) == ISOTHERMAL)) {
-			for (iVertex = 0; iVertex < geo_coarse->nVertex[iMarker]; iVertex++) {
-				Point_Coarse = geo_coarse->vertex[iMarker][iVertex]->GetNode();
-				if (SolContainer_Position == TURB_SOL) sol_coarse[SolContainer_Position]->node[Point_Coarse]->SetSolutionZero();
-                if (SolContainer_Position == LEVELSET_SOL) sol_coarse[SolContainer_Position]->node[Point_Coarse]->SetSolutionZero();
-			}
-        }
-	}
-    
-	delete [] Solution;
-    
-}
+/*!
+ * \file integration_time.cpp
+ * \brief Time deppending numerical method.
+ * \author Aerospace Design Laboratory (Stanford University) <http://su2.stanford.edu>.
+ * \version 2.0.5
+ *
+ * Stanford University Unstructured (SU2) Code
+ * Copyright (C) 2012 Aerospace Design Laboratory
+ *
+ * This program is free software: you can redistribute it and/or modify
+ * it under the terms of the GNU General Public License as published by
+ * the Free Software Foundation, either version 3 of the License, or
+ * (at your option) any later version.
+ *
+ * This program is distributed in the hope that it will be useful,
+ * but WITHOUT ANY WARRANTY; without even the implied warranty of
+ * MERCHANTABILITY or FITNESS FOR A PARTICULAR PURPOSE.  See the
+ * GNU General Public License for more details.
+ *
+ * You should have received a copy of the GNU General Public License
+ * along with this program.  If not, see <http://www.gnu.org/licenses/>.
+ */
+
+#include "../include/integration_structure.hpp"
+
+CMultiGridIntegration::CMultiGridIntegration(CConfig *config) : CIntegration(config) {}
+
+CMultiGridIntegration::~CMultiGridIntegration(void) { }
+
+void CMultiGridIntegration::SetMultiGrid_Solver(CGeometry ***geometry, CSolution ****solution_container, CNumerics *****solver_container, CConfig **config,
+                                                unsigned short RunTime_EqSystem, unsigned long Iteration, unsigned short iZone) {
+	unsigned short FinestMesh, iMGLevel;
+	double monitor = 1.0;
+    
+	const bool restart = (config[iZone]->GetRestart() || config[iZone]->GetRestart_Flow());
+	const bool startup_multigrid = (config[iZone]->GetRestart_Flow() && (RunTime_EqSystem == RUNTIME_FLOW_SYS) && (Iteration == 0));
+	const bool direct = ((config[iZone]->GetKind_Solver() == EULER) || (config[iZone]->GetKind_Solver() == NAVIER_STOKES) ||
+                   (config[iZone]->GetKind_Solver() == RANS) || (config[iZone]->GetKind_Solver() == FREE_SURFACE_EULER) ||
+                   (config[iZone]->GetKind_Solver() == FREE_SURFACE_NAVIER_STOKES) || (config[iZone]->GetKind_Solver() == FREE_SURFACE_RANS) ||
+                   (config[iZone]->GetKind_Solver() == FLUID_STRUCTURE_EULER) || (config[iZone]->GetKind_Solver() == FLUID_STRUCTURE_NAVIER_STOKES) ||
+                   (config[iZone]->GetKind_Solver() == FLUID_STRUCTURE_RANS) || (config[iZone]->GetKind_Solver() == AEROACOUSTIC_EULER) ||
+                   (config[iZone]->GetKind_Solver() == AEROACOUSTIC_NAVIER_STOKES) || (config[iZone]->GetKind_Solver() == AEROACOUSTIC_RANS) ||
+                   (config[iZone]->GetKind_Solver() == PLASMA_EULER) || (config[iZone]->GetKind_Solver() == PLASMA_NAVIER_STOKES));
+    const unsigned short SolContainer_Position = config[iZone]->GetContainerPosition(RunTime_EqSystem);
+
+    /*--- If low fidelity simulation ---*/
+    if (config[iZone]->GetLowFidelitySim())
+        config[iZone]->SetFinestMesh(MESH_1);
+    
+	/*--- If restart, update multigrid levels at the first multigrid iteration ---*/
+	if ((restart && (Iteration == config[iZone]->GetnStartUpIter())) || startup_multigrid) {
+		for (iMGLevel = 0; iMGLevel < config[iZone]->GetMGLevels(); iMGLevel++) {
+			SetRestricted_Solution(RunTime_EqSystem, solution_container[iZone][iMGLevel][SolContainer_Position], solution_container[iZone][iMGLevel+1][SolContainer_Position],
+                                   geometry[iZone][iMGLevel], geometry[iZone][iMGLevel+1], config[iZone]);
+		}
+	}
+    
+	/*--- Full multigrid strategy and start up with fine grid only works with the direct problem ---*/
+	if (!config[iZone]->GetRestart() && config[iZone]->GetFullMG() &&  direct && ( GetConvergence_FullMG() && (config[iZone]->GetFinestMesh() != MESH_0 ))) {
+		SetProlongated_Solution(RunTime_EqSystem, solution_container[iZone][config[iZone]->GetFinestMesh()-1][SolContainer_Position], solution_container[iZone][config[iZone]->GetFinestMesh()][SolContainer_Position],
+                                geometry[iZone][config[iZone]->GetFinestMesh()-1], geometry[iZone][config[iZone]->GetFinestMesh()], config[iZone]);
+		config[iZone]->SubtractFinestMesh();
+	}
+    
+	/*--- Set the current finest grid (full multigrid strategy) ---*/
+	FinestMesh = config[iZone]->GetFinestMesh();
+    
+	/*--- Perform the Full Approximation Scheme multigrid ---*/
+	Multigrid_Iteration(geometry, solution_container, solver_container, config, FinestMesh,
+                        config[iZone]->GetMGCycle(), RunTime_EqSystem, Iteration, iZone);
+    
+	/*--- Compute non-dimensional parameters and the convergence monitor ---*/
+	NonDimensional_Parameters(geometry[iZone], solution_container[iZone], solver_container[iZone], config[iZone],
+                              FinestMesh, RunTime_EqSystem, Iteration, &monitor);
+    
+	/*--- Convergence strategy ---*/
+	Convergence_Monitoring(geometry[iZone][FinestMesh], config[iZone], Iteration, monitor);
+    
+}
+
+void CMultiGridIntegration::Multigrid_Iteration(CGeometry ***geometry, CSolution ****solution_container, CNumerics *****solver_container,
+                                                CConfig **config, unsigned short iMesh, unsigned short mu, unsigned short RunTime_EqSystem,
+                                                unsigned long Iteration, unsigned short iZone) {
+	unsigned short iPreSmooth, iPostSmooth, iRKStep, iRKLimit = 1;
+    
+	bool startup_multigrid = (config[iZone]->GetRestart_Flow() && (RunTime_EqSystem == RUNTIME_FLOW_SYS) && (Iteration == 0));
+	unsigned short SolContainer_Position = config[iZone]->GetContainerPosition(RunTime_EqSystem);
+    
+	/*--- Do a presmoothing on the grid iMesh to be restricted to the grid iMesh+1 ---*/
+	for (iPreSmooth = 0; iPreSmooth < config[iZone]->GetMG_PreSmooth(iMesh); iPreSmooth++) {
+        
+		switch (config[iZone]->GetKind_TimeIntScheme()) {
+            case RUNGE_KUTTA_EXPLICIT: iRKLimit = config[iZone]->GetnRKStep(); break;
+            case EULER_EXPLICIT: case EULER_IMPLICIT: iRKLimit = 1; break; }
+        
+		/*--- Time and space integration ---*/
+		for (iRKStep = 0; iRKStep < iRKLimit; iRKStep++) {
+            
+			/*--- Send-Receive boundary conditions, and preprocessing ---*/
+			solution_container[iZone][iMesh][SolContainer_Position]->Preprocessing(geometry[iZone][iMesh], solution_container[iZone][iMesh], config[iZone], iMesh, iRKStep, RunTime_EqSystem);
+            
+			if (iRKStep == 0) {
+                
+				/*--- Set the old solution ---*/
+				solution_container[iZone][iMesh][SolContainer_Position]->Set_OldSolution(geometry[iZone][iMesh]);
+                
+				/*--- Compute time step, max eigenvalue, and integration scheme (steady and unsteady problems) ---*/
+				solution_container[iZone][iMesh][SolContainer_Position]->SetTime_Step(geometry[iZone][iMesh], solution_container[iZone][iMesh], config[iZone], iMesh, Iteration);
+                
+				/*--- Restrict the solution and gradient for the adjoint problem ---*/
+				Adjoint_Setup(geometry, solution_container, config, RunTime_EqSystem, Iteration, iZone);
+                
+			}
+            
+			/*--- Space integration ---*/
+			Space_Integration(geometry[iZone][iMesh], solution_container[iZone][iMesh], solver_container[iZone][iMesh][SolContainer_Position], config[iZone], iMesh, iRKStep, RunTime_EqSystem);
+            
+			/*--- Time integration, update solution using the old solution plus the solution increment ---*/
+			Time_Integration(geometry[iZone][iMesh], solution_container[iZone][iMesh], config[iZone], iRKStep, RunTime_EqSystem, Iteration);
+            
+			/*--- Send-Receive boundary conditions, and postprocessing ---*/
+			solution_container[iZone][iMesh][SolContainer_Position]->Postprocessing(geometry[iZone][iMesh], solution_container[iZone][iMesh], config[iZone], iMesh);
+            
+		}
+        
+	}
+    
+	/*--- Compute Forcing Term $P_(k+1) = I^(k+1)_k(P_k+F_k(u_k))-F_(k+1)(I^(k+1)_k u_k)$ and update solution for multigrid ---*/
+	if ( (iMesh < config[iZone]->GetMGLevels() && ((Iteration >= config[iZone]->GetnStartUpIter()) || startup_multigrid)) ) {
+        
+		/*--- Compute $r_k = P_k + F_k(u_k)$ ---*/
+		solution_container[iZone][iMesh][SolContainer_Position]->Preprocessing(geometry[iZone][iMesh], solution_container[iZone][iMesh], config[iZone], iMesh, NO_RK_ITER, RunTime_EqSystem);
+		Space_Integration(geometry[iZone][iMesh], solution_container[iZone][iMesh], solver_container[iZone][iMesh][SolContainer_Position], config[iZone], iMesh, NO_RK_ITER, RunTime_EqSystem);
+		SetResidual_Term(geometry[iZone][iMesh], solution_container[iZone][iMesh][SolContainer_Position]);
+        
+		/*--- Compute $r_(k+1) = F_(k+1)(I^(k+1)_k u_k)$ ---*/
+		SetRestricted_Solution(RunTime_EqSystem, solution_container[iZone][iMesh][SolContainer_Position], solution_container[iZone][iMesh+1][SolContainer_Position], geometry[iZone][iMesh], geometry[iZone][iMesh+1], config[iZone]);
+		solution_container[iZone][iMesh+1][SolContainer_Position]->Preprocessing(geometry[iZone][iMesh+1], solution_container[iZone][iMesh+1], config[iZone], iMesh+1, NO_RK_ITER, RunTime_EqSystem);
+		Space_Integration(geometry[iZone][iMesh+1], solution_container[iZone][iMesh+1], solver_container[iZone][iMesh+1][SolContainer_Position], config[iZone], iMesh+1, NO_RK_ITER, RunTime_EqSystem);
+        
+		/*--- Compute $P_(k+1) = I^(k+1)_k(r_k) - r_(k+1) ---*/
+		SetForcing_Term(solution_container[iZone][iMesh][SolContainer_Position], solution_container[iZone][iMesh+1][SolContainer_Position], geometry[iZone][iMesh], geometry[iZone][iMesh+1], config[iZone]);
+        
+		/*--- Recursive call to Multigrid_Iteration ---*/
+		for (unsigned short imu = 0; imu <= mu; imu++) {
+			if (iMesh == config[iZone]->GetMGLevels()-2) Multigrid_Iteration(geometry, solution_container, solver_container, config, iMesh+1, 0, RunTime_EqSystem, Iteration, iZone);
+			else Multigrid_Iteration(geometry, solution_container, solver_container, config, iMesh+1, mu, RunTime_EqSystem, Iteration, iZone);
+		}
+        
+		/*--- Compute prolongated solution, and smooth the correction $u^(new)_k = u_k +  Smooth(I^k_(k+1)(u_(k+1)-I^(k+1)_k u_k))$ ---*/
+		GetProlongated_Correction(RunTime_EqSystem, solution_container[iZone][iMesh][SolContainer_Position], solution_container[iZone][iMesh+1][SolContainer_Position],
+                                  geometry[iZone][iMesh],geometry[iZone][iMesh+1], config[iZone]);
+		SmoothProlongated_Correction(RunTime_EqSystem, solution_container[iZone][iMesh][SolContainer_Position], geometry[iZone][iMesh],
+                                     config[iZone]->GetMG_CorrecSmooth(iMesh), 1.25, config[iZone]);
+		SetProlongated_Correction(solution_container[iZone][iMesh][SolContainer_Position], geometry[iZone][iMesh], config[iZone]);
+        
+		/*--- Solution postsmoothing in the prolongated grid ---*/
+		for (iPostSmooth = 0; iPostSmooth < config[iZone]->GetMG_PostSmooth(iMesh); iPostSmooth++) {
+            
+			switch (config[iZone]->GetKind_TimeIntScheme()) {
+                case RUNGE_KUTTA_EXPLICIT: iRKLimit = config[iZone]->GetnRKStep(); break;
+                case EULER_EXPLICIT: case EULER_IMPLICIT: iRKLimit = 1; break; }
+            
+			for (iRKStep = 0; iRKStep < iRKLimit; iRKStep++) {
+                
+				solution_container[iZone][iMesh][SolContainer_Position]->Preprocessing(geometry[iZone][iMesh], solution_container[iZone][iMesh], config[iZone], iMesh, iRKStep, RunTime_EqSystem);
+                
+				if (iRKStep == 0) {
+					solution_container[iZone][iMesh][SolContainer_Position]->Set_OldSolution(geometry[iZone][iMesh]);
+					solution_container[iZone][iMesh][SolContainer_Position]->SetTime_Step(geometry[iZone][iMesh], solution_container[iZone][iMesh], config[iZone], iMesh, Iteration);
+				}
+                
+				Space_Integration(geometry[iZone][iMesh], solution_container[iZone][iMesh], solver_container[iZone][iMesh][SolContainer_Position], config[iZone], iMesh, iRKStep, RunTime_EqSystem);
+				Time_Integration(geometry[iZone][iMesh], solution_container[iZone][iMesh], config[iZone], iRKStep, RunTime_EqSystem, Iteration);
+                
+				solution_container[iZone][iMesh][SolContainer_Position]->Postprocessing(geometry[iZone][iMesh], solution_container[iZone][iMesh], config[iZone], iMesh);
+                
+			}
+		}
+	}
+    
+}
+
+void CMultiGridIntegration::GetProlongated_Correction(unsigned short RunTime_EqSystem, CSolution *sol_fine, CSolution *sol_coarse, CGeometry *geo_fine,
+                                                      CGeometry *geo_coarse, CConfig *config) {
+	unsigned long Point_Fine, Point_Coarse, iVertex;
+	unsigned short Boundary, iMarker, iChildren, iVar;
+    double Area_Parent, Area_Children, *Solution_Fine, *Solution_Coarse;
+    
+    const unsigned short nVar = sol_coarse->GetnVar();
+
+    double *Solution = new double[nVar];
+
+	for (Point_Coarse = 0; Point_Coarse < geo_coarse->GetnPointDomain(); Point_Coarse++) {
+        
+		Area_Parent = geo_coarse->node[Point_Coarse]->GetVolume();
+        
+		for (iVar = 0; iVar < nVar; iVar++) Solution[iVar] = 0.0;
+        
+		for (iChildren = 0; iChildren < geo_coarse->node[Point_Coarse]->GetnChildren_CV(); iChildren++) {
+			Point_Fine = geo_coarse->node[Point_Coarse]->GetChildren_CV(iChildren);
+			Area_Children = geo_fine->node[Point_Fine]->GetVolume();
+			Solution_Fine = sol_fine->node[Point_Fine]->GetSolution();
+			for (iVar = 0; iVar < nVar; iVar++)
+				Solution[iVar] -= Solution_Fine[iVar]*Area_Children/Area_Parent;
+		}
+        
+		Solution_Coarse = sol_coarse->node[Point_Coarse]->GetSolution();
+        
+		for (iVar = 0; iVar < nVar; iVar++)
+			Solution[iVar] += Solution_Coarse[iVar];
+        
+		for (iVar = 0; iVar < nVar; iVar++)
+			sol_coarse->node[Point_Coarse]->SetSolution_Old(Solution);
+
+	}
+    
+	/*--- Remove any contributions from no-slip walls. ---*/
+	for (iMarker = 0; iMarker < config->GetnMarker_All(); iMarker++) {
+		Boundary = config->GetMarker_All_Boundary(iMarker);
+		if ((Boundary == HEAT_FLUX) || (Boundary == ISOTHERMAL)) {
+			for(iVertex = 0; iVertex < geo_coarse->nVertex[iMarker]; iVertex++) {
+                
+				Point_Coarse = geo_coarse->vertex[iMarker][iVertex]->GetNode();
+                
+                /*--- For dirichlet boundary condtions, set the correction to zero. 
+                 Note that Solution_Old stores the correction not the actual value ---*/
+                sol_coarse->node[Point_Coarse]->SetVelSolutionOldZero();
+                
+			}
+        }
+	}
+    
+    /*--- MPI the set solution old ---*/
+    sol_coarse->Set_MPI_Solution_Old(geo_coarse, config);
+    
+	for (Point_Coarse = 0; Point_Coarse < geo_coarse->GetnPointDomain(); Point_Coarse++) {
+		for (iChildren = 0; iChildren < geo_coarse->node[Point_Coarse]->GetnChildren_CV(); iChildren++) {
+			Point_Fine = geo_coarse->node[Point_Coarse]->GetChildren_CV(iChildren);
+			sol_fine->SetResidual(Point_Fine, sol_coarse->node[Point_Coarse]->GetSolution_Old());
+		}
+    }
+    
+	delete [] Solution;
+
+}
+
+void CMultiGridIntegration::SmoothProlongated_Correction (unsigned short RunTime_EqSystem, CSolution *solution, CGeometry *geometry,
+                                                          unsigned short val_nSmooth, double val_smooth_coeff, CConfig *config) {
+	double *Residual_Old, *Residual_Sum, *Residual, *Residual_i, *Residual_j;
+	unsigned short iVar, iSmooth, iMarker, nneigh;
+	unsigned long iEdge, iPoint, jPoint, iVertex;
+    
+	const unsigned short nVar = solution->GetnVar();
+    
+	if (val_nSmooth > 0) {
+        
+		Residual = new double [nVar];
+        
+		for (iPoint = 0; iPoint < geometry->GetnPoint(); iPoint++) {
+			Residual_Old = solution->GetResidual(iPoint);
+			solution->node[iPoint]->SetResidual_Old(Residual_Old);
+		}
+        
+		/*--- Jacobi iterations ---*/
+		for (iSmooth = 0; iSmooth < val_nSmooth; iSmooth++) {
+			for (iPoint = 0; iPoint < geometry->GetnPoint(); iPoint++)
+				solution->node[iPoint]->SetResidualSumZero();
+            
+			/*--- Loop over Interior edges ---*/
+			for(iEdge = 0; iEdge < geometry->GetnEdge(); iEdge++) {
+				iPoint = geometry->edge[iEdge]->GetNode(0);
+				jPoint = geometry->edge[iEdge]->GetNode(1);
+                
+				Residual_i = solution->GetResidual(iPoint);
+				Residual_j = solution->GetResidual(jPoint);
+                
+				/*--- Accumulate nearest neighbor Residual to Res_sum for each variable ---*/
+				solution->node[iPoint]->AddResidual_Sum(Residual_j);
+				solution->node[jPoint]->AddResidual_Sum(Residual_i);
+			}
+            
+			/*--- Loop over all mesh points (Update Residuals with averaged sum) ---*/
+			for (iPoint = 0; iPoint < geometry->GetnPoint(); iPoint++) {
+				nneigh = geometry->node[iPoint]->GetnPoint();
+				Residual_Sum = solution->node[iPoint]->GetResidual_Sum();
+				Residual_Old = solution->node[iPoint]->GetResidual_Old();
+				for (iVar = 0; iVar < nVar; iVar++) {
+					Residual[iVar] =(Residual_Old[iVar] + val_smooth_coeff*Residual_Sum[iVar])
+                    /(1.0 + val_smooth_coeff*double(nneigh));
+				}
+				solution->SetResidual(iPoint, Residual);
+			}
+            
+			/*--- Copy boundary values ---*/
+			for(iMarker = 0; iMarker < geometry->GetnMarker(); iMarker++)
+				for(iVertex = 0; iVertex < geometry->GetnVertex(iMarker); iVertex++) {
+					iPoint = geometry->vertex[iMarker][iVertex]->GetNode();
+					Residual_Old = solution->node[iPoint]->GetResidual_Old();
+					solution->SetResidual(iPoint, Residual_Old);
+				}
+		}
+        
+		delete [] Residual;
+        
+	}
+}
+
+void CMultiGridIntegration::Smooth_Solution(unsigned short RunTime_EqSystem, CSolution *solution, CGeometry *geometry,
+                                             unsigned short val_nSmooth, double val_smooth_coeff, CConfig *config) {
+	double *Solution_Old, *Solution_Sum, *Solution, *Solution_i, *Solution_j;
+	unsigned short iVar, iSmooth, iMarker, nneigh;
+	unsigned long iEdge, iPoint, jPoint, iVertex;
+    
+	const unsigned short nVar = solution->GetnVar();
+    
+	if (val_nSmooth > 0) {
+        
+		Solution = new double [nVar];
+        
+		for (iPoint = 0; iPoint < geometry->GetnPoint(); iPoint++) {
+			Solution_Old = solution->node[iPoint]->GetSolution();
+			solution->node[iPoint]->SetResidual_Old(Solution_Old);
+		}
+        
+		/*--- Jacobi iterations ---*/
+		for (iSmooth = 0; iSmooth < val_nSmooth; iSmooth++) {
+			for (iPoint = 0; iPoint < geometry->GetnPoint(); iPoint++)
+				solution->node[iPoint]->SetResidualSumZero();
+            
+			/*--- Loop over Interior edges ---*/
+			for(iEdge = 0; iEdge < geometry->GetnEdge(); iEdge++) {
+				iPoint = geometry->edge[iEdge]->GetNode(0);
+				jPoint = geometry->edge[iEdge]->GetNode(1);
+                
+				Solution_i = solution->node[iPoint]->GetSolution();
+				Solution_j = solution->node[jPoint]->GetSolution();
+                
+				/*--- Accumulate nearest neighbor Residual to Res_sum for each variable ---*/
+				solution->node[iPoint]->AddResidual_Sum(Solution_j);
+				solution->node[jPoint]->AddResidual_Sum(Solution_i);
+			}
+            
+			/*--- Loop over all mesh points (Update Residuals with averaged sum) ---*/
+			for (iPoint = 0; iPoint < geometry->GetnPoint(); iPoint++) {
+				nneigh = geometry->node[iPoint]->GetnPoint();
+				Solution_Sum = solution->node[iPoint]->GetResidual_Sum();
+				Solution_Old = solution->node[iPoint]->GetResidual_Old();
+				for (iVar = 0; iVar < nVar; iVar++) {
+					Solution[iVar] =(Solution_Old[iVar] + val_smooth_coeff*Solution_Sum[iVar])
+                    /(1.0 + val_smooth_coeff*double(nneigh));
+				}
+				solution->node[iPoint]->SetSolution(Solution);
+			}
+            
+			/*--- Copy boundary values ---*/
+			for(iMarker = 0; iMarker < geometry->GetnMarker(); iMarker++)
+				for(iVertex = 0; iVertex < geometry->GetnVertex(iMarker); iVertex++) {
+					iPoint = geometry->vertex[iMarker][iVertex]->GetNode();
+					Solution_Old = solution->node[iPoint]->GetResidual_Old();
+					solution->node[iPoint]->SetSolution(Solution_Old);
+				}
+		}
+        
+		delete [] Solution;
+        
+	}
+    
+}
+
+void CMultiGridIntegration::SetProlongated_Correction(CSolution *sol_fine, CGeometry *geo_fine, CConfig *config) {
+	unsigned long Point_Fine;
+	unsigned short iVar;
+	double *Solution_Fine, *Residual_Fine;
+    
+	const unsigned short nVar = sol_fine->GetnVar();
+    
+	double *Solution = new double [nVar];
+    
+	for (Point_Fine = 0; Point_Fine < geo_fine->GetnPointDomain(); Point_Fine++) {
+		Residual_Fine = sol_fine->GetResidual(Point_Fine);
+		Solution_Fine = sol_fine->node[Point_Fine]->GetSolution();
+		for (iVar = 0; iVar < nVar; iVar++) {
+            /*--- Prevent a fine grid divergence due to a coarse grid divergence ---*/
+            if (Residual_Fine[iVar] != Residual_Fine[iVar]) Residual_Fine[iVar] = 0.0;
+			Solution[iVar] = Solution_Fine[iVar]+config->GetDamp_Correc_Prolong()*Residual_Fine[iVar];
+        }
+		sol_fine->node[Point_Fine]->SetSolution(Solution);
+	}
+    
+    /*--- MPI the new interpolated solution ---*/
+    sol_fine->Set_MPI_Solution(geo_fine, config);
+    
+	delete [] Solution;
+}
+
+
+void CMultiGridIntegration::SetProlongated_Solution(unsigned short RunTime_EqSystem, CSolution *sol_fine, CSolution *sol_coarse, CGeometry *geo_fine, CGeometry *geo_coarse, CConfig *config) {
+	unsigned long Point_Fine, Point_Coarse;
+	unsigned short iChildren;
+        
+	for (Point_Coarse = 0; Point_Coarse < geo_coarse->GetnPointDomain(); Point_Coarse++) {
+		for (iChildren = 0; iChildren < geo_coarse->node[Point_Coarse]->GetnChildren_CV(); iChildren++) {
+			Point_Fine = geo_coarse->node[Point_Coarse]->GetChildren_CV(iChildren);
+			sol_fine->node[Point_Fine]->SetSolution(sol_coarse->node[Point_Coarse]->GetSolution());
+		}
+    }
+}
+
+void CMultiGridIntegration::SetForcing_Term(CSolution *sol_fine, CSolution *sol_coarse, CGeometry *geo_fine, CGeometry *geo_coarse, CConfig *config) {
+	unsigned long Point_Fine, Point_Coarse, iVertex;
+	unsigned short iMarker, iVar, iChildren;
+	double *Residual_Fine;
+    
+	const unsigned short nVar = sol_coarse->GetnVar();
+    
+	double *Residual = new double[nVar];
+    
+	for (Point_Coarse = 0; Point_Coarse < geo_coarse->GetnPointDomain(); Point_Coarse++) {
+		sol_coarse->node[Point_Coarse]->SetRes_TruncErrorZero();
+        
+		for (iVar = 0; iVar < nVar; iVar++) Residual[iVar] = 0.0;
+		for (iChildren = 0; iChildren < geo_coarse->node[Point_Coarse]->GetnChildren_CV(); iChildren++) {
+			Point_Fine = geo_coarse->node[Point_Coarse]->GetChildren_CV(iChildren);
+			Residual_Fine = sol_fine->GetResidual(Point_Fine);
+			for (iVar = 0; iVar < nVar; iVar++)
+				Residual[iVar] += config->GetDamp_Res_Restric()*Residual_Fine[iVar];
+		}
+		sol_coarse->node[Point_Coarse]->AddRes_TruncError(Residual);
+	}
+    
+	for (iMarker = 0; iMarker < config->GetnMarker_All(); iMarker++) {
+		if ((config->GetMarker_All_Boundary(iMarker) == HEAT_FLUX) ||
+            (config->GetMarker_All_Boundary(iMarker) == ISOTHERMAL)) {
+			for(iVertex = 0; iVertex < geo_coarse->nVertex[iMarker]; iVertex++) {
+				Point_Coarse = geo_coarse->vertex[iMarker][iVertex]->GetNode();
+				sol_coarse->node[Point_Coarse]->SetVel_ResTruncError_Zero();
+			}
+        }
+	}
+    
+	for(Point_Coarse = 0; Point_Coarse < geo_coarse->GetnPointDomain(); Point_Coarse++) {
+		sol_coarse->node[Point_Coarse]->SubtractRes_TruncError(sol_coarse->GetResidual(Point_Coarse));
+	}
+    
+	delete [] Residual;
+}
+
+void CMultiGridIntegration::SetResidual_Term(CGeometry *geometry, CSolution *solution) {
+	unsigned long iPoint;
+    
+	for (iPoint = 0; iPoint < geometry->GetnPointDomain(); iPoint++)
+		solution->AddResidual(iPoint, solution->node[iPoint]->GetResTruncError());
+    
+}
+
+void CMultiGridIntegration::SetRestricted_Residual(CSolution *sol_fine, CSolution *sol_coarse, CGeometry *geo_fine, CGeometry *geo_coarse, CConfig *config) {
+	unsigned long iVertex, Point_Fine, Point_Coarse;
+	unsigned short iMarker, iVar, iChildren;
+	double *Residual_Fine;
+    
+	const unsigned short nVar = sol_coarse->GetnVar();
+    
+	double *Residual = new double[nVar];
+    
+	for (Point_Coarse = 0; Point_Coarse < geo_coarse->GetnPointDomain(); Point_Coarse++) {
+		sol_coarse->node[Point_Coarse]->SetRes_TruncErrorZero();
+        
+		for (iVar = 0; iVar < nVar; iVar++) Residual[iVar] = 0.0;
+		for (iChildren = 0; iChildren < geo_coarse->node[Point_Coarse]->GetnChildren_CV(); iChildren++) {
+			Point_Fine = geo_coarse->node[Point_Coarse]->GetChildren_CV(iChildren);
+			Residual_Fine = sol_fine->GetResidual(Point_Fine);
+			for (iVar = 0; iVar < nVar; iVar++)
+				Residual[iVar] += Residual_Fine[iVar];
+		}
+		sol_coarse->node[Point_Coarse]->AddRes_TruncError(Residual);
+	}
+    
+	for (iMarker = 0; iMarker < config->GetnMarker_All(); iMarker++) {
+		if ((config->GetMarker_All_Boundary(iMarker) == HEAT_FLUX) ||
+            (config->GetMarker_All_Boundary(iMarker) == ISOTHERMAL)) {
+			for(iVertex = 0; iVertex<geo_coarse->nVertex[iMarker]; iVertex++) {
+				Point_Coarse = geo_coarse->vertex[iMarker][iVertex]->GetNode();
+				sol_coarse->node[Point_Coarse]->SetVel_ResTruncError_Zero();
+			}
+        }
+	}
+    
+	delete [] Residual;
+}
+
+void CMultiGridIntegration::SetRestricted_Solution(unsigned short RunTime_EqSystem, CSolution *sol_fine, CSolution *sol_coarse, CGeometry *geo_fine, CGeometry *geo_coarse, CConfig *config) {
+    unsigned long iVertex, Point_Fine, Point_Coarse;
+	unsigned short iMarker, iVar, iChildren, iDim;
+    double Area_Parent, Area_Children, *Solution_Fine, *Grid_Vel, Vector[3];
+
+    const unsigned short SolContainer_Position = config->GetContainerPosition(RunTime_EqSystem);
+	const unsigned short nVar = sol_coarse->GetnVar();
+    const unsigned short nDim = geo_fine->GetnDim();
+    const bool rotating_frame = config->GetRotating_Frame();
+    const bool grid_movement  = config->GetGrid_Movement();
+    
+    double *Solution = new double[nVar];
+    
+	/*--- Compute coarse solution from fine solution ---*/
+	for (Point_Coarse = 0; Point_Coarse < geo_coarse->GetnPointDomain(); Point_Coarse++) {
+		Area_Parent = geo_coarse->node[Point_Coarse]->GetVolume();
+        
+		for (iVar = 0; iVar < nVar; iVar++) Solution[iVar] = 0.0;
+        
+		for (iChildren = 0; iChildren < geo_coarse->node[Point_Coarse]->GetnChildren_CV(); iChildren++) {
+            
+			Point_Fine = geo_coarse->node[Point_Coarse]->GetChildren_CV(iChildren);
+			Area_Children = geo_fine->node[Point_Fine]->GetVolume();
+			Solution_Fine = sol_fine->node[Point_Fine]->GetSolution();
+			for (iVar = 0; iVar < nVar; iVar++) {
+				Solution[iVar] += Solution_Fine[iVar]*Area_Children/Area_Parent;
+            }
+		}
+        
+		sol_coarse->node[Point_Coarse]->SetSolution(Solution);
+        
+	}
+    
+	/*--- Update the solution at the no-slip walls ---*/
+	for (iMarker = 0; iMarker < config->GetnMarker_All(); iMarker++) {
+		if ((config->GetMarker_All_Boundary(iMarker) == HEAT_FLUX) ||
+            (config->GetMarker_All_Boundary(iMarker) == ISOTHERMAL)) {
+			for (iVertex = 0; iVertex < geo_coarse->nVertex[iMarker]; iVertex++) {
+				Point_Coarse = geo_coarse->vertex[iMarker][iVertex]->GetNode();
+                
+				if (SolContainer_Position == FLOW_SOL) {
+                    /*--- At moving walls, set the solution based on the new density and wall velocity ---*/
+                    if (rotating_frame) {
+                        Grid_Vel = geo_coarse->node[Point_Coarse]->GetRotVel();
+                        for (iDim = 0; iDim < nDim; iDim++)
+                            Vector[iDim] = sol_coarse->node[Point_Coarse]->GetSolution(0)*Grid_Vel[iDim];
+                        sol_coarse->node[Point_Coarse]->SetVelSolutionVector(Vector);
+                    } else if (grid_movement) {
+                        Grid_Vel = geo_coarse->node[Point_Coarse]->GetGridVel();
+                        for (iDim = 0; iDim < nDim; iDim++)
+                            Vector[iDim] = sol_coarse->node[Point_Coarse]->GetSolution(0)*Grid_Vel[iDim];
+                        sol_coarse->node[Point_Coarse]->SetVelSolutionVector(Vector);
+                    } else {
+                        /*--- For stationary no-slip walls, set the velocity to zero. ---*/
+                        sol_coarse->node[Point_Coarse]->SetVelSolutionZero();
+                    }
+                }
+				if (SolContainer_Position == ADJFLOW_SOL) {
+                    sol_coarse->node[Point_Coarse]->SetVelSolutionDVector();
+                }
+                
+			}
+        }
+	}
+    
+    /*--- MPI the new interpolated solution ---*/
+    sol_coarse->Set_MPI_Solution(geo_coarse, config);
+    
+	delete [] Solution;
+
+}
+
+void CMultiGridIntegration::SetRestricted_Gradient(unsigned short RunTime_EqSystem, CSolution **sol_fine, CSolution **sol_coarse, CGeometry *geo_fine,
+                                                   CGeometry *geo_coarse, CConfig *config) {
+	unsigned long Point_Fine, Point_Coarse;
+	unsigned short iVar, iDim, iChildren;
+	double Area_Parent, Area_Children, **Gradient_fine;
+	
+    const unsigned short SolContainer_Position = config->GetContainerPosition(RunTime_EqSystem);
+	const unsigned short nDim = geo_coarse->GetnDim();
+	const unsigned short nVar = sol_coarse[SolContainer_Position]->GetnVar();
+    
+	double **Gradient = new double* [nVar];
+	for (iVar = 0; iVar < nVar; iVar++)
+		Gradient[iVar] = new double [nDim];
+    
+	for (Point_Coarse = 0; Point_Coarse < geo_coarse->GetnPoint(); Point_Coarse++) {
+		Area_Parent = geo_coarse->node[Point_Coarse]->GetVolume();
+        
+		for (iVar = 0; iVar < nVar; iVar++)
+			for (iDim = 0; iDim < nDim; iDim++)
+				Gradient[iVar][iDim] = 0.0;
+        
+		for (iChildren = 0; iChildren < geo_coarse->node[Point_Coarse]->GetnChildren_CV(); iChildren++) {
+			Point_Fine = geo_coarse->node[Point_Coarse]->GetChildren_CV(iChildren);
+			Area_Children = geo_fine->node[Point_Fine]->GetVolume();
+			Gradient_fine = sol_fine[SolContainer_Position]->node[Point_Fine]->GetGradient();
+            
+			for (iVar = 0; iVar < nVar; iVar++)
+				for (iDim = 0; iDim < nDim; iDim++)
+					Gradient[iVar][iDim] += Gradient_fine[iVar][iDim]*Area_Children/Area_Parent;
+		}
+		sol_coarse[SolContainer_Position]->node[Point_Coarse]->SetGradient(Gradient);
+	}
+    
+	for (iVar = 0; iVar < nVar; iVar++)
+		delete [] Gradient[iVar];
+	delete [] Gradient;
+    
+}
+
+void CMultiGridIntegration::NonDimensional_Parameters(CGeometry **geometry, CSolution ***solution_container, CNumerics ****solver_container,
+                                                      CConfig *config, unsigned short FinestMesh, unsigned short RunTime_EqSystem, unsigned long Iteration,
+                                                      double *monitor) {
+    
+	switch (RunTime_EqSystem) {
+            
+		case RUNTIME_FLOW_SYS:
+            
+			/*--- Calculate the inviscid and viscous forces ---*/
+			solution_container[FinestMesh][FLOW_SOL]->Inviscid_Forces(geometry[FinestMesh], config);
+			if (config->GetKind_ViscNumScheme() != NONE) solution_container[FinestMesh][FLOW_SOL]->Viscous_Forces(geometry[FinestMesh], config);
+            
+			/*--- Evaluate convergence monitor ---*/
+			if (config->GetConvCriteria() == CAUCHY) {
+				if (config->GetCauchy_Func_Flow() == DRAG_COEFFICIENT) (*monitor) = solution_container[FinestMesh][FLOW_SOL]->GetTotal_CDrag();
+				if (config->GetCauchy_Func_Flow() == LIFT_COEFFICIENT) (*monitor) = solution_container[FinestMesh][FLOW_SOL]->GetTotal_CLift();
+				if (config->GetCauchy_Func_Flow() == NEARFIELD_PRESSURE) (*monitor) = solution_container[FinestMesh][FLOW_SOL]->GetTotal_CNearFieldOF();
+			}
+            
+			if (config->GetConvCriteria() == RESIDUAL)
+				(*monitor) = log10(solution_container[FinestMesh][FLOW_SOL]->GetRes_RMS(0));
+            
+			break;
+            
+		case RUNTIME_PLASMA_SYS:
+            
+			/*--- Calculate the inviscid and viscous forces ---*/
+			solution_container[FinestMesh][PLASMA_SOL]->Inviscid_Forces(geometry[FinestMesh], config);
+			if (config->GetKind_ViscNumScheme() != NONE) solution_container[FinestMesh][PLASMA_SOL]->Viscous_Forces(geometry[FinestMesh], config);
+            
+			/*--- Evaluate convergence monitor ---*/
+			if (config->GetConvCriteria() == RESIDUAL)
+				(*monitor) = log10(solution_container[FinestMesh][PLASMA_SOL]->GetRes_RMS(0));
+            
+			break;
+            
+		case RUNTIME_ADJFLOW_SYS:
+            
+			/*--- Calculate the inviscid and viscous sensitivities ---*/
+			solution_container[FinestMesh][ADJFLOW_SOL]->Inviscid_Sensitivity(geometry[FinestMesh], solution_container[FinestMesh], solver_container[FinestMesh][ADJFLOW_SOL][CONV_BOUND_TERM], config);
+			if (config->GetKind_ViscNumScheme() != NONE) solution_container[FinestMesh][ADJFLOW_SOL]->Viscous_Sensitivity(geometry[FinestMesh], solution_container[FinestMesh], solver_container[FinestMesh][ADJFLOW_SOL][CONV_BOUND_TERM], config);
+            
+			/*--- Smooth the inviscid and viscous sensitivities ---*/
+			if (config->GetKind_SensSmooth() != NONE) solution_container[FinestMesh][ADJFLOW_SOL]->Smooth_Sensitivity(geometry[FinestMesh], solution_container[FinestMesh], solver_container[FinestMesh][ADJFLOW_SOL][CONV_BOUND_TERM], config);
+            
+			/*--- Evaluate convergence monitor ---*/
+			if (config->GetConvCriteria() == CAUCHY) {
+				if (config->GetCauchy_Func_AdjFlow() == SENS_GEOMETRY) (*monitor) = solution_container[FinestMesh][ADJFLOW_SOL]->GetTotal_Sens_Geo();
+				if (config->GetCauchy_Func_AdjFlow() == SENS_MACH) (*monitor) = solution_container[FinestMesh][ADJFLOW_SOL]->GetTotal_Sens_Mach();
+			}
+			if (config->GetConvCriteria() == RESIDUAL)
+				(*monitor) = log10(solution_container[FinestMesh][ADJFLOW_SOL]->GetRes_RMS(0));
+            
+			break;
+            
+		case RUNTIME_LINFLOW_SYS:
+            
+			/*--- Calculate the inviscid and viscous forces ---*/
+			solution_container[FinestMesh][LINFLOW_SOL]->Inviscid_DeltaForces(geometry[FinestMesh], solution_container[FinestMesh], config);
+			if (config->GetKind_ViscNumScheme() != NONE) solution_container[FinestMesh][LINFLOW_SOL]->Viscous_DeltaForces(geometry[FinestMesh], config);
+            
+			/*--- Evaluate convergence monitor ---*/
+			if (config->GetConvCriteria() == CAUCHY) {
+				if (config->GetCauchy_Func_LinFlow() == DELTA_DRAG_COEFFICIENT) (*monitor) = solution_container[FinestMesh][LINFLOW_SOL]->GetTotal_CDeltaDrag();
+				if (config->GetCauchy_Func_LinFlow() == DELTA_LIFT_COEFFICIENT) (*monitor) = solution_container[FinestMesh][LINFLOW_SOL]->GetTotal_CDeltaLift();
+			}
+			if (config->GetConvCriteria() == RESIDUAL)
+				(*monitor) = log10(solution_container[FinestMesh][LINFLOW_SOL]->GetRes_RMS(0));
+            
+			break;
+	}
+}
+
+CSingleGridIntegration::CSingleGridIntegration(CConfig *config) : CIntegration(config) { }
+
+CSingleGridIntegration::~CSingleGridIntegration(void) { }
+
+void CSingleGridIntegration::SetSingleGrid_Solver(CGeometry ***geometry, CSolution ****solution_container,
+                                                  CNumerics *****solver_container, CConfig **config, unsigned short RunTime_EqSystem, unsigned long Iteration, unsigned short iZone) {
+    unsigned short iMesh;
+    double monitor = 0.0;
+    
+	unsigned short SolContainer_Position = config[iZone]->GetContainerPosition(RunTime_EqSystem);
+    
+	/*--- Preprocessing ---*/
+	solution_container[iZone][MESH_0][SolContainer_Position]->Preprocessing(geometry[iZone][MESH_0], solution_container[iZone][MESH_0], config[iZone], MESH_0, 0, RunTime_EqSystem);
+    
+    /*--- Set the old solution ---*/
+    solution_container[iZone][MESH_0][SolContainer_Position]->Set_OldSolution(geometry[iZone][MESH_0]);
+    
+	/*--- Time step evaluation ---*/
+	solution_container[iZone][MESH_0][SolContainer_Position]->SetTime_Step(geometry[iZone][MESH_0], solution_container[iZone][MESH_0], config[iZone], MESH_0, 0);
+    
+	/*--- Space integration ---*/
+	Space_Integration(geometry[iZone][MESH_0], solution_container[iZone][MESH_0], solver_container[iZone][MESH_0][SolContainer_Position],
+                      config[iZone], MESH_0, NO_RK_ITER, RunTime_EqSystem);
+    
+	/*--- Time integration ---*/
+	Time_Integration(geometry[iZone][MESH_0], solution_container[iZone][MESH_0], config[iZone], NO_RK_ITER,
+                     RunTime_EqSystem, Iteration);
+    
+	/*--- Postprocessing ---*/
+	solution_container[iZone][MESH_0][SolContainer_Position]->Postprocessing(geometry[iZone][MESH_0], solution_container[iZone][MESH_0], config[iZone], MESH_0);
+    
+	/*--- Compute adimensional parameters and the convergence monitor ---*/
+	switch (RunTime_EqSystem) {
+            
+		case RUNTIME_WAVE_SYS:
+            
+			/*--- Calculate the wave strength ---*/
+			solution_container[iZone][MESH_0][WAVE_SOL]->Wave_Strength(geometry[iZone][MESH_0], config[iZone]);
+            
+			/*--- Evaluate convergence monitor ---*/
+			if (config[iZone]->GetConvCriteria() == CAUCHY) {
+				monitor = solution_container[iZone][MESH_0][WAVE_SOL]->GetTotal_CWave();
+			}
+            
+			if (config[iZone]->GetConvCriteria() == RESIDUAL)
+#ifdef NO_MPI
+				monitor = log10(solution_container[iZone][MESH_0][WAVE_SOL]->GetRes_RMS(0));
+#else
+			monitor = log10(sqrt(solution_container[iZone][MESH_0][WAVE_SOL]->GetRes_RMS(0)));
+#endif
+			break;
+            
+		case RUNTIME_FEA_SYS:
+#ifdef NO_MPI
+			monitor = log10(solution_container[iZone][MESH_0][FEA_SOL]->GetRes_RMS(0));
+#else
+			monitor = log10(sqrt(solution_container[iZone][MESH_0][FEA_SOL]->GetRes_RMS(0)));
+#endif
+			break;
+	}
+    
+	/*--- Convergence strategy ---*/
+	Convergence_Monitoring(geometry[iZone][MESH_0], config[iZone], Iteration, monitor);
+    
+    /*--- Copy the solution to the coarse levels ---*/
+    for (iMesh = 0; iMesh < config[iZone]->GetMGLevels(); iMesh++)
+        SetRestricted_Solution(RunTime_EqSystem, solution_container[iZone][iMesh], solution_container[iZone][iMesh+1], geometry[iZone][iMesh], geometry[iZone][iMesh+1], config[iZone]);
+    
+}
+
+void CSingleGridIntegration::SetRestricted_Solution(unsigned short RunTime_EqSystem, CSolution **sol_fine, CSolution **sol_coarse, CGeometry *geo_fine, CGeometry *geo_coarse, CConfig *config) {
+	unsigned long iVertex, Point_Fine, Point_Coarse;
+	unsigned short iMarker, iVar, iChildren;
+	double Area_Parent, Area_Children, *Solution_Fine, *Solution;
+    
+	unsigned short SolContainer_Position = config->GetContainerPosition(RunTime_EqSystem);
+	unsigned short nVar = sol_coarse[SolContainer_Position]->GetnVar();
+    
+	Solution = new double[nVar];
+    
+	/*--- Compute coarse solution from fine solution ---*/
+	for (Point_Coarse = 0; Point_Coarse < geo_coarse->GetnPointDomain(); Point_Coarse++) {
+		Area_Parent = geo_coarse->node[Point_Coarse]->GetVolume();
+        
+		for (iVar = 0; iVar < nVar; iVar++) Solution[iVar] = 0.0;
+        
+		for (iChildren = 0; iChildren < geo_coarse->node[Point_Coarse]->GetnChildren_CV(); iChildren++) {
+            
+			Point_Fine = geo_coarse->node[Point_Coarse]->GetChildren_CV(iChildren);
+			Area_Children = geo_fine->node[Point_Fine]->GetVolume();
+			Solution_Fine = sol_fine[SolContainer_Position]->node[Point_Fine]->GetSolution();
+			for (iVar = 0; iVar < nVar; iVar++)
+				Solution[iVar] += Solution_Fine[iVar]*Area_Children/Area_Parent;
+		}
+        
+		sol_coarse[SolContainer_Position]->node[Point_Coarse]->SetSolution(Solution);
+        
+	}
+    
+    /*--- MPI the new interpolated solution ---*/
+    sol_coarse[SolContainer_Position]->Set_MPI_Solution(geo_coarse, config);
+    
+	/*--- Update solution at the no slip wall boundary ---*/
+	for (iMarker = 0; iMarker < config->GetnMarker_All(); iMarker++) {
+		if ((config->GetMarker_All_Boundary(iMarker) == HEAT_FLUX) ||
+            (config->GetMarker_All_Boundary(iMarker) == ISOTHERMAL)) {
+			for (iVertex = 0; iVertex < geo_coarse->nVertex[iMarker]; iVertex++) {
+				Point_Coarse = geo_coarse->vertex[iMarker][iVertex]->GetNode();
+				if (SolContainer_Position == TURB_SOL) sol_coarse[SolContainer_Position]->node[Point_Coarse]->SetSolutionZero();
+                if (SolContainer_Position == LEVELSET_SOL) sol_coarse[SolContainer_Position]->node[Point_Coarse]->SetSolutionZero();
+			}
+        }
+	}
+    
+	delete [] Solution;
+    
+}