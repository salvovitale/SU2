--- conflicted
+++ resolved
@@ -2,11 +2,7 @@
  * \file numerics_structure.cpp
  * \brief This file contains all the numerical methods.
  * \author F. Palacios, T. Economon
-<<<<<<< HEAD
- * \version 4.0.0 "Cardinal"
-=======
  * \version 4.1.0 "Cardinal"
->>>>>>> 47b0d6fe
  *
  * SU2 Lead Developers: Dr. Francisco Palacios (Francisco.D.Palacios@boeing.com).
  *                      Dr. Thomas D. Economon (economon@stanford.edu).
@@ -91,35 +87,7 @@
   sumdFdYjh   = NULL;
   sumdFdYieve = NULL;
   sumdFdYjeve = NULL;
-<<<<<<< HEAD
-  
-  if ((config->GetKind_Solver() == TNE2_EULER)            ||
-      (config->GetKind_Solver() == TNE2_NAVIER_STOKES)    ||
-      (config->GetKind_Solver() == ADJ_TNE2_EULER)        ||
-      (config->GetKind_Solver() == ADJ_TNE2_NAVIER_STOKES)  ) {
-    nSpecies = nVar - nDim - 2;
-    Ys = new su2double[nSpecies];
-    dFdYi = new su2double *[nSpecies];
-    dFdYj = new su2double *[nSpecies];
-    for (unsigned short iSpecies = 0; iSpecies < nSpecies; iSpecies++) {
-      dFdYi[iSpecies] = new su2double[nSpecies];
-      dFdYj[iSpecies] = new su2double[nSpecies];
-    }
-    sumdFdYih   = new su2double[nSpecies];
-    sumdFdYjh   = new su2double[nSpecies];
-    sumdFdYieve = new su2double[nSpecies];
-    sumdFdYjeve = new su2double[nSpecies];
-    
-    Diffusion_Coeff_i = new su2double[nSpecies];
-    Diffusion_Coeff_j = new su2double[nSpecies];
-    unsigned short nPrimVar     = nSpecies+nDim+8;
-    unsigned short nPrimVarGrad = nSpecies+nDim+8;
-    var = new CTNE2EulerVariable(nDim, nVar, nPrimVar, nPrimVarGrad, config);
-  }
-  
-=======
-    
->>>>>>> 47b0d6fe
+    
   Vector = new su2double[nDim];
   
   l = new su2double [nDim];
@@ -153,19 +121,6 @@
 	delete [] Enthalpy_formation;
 	delete [] Theta_v;
   if (Ys != NULL) delete [] Ys;
-<<<<<<< HEAD
-  if (dFdYi != NULL) {
-    for (unsigned short iSpecies = 0; iSpecies < nSpecies; iSpecies++)
-      delete dFdYi[iSpecies];
-    delete [] dFdYi;
-  }
-  if (dFdYj != NULL) {
-    for (unsigned short iSpecies = 0; iSpecies < nSpecies; iSpecies++)
-      delete dFdYj[iSpecies];
-    delete [] dFdYj;
-  }
-=======
->>>>>>> 47b0d6fe
   if (sumdFdYih != NULL) delete [] sumdFdYih;
   if (sumdFdYjh != NULL) delete [] sumdFdYjh;
   if (sumdFdYieve != NULL) delete [] sumdFdYieve;
@@ -271,140 +226,6 @@
 
 }
 
-<<<<<<< HEAD
-void CNumerics::GetInviscidProjFlux(su2double *val_U,
-                                    su2double *val_V,
-                                    su2double *val_normal,
-                                    su2double *val_Proj_Flux) {
-  unsigned short iSpecies, iVar;
-  su2double rho, u, v, w, rhoEve, P, H;
-  su2double *rhos;
-  
-  /*--- Allocate arrays ---*/
-  rhos = new su2double[nSpecies];
-  
-  /*--- Initialize vectors ---*/
-  for (iVar = 0; iVar < nVar; iVar++)
-    val_Proj_Flux[iVar] = 0.0;
-  
-  /*--- Rename for convienience ---*/
-  rho    = val_V[RHO_INDEX];
-  u      = val_V[VEL_INDEX];
-  v      = val_V[VEL_INDEX+1];
-  w      = val_V[VEL_INDEX+2];
-  P      = val_V[P_INDEX];
-  H      = val_V[H_INDEX];
-  rhoEve = val_U[nSpecies+nDim+1];
-  for (iSpecies = 0; iSpecies < nSpecies; iSpecies++) {
-    rhos[iSpecies] = val_V[RHOS_INDEX+iSpecies];
-  }
-  
-  if (nDim == 2) {
-    
-    /*--- iDim = 0 (x-direction) ---*/
-    for (iSpecies = 0; iSpecies < nSpecies; iSpecies++)
-      val_Proj_Flux[iSpecies]  = (rhos[iSpecies]*u) * val_normal[0];
-		val_Proj_Flux[nSpecies]    = (rho*u*u + P)      * val_normal[0];
-		val_Proj_Flux[nSpecies+1]  = (rho*u*v)          * val_normal[0];
-		val_Proj_Flux[nSpecies+2]  = (rho*u*H)          * val_normal[0];
-    val_Proj_Flux[nSpecies+3]  = (rhoEve*u)         * val_normal[0];
-    
-    /*---- iDim = 1 (y-direction) ---*/
-    for (iSpecies = 0; iSpecies < nSpecies; iSpecies++)
-      val_Proj_Flux[iSpecies] += (rhos[iSpecies]*v) * val_normal[1];
-		val_Proj_Flux[nSpecies]   += (rho*v*u)          * val_normal[1];
-		val_Proj_Flux[nSpecies+1] += (rho*v*v + P)      * val_normal[1];
-		val_Proj_Flux[nSpecies+2] += (rho*v*H)          * val_normal[1];
-    val_Proj_Flux[nSpecies+3] += (rhoEve*v)         * val_normal[1];
-	}
-	else {
-    
-    /*--- iDim = 0 (x-direction) ---*/
-    for (iSpecies = 0; iSpecies < nSpecies; iSpecies++)
-      val_Proj_Flux[iSpecies]  = (rhos[iSpecies]*u) * val_normal[0];
-		val_Proj_Flux[nSpecies]    = (rho*u*u + P)      * val_normal[0];
-		val_Proj_Flux[nSpecies+1]  = (rho*u*v)          * val_normal[0];
-		val_Proj_Flux[nSpecies+2]  = (rho*u*w)          * val_normal[0];
-		val_Proj_Flux[nSpecies+3]  = (rho*u*H)          * val_normal[0];
-    val_Proj_Flux[nSpecies+4]  = (rhoEve*u)         * val_normal[0];
-    
-    /*--- iDim = 0 (y-direction) ---*/
-    for (iSpecies = 0; iSpecies < nSpecies; iSpecies++)
-      val_Proj_Flux[iSpecies] += (rhos[iSpecies]*v) * val_normal[1];
-		val_Proj_Flux[nSpecies]   += (rho*v*u)          * val_normal[1];
-		val_Proj_Flux[nSpecies+1] += (rho*v*v + P)      * val_normal[1];
-		val_Proj_Flux[nSpecies+2] += (rho*v*w)          * val_normal[1];
-		val_Proj_Flux[nSpecies+3] += (rho*v*H)          * val_normal[1];
-    val_Proj_Flux[nSpecies+4] += (rhoEve*v)         * val_normal[1];
-    
-    /*--- iDim = 0 (z-direction) ---*/
-    for (iSpecies = 0; iSpecies < nSpecies; iSpecies++)
-      val_Proj_Flux[iSpecies] += (rhos[iSpecies]*w) * val_normal[2];
-		val_Proj_Flux[nSpecies]   += (rho*w*u)          * val_normal[2];
-		val_Proj_Flux[nSpecies+1] += (rho*w*v)          * val_normal[2];
-		val_Proj_Flux[nSpecies+2] += (rho*w*w + P)      * val_normal[2];
-		val_Proj_Flux[nSpecies+3] += (rho*w*H)          * val_normal[2];
-    val_Proj_Flux[nSpecies+4] += (rhoEve*w)         * val_normal[2];
-	}
-  
-//	if (nDim == 2) {
-//		rhou = rho*val_velocity[0];
-//		rhov = rho*val_velocity[1];
-//    
-//    /*--- iDim = 0 (x-direction) ---*/
-//    for (iSpecies = 0; iSpecies < nSpecies; iSpecies++)
-//      val_Proj_Flux[iSpecies] = rhou * (val_density[iSpecies]/rho) * val_normal[0];
-//		val_Proj_Flux[nSpecies]   = (rhou * val_velocity[0] + (*val_pressure)) * val_normal[0];
-//		val_Proj_Flux[nSpecies+1] = rhou * val_velocity[1] * val_normal[0];
-//		val_Proj_Flux[nSpecies+2] = rhou * (*val_enthalpy) * val_normal[0];
-//    val_Proj_Flux[nSpecies+3] = rhou * (*val_energy_ve) * val_normal[0];
-//    
-//    /*---- iDim = 1 (y-direction) ---*/
-//    for (iSpecies = 0; iSpecies < nSpecies; iSpecies++)
-//      val_Proj_Flux[iSpecies] += rhov * (val_density[iSpecies]/rho) * val_normal[1];
-//		val_Proj_Flux[nSpecies]   += rhov * val_velocity[0] * val_normal[1];
-//		val_Proj_Flux[nSpecies+1] += (rhov * val_velocity[1] + (*val_pressure)) * val_normal[1];
-//		val_Proj_Flux[nSpecies+2] += rhov * (*val_enthalpy) * val_normal[1];
-//    val_Proj_Flux[nSpecies+3] += rhov * (*val_energy_ve) * val_normal[1];
-//	}
-//	else {
-//		rhou = (*val_density)*val_velocity[0];
-//		rhov = (*val_density)*val_velocity[1];
-//		rhow = (*val_density)*val_velocity[2];
-//    
-//    /*--- iDim = 0 (x-direction) ---*/
-//    for (iSpecies = 0; iSpecies < nSpecies; iSpecies++)
-//      val_Proj_Flux[iSpecies] = rhou * (val_density[iSpecies]/rho) * val_normal[0];
-//		val_Proj_Flux[nSpecies]   = (rhou * val_velocity[0] + (*val_pressure)) * val_normal[0];
-//		val_Proj_Flux[nSpecies+1] = rhou * val_velocity[1] * val_normal[0];
-//		val_Proj_Flux[nSpecies+2] = rhou * val_velocity[2] * val_normal[0];
-//		val_Proj_Flux[nSpecies+3] = rhou * (*val_enthalpy) * val_normal[0];
-//    val_Proj_Flux[nSpecies+4] = rhou * (*val_energy_ve) * val_normal[0];
-//    
-//    /*--- iDim = 0 (y-direction) ---*/
-//    for (iSpecies = 0; iSpecies < nSpecies; iSpecies++)
-//      val_Proj_Flux[iSpecies] += rhov * (val_density[iSpecies]/rho) * val_normal[1];
-//		val_Proj_Flux[nSpecies]   += rhov * val_velocity[0] * val_normal[1];
-//		val_Proj_Flux[nSpecies+1] += (rhov * val_velocity[1] + (*val_pressure)) * val_normal[1];
-//		val_Proj_Flux[nSpecies+2] += rhov * val_velocity[2] * val_normal[1];
-//		val_Proj_Flux[nSpecies+3] += rhov * (*val_enthalpy) * val_normal[1];
-//    val_Proj_Flux[nSpecies+4] += rhov * (*val_energy_ve) * val_normal[1];
-//    
-//    /*--- iDim = 0 (z-direction) ---*/
-//    for (iSpecies = 0; iSpecies < nSpecies; iSpecies++)
-//      val_Proj_Flux[iSpecies] += rhow * (val_density[iSpecies]/rho) * val_normal[2];
-//		val_Proj_Flux[nSpecies]   += rhow * val_velocity[0] * val_normal[2];
-//		val_Proj_Flux[nSpecies+1] += rhow * val_velocity[1] * val_normal[2];
-//		val_Proj_Flux[nSpecies+2] += (rhow * val_velocity[2] + (*val_pressure)) * val_normal[2];
-//		val_Proj_Flux[nSpecies+3] += rhow * (*val_enthalpy) * val_normal[2];
-//    val_Proj_Flux[nSpecies+4] += rhow * (*val_energy_ve) * val_normal[2];
-//	}
-  
-  delete [] rhos;
-}
-=======
->>>>>>> 47b0d6fe
-
 void CNumerics::GetInviscidArtCompProjFlux(su2double *val_density,
                                            su2double *val_velocity,
                                            su2double *val_pressure,
@@ -461,20 +282,12 @@
 		val_Proj_Flux[3] = rhow*val_velocity[0]*val_normal[0] + rhow*val_velocity[1]*val_normal[1] + (rhow*val_velocity[2]+(*val_pressure))*val_normal[2];
     val_Proj_Flux[4] = (*val_levelset)*ProjVel;
 	}
-<<<<<<< HEAD
-
-=======
->>>>>>> 47b0d6fe
 }
 
 void CNumerics::GetInviscidProjJac(su2double *val_velocity, su2double *val_energy,
                                    su2double *val_normal, su2double val_scale,
                                    su2double **val_Proj_Jac_Tensor) {
-<<<<<<< HEAD
-  
-=======
   AD_BEGIN_PASSIVE
->>>>>>> 47b0d6fe
   unsigned short iDim, jDim;
   su2double sqvel, proj_vel, phi, a1, a2;
   
@@ -505,11 +318,7 @@
   for (iDim = 0; iDim < nDim; iDim++)
     val_Proj_Jac_Tensor[nDim+1][iDim+1] = val_scale*(val_normal[iDim]*a1-a2*val_velocity[iDim]*proj_vel);
   val_Proj_Jac_Tensor[nDim+1][nDim+1] = val_scale*Gamma*proj_vel;
-<<<<<<< HEAD
-  
-=======
   AD_END_PASSIVE
->>>>>>> 47b0d6fe
 }
 
 
@@ -517,10 +326,7 @@
 		su2double *val_chi, su2double *val_kappa,
 		su2double *val_normal, su2double val_scale,
 		su2double **val_Proj_Jac_Tensor) {
-<<<<<<< HEAD
-=======
   AD_BEGIN_PASSIVE
->>>>>>> 47b0d6fe
 	unsigned short iDim, jDim;
 	su2double sqvel, proj_vel, phi, a1, a2;
 
@@ -551,115 +357,12 @@
 	for (iDim = 0; iDim < nDim; iDim++)
 		val_Proj_Jac_Tensor[nDim+1][iDim+1] = val_scale*(val_normal[iDim]*a1-a2*val_velocity[iDim]*proj_vel);
 	val_Proj_Jac_Tensor[nDim+1][nDim+1] = val_scale*(a2+1)*proj_vel;
-<<<<<<< HEAD
-}
-
-void CNumerics::GetInviscidProjJac(su2double *val_U, su2double *val_V,
-                                   su2double *val_dPdU, su2double *val_normal,
-                                   su2double val_scale,
-                                   su2double **val_Proj_Jac_Tensor) {
-
-	unsigned short iDim, iVar, jVar, iSpecies, jSpecies;
-  su2double proj_vel, rho, u, v, w, rhoEve, H;
-  su2double *rhos;
-  
-  rhos = new su2double[nSpecies];
-  
-  /*--- Initialize the Jacobian tensor ---*/
-  for (iVar = 0; iVar < nVar; iVar++)
-    for (jVar = 0; jVar < nVar; jVar++)
-      val_Proj_Jac_Tensor[iVar][jVar] = 0.0;
-  
-  if (nDim == 2) {
-    cout << "ERROR!!!  Inviscid Projected Jacobian only implemented for 3D flows!" << endl;
-    exit(EXIT_FAILURE);
-  }
-  
-  /*--- Rename for convenience ---*/
-  rho    = val_V[RHO_INDEX];
-  u      = val_V[VEL_INDEX];
-  v      = val_V[VEL_INDEX+1];
-  w      = val_V[VEL_INDEX+2];
-  H      = val_V[H_INDEX];
-  rhoEve = val_U[nSpecies+nDim+1];
-  for (iSpecies = 0; iSpecies < nSpecies; iSpecies++)
-    rhos[iSpecies] = val_V[RHOS_INDEX+iSpecies];
-
-  /*--- Calculate projected velocity ---*/
-	proj_vel = 0.0;
-	for (iDim = 0; iDim < nDim; iDim++) {
-		proj_vel += val_V[VEL_INDEX+iDim]*val_normal[iDim];
-	}
-  
-  for (iSpecies = 0; iSpecies < nSpecies; iSpecies++) {
-    for (jSpecies = 0; jSpecies < nSpecies; jSpecies++) {
-      val_Proj_Jac_Tensor[iSpecies][jSpecies] = -(rhos[iSpecies]/rho) * proj_vel;
-    }
-    val_Proj_Jac_Tensor[iSpecies][iSpecies]  += proj_vel;
-    val_Proj_Jac_Tensor[iSpecies][nSpecies]   = (rhos[iSpecies]/rho) * val_normal[0];
-    val_Proj_Jac_Tensor[iSpecies][nSpecies+1] = (rhos[iSpecies]/rho) * val_normal[1];
-    val_Proj_Jac_Tensor[iSpecies][nSpecies+2] = (rhos[iSpecies]/rho) * val_normal[2];
-    
-    val_Proj_Jac_Tensor[nSpecies][iSpecies]   = val_dPdU[iSpecies]*val_normal[0] - proj_vel*u;
-    val_Proj_Jac_Tensor[nSpecies+1][iSpecies] = val_dPdU[iSpecies]*val_normal[1] - proj_vel*v;
-    val_Proj_Jac_Tensor[nSpecies+2][iSpecies] = val_dPdU[iSpecies]*val_normal[2] - proj_vel*w;
-    val_Proj_Jac_Tensor[nSpecies+3][iSpecies] = (val_dPdU[iSpecies]-H) * proj_vel;
-    val_Proj_Jac_Tensor[nSpecies+4][iSpecies] = -proj_vel * rhoEve/rho;
-  }
-  
-  // X-momentum:
-  val_Proj_Jac_Tensor[nSpecies][nSpecies]     = val_dPdU[nSpecies]   * val_normal[0] + u*val_normal[0] + proj_vel;
-  val_Proj_Jac_Tensor[nSpecies][nSpecies+1]   = val_dPdU[nSpecies+1] * val_normal[0] + u*val_normal[1];
-  val_Proj_Jac_Tensor[nSpecies][nSpecies+2]   = val_dPdU[nSpecies+2] * val_normal[0] + u*val_normal[2];
-  val_Proj_Jac_Tensor[nSpecies][nSpecies+3]   = val_dPdU[nSpecies+3] * val_normal[0];
-  val_Proj_Jac_Tensor[nSpecies][nSpecies+4]   = val_dPdU[nSpecies+4] * val_normal[0];
-  
-  // Y-momentum:
-  val_Proj_Jac_Tensor[nSpecies+1][nSpecies]   = val_dPdU[nSpecies]   * val_normal[1] + v*val_normal[0];
-  val_Proj_Jac_Tensor[nSpecies+1][nSpecies+1] = val_dPdU[nSpecies+1] * val_normal[1] + v*val_normal[1] + proj_vel;
-  val_Proj_Jac_Tensor[nSpecies+1][nSpecies+2] = val_dPdU[nSpecies+2] * val_normal[1] + v*val_normal[2];
-  val_Proj_Jac_Tensor[nSpecies+1][nSpecies+3] = val_dPdU[nSpecies+3] * val_normal[1];
-  val_Proj_Jac_Tensor[nSpecies+1][nSpecies+4] = val_dPdU[nSpecies+4] * val_normal[1];
-  
-  // Z-momentum:
-  val_Proj_Jac_Tensor[nSpecies+2][nSpecies]   = val_dPdU[nSpecies]   * val_normal[2] + w*val_normal[0];
-  val_Proj_Jac_Tensor[nSpecies+2][nSpecies+1] = val_dPdU[nSpecies+1] * val_normal[2] + w*val_normal[1];
-  val_Proj_Jac_Tensor[nSpecies+2][nSpecies+2] = val_dPdU[nSpecies+2] * val_normal[2] + w*val_normal[2] + proj_vel;
-  val_Proj_Jac_Tensor[nSpecies+2][nSpecies+3] = val_dPdU[nSpecies+3] * val_normal[2];
-  val_Proj_Jac_Tensor[nSpecies+2][nSpecies+4] = val_dPdU[nSpecies+4] * val_normal[2];
-  
-  // Total energy:
-  val_Proj_Jac_Tensor[nSpecies+3][nSpecies]   =    val_dPdU[nSpecies]   *proj_vel + H*val_normal[0];
-  val_Proj_Jac_Tensor[nSpecies+3][nSpecies+1] =    val_dPdU[nSpecies+1] *proj_vel + H*val_normal[1];
-  val_Proj_Jac_Tensor[nSpecies+3][nSpecies+2] =    val_dPdU[nSpecies+2] *proj_vel + H*val_normal[2];
-  val_Proj_Jac_Tensor[nSpecies+3][nSpecies+3] = (1+val_dPdU[nSpecies+3])*proj_vel;
-  val_Proj_Jac_Tensor[nSpecies+3][nSpecies+4] =    val_dPdU[nSpecies+4] *proj_vel;
-  
-  // Vib.-el. energy
-  val_Proj_Jac_Tensor[nSpecies+4][nSpecies]   = rhoEve/rho * val_normal[0];
-  val_Proj_Jac_Tensor[nSpecies+4][nSpecies+1] = rhoEve/rho * val_normal[1];
-  val_Proj_Jac_Tensor[nSpecies+4][nSpecies+2] = rhoEve/rho * val_normal[2];
-  val_Proj_Jac_Tensor[nSpecies+4][nSpecies+3] = 0.0;
-  val_Proj_Jac_Tensor[nSpecies+4][nSpecies+4] = proj_vel;
-  
-	for (iVar = 0; iVar < nVar; iVar++)
-    for (jVar = 0; jVar < nVar; jVar++)
-      val_Proj_Jac_Tensor[iVar][jVar] = val_scale * val_Proj_Jac_Tensor[iVar][jVar];
-  
-  delete [] rhos;
-}
-
-
-void CNumerics::GetInviscidArtCompProjJac(su2double *val_density, su2double *val_velocity, su2double *val_betainc2, su2double *val_normal,
-		su2double val_scale, su2double **val_Proj_Jac_Tensor) {
-=======
   AD_END_PASSIVE
 }
 
 void CNumerics::GetInviscidArtCompProjJac(su2double *val_density, su2double *val_velocity, su2double *val_betainc2, su2double *val_normal,
 		su2double val_scale, su2double **val_Proj_Jac_Tensor) {
   AD_BEGIN_PASSIVE
->>>>>>> 47b0d6fe
 	unsigned short iDim;
 	su2double proj_vel;
 
@@ -701,11 +404,7 @@
 		val_Proj_Jac_Tensor[3][2] = val_scale*val_velocity[2]*val_normal[1];
 		val_Proj_Jac_Tensor[3][3] = val_scale*(val_velocity[2]*val_normal[2] + proj_vel);
 	}
-<<<<<<< HEAD
-
-=======
   AD_END_PASSIVE
->>>>>>> 47b0d6fe
 }
 
 void CNumerics::GetInviscidArtComp_FreeSurf_ProjJac(su2double *val_density, su2double *val_ddensity, su2double *val_velocity, su2double *val_betainc2, su2double *val_levelset, su2double *val_normal,
@@ -807,20 +506,12 @@
 void CNumerics::GetPMatrix(su2double *val_density, su2double *val_velocity,
                            su2double *val_soundspeed, su2double *val_normal, su2double **val_p_tensor) {
   
-<<<<<<< HEAD
-  su2double sqvel, rhooc, rhoxc, c2;
-  
-  rhooc = *val_density / *val_soundspeed,
-  rhoxc = *val_density * *val_soundspeed,
-  c2 = *val_soundspeed * *val_soundspeed;
-=======
   su2double sqvel, rhooc, rhoxc;
   //su2double c2;
   
   rhooc = *val_density / *val_soundspeed;
   rhoxc = *val_density * *val_soundspeed;
   //c2 = *val_soundspeed * *val_soundspeed;
->>>>>>> 47b0d6fe
   
   if (nDim == 2) {
     
@@ -888,20 +579,12 @@
 void CNumerics::GetPMatrix(su2double *val_density, su2double *val_velocity,
 		su2double *val_soundspeed, su2double *val_enthalpy, su2double *val_chi, su2double *val_kappa, su2double *val_normal, su2double **val_p_tensor) {
 
-<<<<<<< HEAD
-	su2double sqvel, rhooc, rhoxc, c2, zeta;
-
-	rhooc = *val_density / *val_soundspeed,
-			rhoxc = *val_density * *val_soundspeed,
-			c2 = *val_soundspeed * *val_soundspeed;
-=======
   su2double sqvel, rhooc, zeta;
   //su2double rhoxc, c2;
   
   rhooc = *val_density / *val_soundspeed;
   //rhoxc = *val_density * *val_soundspeed;
   //c2 = *val_soundspeed * *val_soundspeed;
->>>>>>> 47b0d6fe
 
 	if (nDim == 2) {
 		sqvel = val_velocity[0]*val_velocity[0]+val_velocity[1]*val_velocity[1];
@@ -964,97 +647,6 @@
 
 }
 
-<<<<<<< HEAD
-void CNumerics::GetPMatrix(su2double *U, su2double *V, su2double *val_dPdU,
-                           su2double *val_normal, su2double *l, su2double *m,
-                           su2double **val_p_tensor) {
-  
-  // P matrix is equivalent to the L matrix in Gnoffo
-  
-  unsigned short iSpecies, iDim, iVar, jVar;
-	su2double sqvel, rho, a, a2, eve;
-  su2double vU, vV, vW;
-  
-  /*--- Initialize the P matrix to zero ---*/
-  for (iVar = 0; iVar < nVar; iVar++)
-    for (jVar = 0; jVar < nVar; jVar++)
-      val_p_tensor[iVar][jVar] = 0.0;
-  
-  /*--- Pre-compute useful quantities ---*/
-  sqvel = 0.0;
-  rho = V[RHO_INDEX];
-  eve = U[nSpecies+nDim+1]/rho;
-  vU = 0.0;  vV = 0.0;  vW = 0.0;
-  for (iDim = 0; iDim < nDim; iDim++) {
-    vU    += V[VEL_INDEX+iDim] * val_normal[iDim];
-    vV    += V[VEL_INDEX+iDim] * l[iDim];
-    vW    += V[VEL_INDEX+iDim] * m[iDim];
-    sqvel += V[VEL_INDEX+iDim] * V[VEL_INDEX+iDim];
-  }
-  a  = V[A_INDEX];
-  a2 = V[A_INDEX]*V[A_INDEX];
-  
-	if (nDim == 2) {
-		cout << "P matrix not implemented for 2-D Flows!!" << endl;
-#ifndef HAVE_MPI
-    exit(EXIT_FAILURE);
-#else
-	MPI_Abort(MPI_COMM_WORLD,1);
-	MPI_Finalize();
-#endif
-	}
-	else {
-    
-    for (iSpecies = 0; iSpecies < nSpecies; iSpecies++) {
-      val_p_tensor[iSpecies][iSpecies]   = 1.0/a2;
-      val_p_tensor[iSpecies][nSpecies]   = 0.0;
-      val_p_tensor[iSpecies][nSpecies+1] = 0.0;
-      val_p_tensor[iSpecies][nSpecies+2] = V[RHOS_INDEX+iSpecies] / (2.0*rho*a2);
-      val_p_tensor[iSpecies][nSpecies+3] = V[RHOS_INDEX+iSpecies] / (2.0*rho*a2);
-      val_p_tensor[iSpecies][nSpecies+4] = 0.0;
-      
-      val_p_tensor[nSpecies][iSpecies]   = V[VEL_INDEX]   / a2;
-      val_p_tensor[nSpecies+1][iSpecies] = V[VEL_INDEX+1] / a2;
-      val_p_tensor[nSpecies+2][iSpecies] = V[VEL_INDEX+2] / a2;
-      val_p_tensor[nSpecies+3][iSpecies] = (val_dPdU[nSpecies+3]*sqvel-val_dPdU[iSpecies])
-                                         / (val_dPdU[nSpecies+3]*a2);
-      val_p_tensor[nSpecies+4][iSpecies] = 0.0;
-    }
-    
-		val_p_tensor[nSpecies][nSpecies]     = l[0];
-    val_p_tensor[nSpecies][nSpecies+1]   = m[0];
-    val_p_tensor[nSpecies][nSpecies+2]   = (V[VEL_INDEX]+a*val_normal[0]) / (2.0*a2);
-    val_p_tensor[nSpecies][nSpecies+3]   = (V[VEL_INDEX]-a*val_normal[0]) / (2.0*a2);
-    val_p_tensor[nSpecies][nSpecies+4]   = 0.0;
-    
-    val_p_tensor[nSpecies+1][nSpecies]   = l[1];
-    val_p_tensor[nSpecies+1][nSpecies+1] = m[1];
-    val_p_tensor[nSpecies+1][nSpecies+2] = (V[VEL_INDEX+1]+a*val_normal[1]) / (2.0*a2);
-    val_p_tensor[nSpecies+1][nSpecies+3] = (V[VEL_INDEX+1]-a*val_normal[1]) / (2.0*a2);
-    val_p_tensor[nSpecies+1][nSpecies+4] = 0.0;
-    
-    val_p_tensor[nSpecies+2][nSpecies]   = l[2];
-    val_p_tensor[nSpecies+2][nSpecies+1] = m[2];
-    val_p_tensor[nSpecies+2][nSpecies+2] = (V[VEL_INDEX+2]+a*val_normal[2]) / (2.0*a2);
-    val_p_tensor[nSpecies+2][nSpecies+3] = (V[VEL_INDEX+2]-a*val_normal[2]) / (2.0*a2);
-    val_p_tensor[nSpecies+2][nSpecies+4] = 0.0;
-    
-    val_p_tensor[nSpecies+3][nSpecies]   = vV;
-    val_p_tensor[nSpecies+3][nSpecies+1] = vW;
-    val_p_tensor[nSpecies+3][nSpecies+2] = ((V[H_INDEX])+a*vU) / (2.0*a2);
-    val_p_tensor[nSpecies+3][nSpecies+3] = ((V[H_INDEX])-a*vU) / (2.0*a2);
-    val_p_tensor[nSpecies+3][nSpecies+4] = -val_dPdU[nSpecies+nDim+1] / (val_dPdU[nSpecies+nDim]*a2);
-    
-    val_p_tensor[nSpecies+4][nSpecies]   = 0.0;
-    val_p_tensor[nSpecies+4][nSpecies+1] = 0.0;
-    val_p_tensor[nSpecies+4][nSpecies+2] = eve / (2.0*a2);
-    val_p_tensor[nSpecies+4][nSpecies+3] = eve / (2.0*a2);
-    val_p_tensor[nSpecies+4][nSpecies+4] = 1.0 / a2;
-	}
-}
-
-=======
->>>>>>> 47b0d6fe
 void CNumerics::GetPMatrix_inv(su2double *val_density, su2double *val_velocity,
 		su2double *val_soundspeed, su2double *val_normal, su2double **val_invp_tensor) {
   
@@ -1203,95 +795,6 @@
 	}
 }
 
-<<<<<<< HEAD
-
-void CNumerics::GetPMatrix_inv(su2double *U, su2double *V, su2double *val_dPdU,
-                               su2double *val_normal, su2double *l, su2double *m,
-                               su2double **val_invp_tensor) {
-
-  unsigned short iSpecies, jSpecies, iDim, iVar, jVar;
-  su2double rho, a, a2, eve;
-  su2double vU, vV, vW;
-  
-  for (iVar = 0; iVar < nVar; iVar++)
-    for (jVar = 0; jVar < nVar; jVar++)
-      val_invp_tensor[iVar][jVar] = 0.0;
-  
-  /*--- Pre-compute useful quantities ---*/
-  rho = V[RHO_INDEX];
-  eve = U[nSpecies+nDim+1]/rho;
-  vU = 0.0;  vV = 0.0;  vW = 0.0;
-  for (iDim = 0; iDim < nDim; iDim++) {
-    vU += V[VEL_INDEX+iDim] * val_normal[iDim];
-    vV += V[VEL_INDEX+iDim] * l[iDim];
-    vW += V[VEL_INDEX+iDim] * m[iDim];
-  }
-  a  = V[A_INDEX];
-  a2 = V[A_INDEX]*V[A_INDEX];
-  
-	if (nDim == 3) {
-
-    for (iSpecies = 0; iSpecies < nSpecies; iSpecies++) {
-      for (jSpecies = 0; jSpecies < nSpecies; jSpecies++) {
-        val_invp_tensor[iSpecies][jSpecies] = -(V[RHOS_INDEX+iSpecies]/rho) * val_dPdU[jSpecies];
-      }
-      val_invp_tensor[iSpecies][iSpecies]  += a2;
-      val_invp_tensor[iSpecies][nSpecies]   = val_dPdU[nSpecies+nDim] * V[VEL_INDEX] * (V[RHOS_INDEX+iSpecies]/rho);
-      val_invp_tensor[iSpecies][nSpecies+1] = val_dPdU[nSpecies+nDim] * V[VEL_INDEX+1] * (V[RHOS_INDEX+iSpecies]/rho);
-      val_invp_tensor[iSpecies][nSpecies+2] = val_dPdU[nSpecies+nDim] * V[VEL_INDEX+2] * (V[RHOS_INDEX+iSpecies]/rho);
-      val_invp_tensor[iSpecies][nSpecies+3] = -val_dPdU[nSpecies+nDim] * (V[RHOS_INDEX+iSpecies]/rho);
-      val_invp_tensor[iSpecies][nSpecies+4] = -val_dPdU[nSpecies+nDim+1] * (V[RHOS_INDEX+iSpecies]/rho);
-      
-      val_invp_tensor[nSpecies][iSpecies]   = -vV;
-      val_invp_tensor[nSpecies+1][iSpecies] = -vW;
-      val_invp_tensor[nSpecies+2][iSpecies] = val_dPdU[iSpecies] - vU*a;
-      val_invp_tensor[nSpecies+3][iSpecies] = val_dPdU[iSpecies] + vU*a;
-      val_invp_tensor[nSpecies+4][iSpecies] = -eve * val_dPdU[iSpecies];
-    }
-    
-    val_invp_tensor[nSpecies][nSpecies]     = l[0];
-    val_invp_tensor[nSpecies][nSpecies+1]   = l[1];
-    val_invp_tensor[nSpecies][nSpecies+2]   = l[2];
-    val_invp_tensor[nSpecies][nSpecies+3]   = 0.0;
-    val_invp_tensor[nSpecies][nSpecies+4]   = 0.0;
-    
-    val_invp_tensor[nSpecies+1][nSpecies]   = m[0];
-    val_invp_tensor[nSpecies+1][nSpecies+1] = m[1];
-    val_invp_tensor[nSpecies+1][nSpecies+2] = m[2];
-    val_invp_tensor[nSpecies+1][nSpecies+3] = 0.0;
-    val_invp_tensor[nSpecies+1][nSpecies+4] = 0.0;
-    
-    val_invp_tensor[nSpecies+2][nSpecies]   = a*val_normal[0] - val_dPdU[nSpecies+nDim]*V[VEL_INDEX];
-    val_invp_tensor[nSpecies+2][nSpecies+1] = a*val_normal[1] - val_dPdU[nSpecies+nDim]*V[VEL_INDEX+1];
-    val_invp_tensor[nSpecies+2][nSpecies+2] = a*val_normal[2] - val_dPdU[nSpecies+nDim]*V[VEL_INDEX+2];
-    val_invp_tensor[nSpecies+2][nSpecies+3] = val_dPdU[nSpecies+nDim];
-    val_invp_tensor[nSpecies+2][nSpecies+4] = val_dPdU[nSpecies+nDim+1];
-    
-    val_invp_tensor[nSpecies+3][nSpecies]   = -a*val_normal[0] - val_dPdU[nSpecies+nDim]*V[VEL_INDEX];
-    val_invp_tensor[nSpecies+3][nSpecies+1] = -a*val_normal[1] - val_dPdU[nSpecies+nDim]*V[VEL_INDEX+1];
-    val_invp_tensor[nSpecies+3][nSpecies+2] = -a*val_normal[2] - val_dPdU[nSpecies+nDim]*V[VEL_INDEX+2];
-    val_invp_tensor[nSpecies+3][nSpecies+3] = val_dPdU[nSpecies+nDim];
-    val_invp_tensor[nSpecies+3][nSpecies+4] = val_dPdU[nSpecies+nDim+1];
-    
-    val_invp_tensor[nSpecies+4][nSpecies]   = val_dPdU[nSpecies+nDim] * V[VEL_INDEX] * eve;
-    val_invp_tensor[nSpecies+4][nSpecies+1] = val_dPdU[nSpecies+nDim] * V[VEL_INDEX+1] * eve;
-    val_invp_tensor[nSpecies+4][nSpecies+2] = val_dPdU[nSpecies+nDim] * V[VEL_INDEX+2] * eve;
-    val_invp_tensor[nSpecies+4][nSpecies+3] = -val_dPdU[nSpecies+nDim] * eve;
-    val_invp_tensor[nSpecies+4][nSpecies+4] = a2 - val_dPdU[nSpecies+nDim+1]*eve;
-  }
-	if (nDim == 2) {
-		cout << "InvP matrix not implemented for 2D flows!!!!" << endl;
-#ifndef HAVE_MPI
-    exit(EXIT_FAILURE);
-#else
-	MPI_Abort(MPI_COMM_WORLD,1);
-	MPI_Finalize();
-#endif
-	}
-}
-
-=======
->>>>>>> 47b0d6fe
 void CNumerics::GetinvRinvPe(su2double Beta2, su2double val_enthalpy,
                              su2double val_soundspeed, su2double val_density,
                              su2double* val_velocity, su2double **invRinvPe) {
@@ -1431,11 +934,6 @@
 }
 
 
-<<<<<<< HEAD
-void CNumerics::GetPrecondJacobian(su2double Beta2, su2double r_hat, su2double s_hat, su2double t_hat, su2double rB2a2, su2double* Lambda, su2double *val_normal,
-		su2double **val_absPeJac) {
-
-=======
 
 void CNumerics::GetRMatrix(su2double val_soundspeed, su2double val_density, su2double* val_normal, su2double **R_Matrix) {
 
@@ -1593,8 +1091,6 @@
 void CNumerics::GetPrecondJacobian(su2double Beta2, su2double r_hat, su2double s_hat, su2double t_hat, su2double rB2a2, su2double* Lambda, su2double *val_normal,
 		su2double **val_absPeJac) {
 
-
->>>>>>> 47b0d6fe
 	su2double lam1, lam2, lam3, lam4;
 	lam1 = Lambda[0]; lam2 = Lambda[1]; lam3 = Lambda[2]; lam4 = Lambda[3];
 
@@ -2475,125 +1971,6 @@
 
 }
 
-<<<<<<< HEAD
-void CNumerics::GetViscousProjFlux(su2double *val_primvar,
-                                   su2double **val_gradprimvar,
-                                   su2double *val_normal,
-                                   su2double *val_diffusioncoeff,
-                                   su2double val_viscosity,
-                                   su2double val_therm_conductivity,
-                                   su2double val_therm_conductivity_ve,
-                                   CConfig *config) {
-  
-  bool ionization;
-	unsigned short iSpecies, iVar, iDim, jDim, nHeavy;
-	su2double *Ds, *V, **GY, **GV, mu, ktr, kve, div_vel;
-  su2double Ys, rho, eve, hs;
-  
-  /*--- Allocate ---*/
-  GY = new su2double*[nSpecies];
-  for (iSpecies = 0; iSpecies < nSpecies; iSpecies++) {
-    GY[iSpecies] = new su2double[nDim];
-  }
-  
-  /*--- Initialize ---*/
-  for (iVar = 0; iVar < nVar; iVar++) {
-    Proj_Flux_Tensor[iVar] = 0.0;
-    for (iDim = 0; iDim < nDim; iDim++)
-      Flux_Tensor[iVar][iDim] = 0.0;
-  }
-  
-  /*--- Read from CConfig ---*/
-  ionization = config->GetIonization();
-  if (ionization) { nHeavy = nSpecies-1; }
-  else            { nHeavy = nSpecies;   }
-  
-  /*--- Rename for convenience ---*/
-  Ds  = val_diffusioncoeff;
-  mu  = val_viscosity;
-  ktr = val_therm_conductivity;
-  kve = val_therm_conductivity_ve;
-  rho = val_primvar[RHO_INDEX];
-  V   = val_primvar;
-  GV  = val_gradprimvar;
-  
-  /*--- Calculate the velocity divergence ---*/
-	div_vel = 0.0;
-	for (iDim = 0 ; iDim < nDim; iDim++)
-		div_vel += val_gradprimvar[VEL_INDEX+iDim][iDim];
-  
-  /*--- Calculate mass fraction gradients ---*/
-  for (iSpecies = 0; iSpecies < nSpecies; iSpecies++) {
-    for (iDim = 0; iDim < nDim; iDim++) {
-      Ys = V[RHOS_INDEX+iSpecies]/rho;
-      GY[iSpecies][iDim] = 1.0/rho * (GV[RHOS_INDEX+iSpecies][iDim] -
-                                      Ys*GV[RHO_INDEX][iDim]          );
-    }
-  }
-  
-  /*--- Pre-compute mixture quantities ---*/
-  for (iDim = 0; iDim < nDim; iDim++) {
-    Vector[iDim] = 0.0;
-    for (iSpecies = 0; iSpecies < nHeavy; iSpecies++) {
-      Vector[iDim] += rho*Ds[iSpecies]*GY[iSpecies][iDim];
-    }
-  }
-  
-  /*--- Compute the viscous stress tensor ---*/
-	for (iDim = 0 ; iDim < nDim; iDim++)
-		for (jDim = 0 ; jDim < nDim; jDim++)
-			tau[iDim][jDim] = mu * (val_gradprimvar[VEL_INDEX+jDim][iDim] +
-                              val_gradprimvar[VEL_INDEX+iDim][jDim])
-                       -TWO3*mu*div_vel*delta[iDim][jDim];
-  
-	/*--- Populate entries in the viscous flux vector ---*/
-	for (iDim = 0; iDim < nDim; iDim++) {
-    /*--- Species diffusion velocity ---*/
-    for (iSpecies = 0; iSpecies < nHeavy; iSpecies++) {
-      Ys = V[RHOS_INDEX+iSpecies]/rho;
-      Flux_Tensor[iSpecies][iDim] = rho*Ds[iSpecies]*GY[iSpecies][iDim]
-                                  - Ys*Vector[iDim];
-    }
-    if (ionization) {
-      cout << "GetViscProjFlux -- NEED TO IMPLEMENT IONIZED FUNCTIONALITY!!!" << endl;
-      exit(EXIT_FAILURE);
-    }
-    /*--- Shear stress related terms ---*/
-    Flux_Tensor[nSpecies+nDim][iDim] = 0.0;
-		for (jDim = 0; jDim < nDim; jDim++) {
-			Flux_Tensor[nSpecies+jDim][iDim]  = tau[iDim][jDim];
-			Flux_Tensor[nSpecies+nDim][iDim] += tau[iDim][jDim]*val_primvar[VEL_INDEX+jDim];
-		}
-    
-    /*--- Diffusion terms ---*/
-    for (iSpecies = 0; iSpecies < nHeavy; iSpecies++) {
-      eve = var->CalcEve(val_primvar, config, iSpecies);
-      hs  = var->CalcHs(val_primvar, config, iSpecies);
-      Flux_Tensor[nSpecies+nDim][iDim]   += Flux_Tensor[iSpecies][iDim] * hs;
-      Flux_Tensor[nSpecies+nDim+1][iDim] += Flux_Tensor[iSpecies][iDim] * eve;
-    }
-    
-    /*--- Heat transfer terms ---*/
-		Flux_Tensor[nSpecies+nDim][iDim]   += ktr*val_gradprimvar[T_INDEX][iDim] +
-                                          kve*val_gradprimvar[TVE_INDEX][iDim];
-    Flux_Tensor[nSpecies+nDim+1][iDim] += kve*val_gradprimvar[TVE_INDEX][iDim];
-	}
-  
-  for (iVar = 0; iVar < nVar; iVar++) {
-    for (iDim = 0; iDim < nDim; iDim++) {
-      Proj_Flux_Tensor[iVar] += Flux_Tensor[iVar][iDim]*val_normal[iDim];
-    }
-  }
-  
-  /*--- Deallocate ---*/
-  for (iSpecies = 0; iSpecies < nSpecies; iSpecies++)
-    delete [] GY[iSpecies];
-  delete [] GY;
-}
-
-
-=======
->>>>>>> 47b0d6fe
 void CNumerics::GetViscousArtCompProjFlux(su2double **val_gradprimvar, su2double *val_normal, su2double val_laminar_viscosity,
 		su2double val_eddy_viscosity) {
 	unsigned short iVar, iDim;
@@ -2788,10 +2165,7 @@
 									su2double **val_Proj_Jac_Tensor_i,
 									su2double **val_Proj_Jac_Tensor_j) {
 
-<<<<<<< HEAD
-=======
   AD_BEGIN_PASSIVE
->>>>>>> 47b0d6fe
 	/* Viscous flux Jacobians for arbitrary equations of state */
 
 	//order of val_mean_primitives: T, vx, vy, vz, P, rho, ht
@@ -2948,11 +2322,7 @@
 		}
 
 
-<<<<<<< HEAD
-
-=======
   AD_END_PASSIVE
->>>>>>> 47b0d6fe
 	}
 
 
@@ -3270,321 +2640,6 @@
   }
 }
 
-<<<<<<< HEAD
-void CNumerics::GetViscousProjJacs(su2double *val_Mean_PrimVar,
-                                   su2double *val_diffusion_coeff,
-                                   su2double val_laminar_viscosity,
-                                   su2double val_thermal_conductivity,
-                                   su2double val_thermal_conductivity_ve,
-                                   su2double val_dist_ij,
-                                   su2double *val_normal, su2double val_dS,
-                                   su2double *val_Fv,
-                                   su2double **val_Jac_i,
-                                   su2double **val_Jac_j, CConfig *config) {
-  
-  bool ionization;
-  unsigned short iDim, iSpecies, jSpecies, iVar, jVar, kVar, nHeavy;
-  su2double rho, u, v, w, Tve, *xi, *Ms;
-  su2double rho_i, rho_j, u_i, u_j, v_i, v_j, w_i, w_j;
-  su2double mu, ktr, kve, *Ds, dij, Ru, eve, hs;
-  su2double theta, thetax, thetay, thetaz;
-  su2double etax, etay, etaz;
-  su2double pix, piy, piz;
-  su2double pix_i, piy_i, piz_i, pix_j, piy_j, piz_j;
-  su2double sumY, sumFvCtri, sumFvCtrj, sumFvCvei, sumFvCvej;
-  
-  if (nDim == 2) {
-    cout << "Viscous Proj Jacobian not available in 2D!!!" << endl;
-    exit(EXIT_FAILURE);
-	}
-  
-  /*--- Initialize the Jacobian matrices ---*/
-  for (iVar = 0; iVar < nVar; iVar++) {
-    for (jVar = 0; jVar < nVar; jVar++) {
-      val_Jac_i[iVar][jVar] = 0.0;
-      val_Jac_j[iVar][jVar] = 0.0;
-    }
-  }
-  
-  /*--- Initialize storage vectors & matrices ---*/
-  for (iVar = 0; iVar < nSpecies; iVar++) {
-    sumdFdYjh[iVar]   = 0.0;
-    sumdFdYjeve[iVar] = 0.0;
-    for (jVar = 0; jVar < nSpecies; jVar++) {
-      dFdYi[iVar][jVar] = 0.0;
-      dFdYj[iVar][jVar] = 0.0;
-    }
-  }
-  
-  /*--- Assign booleans from CConfig ---*/
-  ionization = config->GetIonization();
-  if (ionization) { nHeavy = nSpecies-1; }
-  else            { nHeavy = nSpecies;   }
-
-  /*--- Calculate mean quantities ---*/
-  
-  // Scalars
-  rho = val_Mean_PrimVar[RHO_INDEX];
-  Tve = val_Mean_PrimVar[TVE_INDEX];
-  Ds  = val_diffusion_coeff;
-  mu  = val_laminar_viscosity;
-  ktr = val_thermal_conductivity;
-  kve = val_thermal_conductivity_ve;
-  u   = val_Mean_PrimVar[VEL_INDEX];
-  v   = val_Mean_PrimVar[VEL_INDEX+1];
-  w   = val_Mean_PrimVar[VEL_INDEX+2];
-  Ru  = UNIVERSAL_GAS_CONSTANT;
-  Ms  = config->GetMolar_Mass();
-  xi  = config->GetRotationModes();
-  
-  /*--- Calculate geometrical parameters ---*/
-  dij = val_dist_ij;
-  theta = 0.0;
-  for (iDim = 0; iDim < nDim; iDim++) {
-    theta += val_normal[iDim]*val_normal[iDim];
-  }
-  thetax = theta + (val_normal[0]*val_normal[0])/3.0;
-  thetay = theta + (val_normal[1]*val_normal[1])/3.0;
-  thetaz = theta + (val_normal[2]*val_normal[2])/3.0;
-  etax   = val_normal[1]*val_normal[2]/3.0;
-  etay   = val_normal[0]*val_normal[2]/3.0;
-  etaz   = val_normal[0]*val_normal[1]/3.0;
-  pix    = mu/dij * (thetax*u + etaz*v   + etay*w);
-  piy    = mu/dij * (etaz*u   + thetay*v + etax*w);
-  piz    = mu/dij * (etay*u   + etax*v   + thetaz*w);
-  
-  // Mass fractions
-  for (iSpecies = 0; iSpecies < nSpecies; iSpecies++)
-    Ys[iSpecies] = val_Mean_PrimVar[RHOS_INDEX+iSpecies]/rho;
-  
-  // Summation term of the diffusion fluxes
-  sumY = 0.0;
-  for (iSpecies = 0; iSpecies < nHeavy; iSpecies++)
-    sumY += rho*Ds[iSpecies]*theta/dij*(V_j[RHOS_INDEX+iSpecies] -
-                                        V_i[RHOS_INDEX+iSpecies])/rho;
-  for (iSpecies = 0; iSpecies < nHeavy; iSpecies++) {
-    for (jSpecies = 0; jSpecies < nHeavy; jSpecies++) {
-      dFdYi[iSpecies][jSpecies] = Ys[iSpecies]*rho*Ds[jSpecies]*theta/dij;
-      dFdYj[iSpecies][jSpecies] = -Ys[iSpecies]*rho*Ds[jSpecies]*theta/dij;
-    }
-    dFdYi[iSpecies][iSpecies] += -rho*Ds[iSpecies]*theta/dij - 0.5*sumY;
-    dFdYj[iSpecies][iSpecies] += rho*Ds[iSpecies]*theta/dij - 0.5*sumY;
-  }
-  for (iSpecies = 0; iSpecies < nSpecies; iSpecies++) {
-    sumdFdYih[iSpecies]   = 0.0;
-    sumdFdYjh[iSpecies]   = 0.0;
-    sumdFdYieve[iSpecies] = 0.0;
-    sumdFdYjeve[iSpecies] = 0.0;
-    for (jSpecies = 0; jSpecies < nSpecies; jSpecies++) {
-      eve = var->CalcEve(val_Mean_PrimVar, config, jSpecies);
-      hs  = var->CalcHs(val_Mean_PrimVar, config, jSpecies);
-      sumdFdYih[iSpecies]   += dFdYi[jSpecies][iSpecies]*hs;
-      sumdFdYjh[iSpecies]   += dFdYj[jSpecies][iSpecies]*hs;
-      sumdFdYieve[iSpecies] += dFdYi[jSpecies][iSpecies]*eve;
-      sumdFdYjeve[iSpecies] += dFdYj[jSpecies][iSpecies]*eve;
-    }
-  }
-
-  /*---+++ Jacobian j +++---*/
-  
-  /*--- Supporting geometrical parameters ---*/
-  rho_j = V_j[RHO_INDEX];
-  u_j   = V_j[VEL_INDEX];
-  v_j   = V_j[VEL_INDEX+1];
-  w_j   = V_j[VEL_INDEX+2];
-  pix_j  = mu/dij * (thetax*u_j + etaz*v_j   + etay*w_j  );
-  piy_j  = mu/dij * (etaz*u_j   + thetay*v_j + etax*w_j  );
-  piz_j  = mu/dij * (etay*u_j   + etax*v_j   + thetaz*w_j);
-  
-  /*--- Supporting diffusion quantities ---*/
-  sumFvCtrj = 0.0;
-  sumFvCvej = 0.0;
-  for (iSpecies = 0; iSpecies < nSpecies; iSpecies++) {
-    sumFvCtrj += val_Fv[iSpecies]*(3.0/2.0+xi[iSpecies] + 1.0)*Ru/Ms[iSpecies];
-    sumFvCvej += val_Fv[iSpecies]*(var->CalcCvve(Tve, config, iSpecies));
-  }
-  
-  /*--- Overload mass fractions for j ---*/
-  for (iSpecies = 0; iSpecies < nSpecies; iSpecies++)
-    Ys[iSpecies] = V_j[RHOS_INDEX+iSpecies]/rho_j;
-  
-  /*--- Populate the Jacobian matrix ---*/
-  // diffusion
-  for (iVar = 0; iVar < nSpecies; iVar++) {
-    for (jVar = 0; jVar < nSpecies; jVar++) {
-      for (kVar = 0; kVar < nSpecies; kVar++)
-        val_Jac_j[iVar][jVar] -= dFdYj[iVar][kVar]*Ys[kVar]/rho_j * val_dS;
-      val_Jac_j[iVar][jVar] += dFdYj[iVar][jVar]/rho_j * val_dS;
-    }
-  }
-  // x-momentum
-  for (iSpecies = 0; iSpecies < nSpecies; iSpecies++) {
-    val_Jac_j[nSpecies][iSpecies] = -pix_j/rho_j * val_dS;
-  }
-  val_Jac_j[nSpecies][nSpecies]     = mu*thetax/ (dij*rho_j) * val_dS;
-  val_Jac_j[nSpecies][nSpecies+1]   = mu*etaz  / (dij*rho_j) * val_dS;
-  val_Jac_j[nSpecies][nSpecies+2]   = mu*etay  / (dij*rho_j) * val_dS;
-  // y-momentum
-  for (iSpecies = 0; iSpecies < nSpecies; iSpecies++) {
-    val_Jac_j[nSpecies+1][iSpecies] = -piy_j/rho_j * val_dS;
-  }
-  val_Jac_j[nSpecies+1][nSpecies]   = mu*etaz  / (dij*rho_j) * val_dS;
-  val_Jac_j[nSpecies+1][nSpecies+1] = mu*thetay/ (dij*rho_j) * val_dS;
-  val_Jac_j[nSpecies+1][nSpecies+2] = mu*etax  / (dij*rho_j) * val_dS;
-  // z-momentum
-  for (iSpecies = 0; iSpecies < nSpecies; iSpecies++) {
-    val_Jac_j[nSpecies+2][iSpecies] = -piz_j/rho_j * val_dS;
-  }
-  val_Jac_j[nSpecies+2][nSpecies]   = mu*etay  / (dij*rho_j) * val_dS;
-  val_Jac_j[nSpecies+2][nSpecies+1] = mu*etax  / (dij*rho_j) * val_dS;
-  val_Jac_j[nSpecies+2][nSpecies+2] = mu*thetaz/ (dij*rho_j) * val_dS;
-  // total energy
-  for (iSpecies = 0; iSpecies < nSpecies; iSpecies++) {
-    for (jSpecies = 0; jSpecies < nSpecies; jSpecies++) {
-      val_Jac_j[nSpecies+3][iSpecies] -= sumdFdYjh[jSpecies]*Ys[jSpecies]/rho_j * val_dS;
-    }
-    val_Jac_j[nSpecies+3][iSpecies] += (sumdFdYjh[iSpecies]/rho_j -
-                                        pix*u_j/rho_j -
-                                        piy*v_j/rho_j -
-                                        piz*w_j/rho_j +
-                                        (ktr*theta/dij)*dTdU_j[iSpecies] +
-                                        (kve*theta/dij)*dTvedU_j[iSpecies] ) * val_dS
-                                     - 0.5*val_Fv[nSpecies]  *u_j/rho_j
-                                     - 0.5*val_Fv[nSpecies+1]*v_j/rho_j
-                                     - 0.5*val_Fv[nSpecies+2]*w_j/rho_j
-                                     + sumFvCtrj*dTdU_j[iSpecies]/2
-                                     + sumFvCvej*dTvedU_j[iSpecies]/2;
-  }
-  val_Jac_j[nSpecies+3][nSpecies]   = (pix/rho_j + ktr*theta/dij*dTdU_j[nSpecies]) * val_dS
-                                    + val_Fv[nSpecies]/(2*rho_j)
-                                    + sumFvCtrj*dTdU_j[nSpecies]/2;
-  val_Jac_j[nSpecies+3][nSpecies+1] = (piy/rho_j + ktr*theta/dij*dTdU_j[nSpecies+1]) * val_dS
-                                    + val_Fv[nSpecies+1]/(2*rho_j)
-                                    + sumFvCtrj*dTdU_j[nSpecies+1]/2;
-  val_Jac_j[nSpecies+3][nSpecies+2] = (piz/rho_j + ktr*theta/dij*dTdU_j[nSpecies+2]) * val_dS
-                                    + val_Fv[nSpecies+2]/(2*rho_j)
-                                    + sumFvCtrj*dTdU_j[nSpecies+2]/2;
-  val_Jac_j[nSpecies+3][nSpecies+3] = ktr*theta/dij*dTdU_j[nSpecies+3] * val_dS
-                                    + sumFvCtrj*dTdU_j[nSpecies+3]/2;
-  val_Jac_j[nSpecies+3][nSpecies+4] = (ktr*theta/dij*dTdU_j[nSpecies+4] +
-                                       kve*theta/dij*dTvedU_j[nSpecies+4]) * val_dS
-                                    + sumFvCtrj*dTdU_j[nSpecies+4]/2
-                                    + sumFvCvej*dTvedU_j[nSpecies+4]/2;
-  // vib-el. energy
-  for (iSpecies = 0; iSpecies < nSpecies; iSpecies++) {
-    for (jSpecies = 0; jSpecies < nSpecies; jSpecies++) {
-      val_Jac_j[nSpecies+4][iSpecies] -= sumdFdYjeve[jSpecies]*Ys[jSpecies]/rho_j * val_dS;
-    }
-    val_Jac_j[nSpecies+4][iSpecies] += (sumdFdYjeve[iSpecies]/rho_j +
-                                        kve*theta/dij * dTvedU_j[iSpecies]) * val_dS
-                                     + sumFvCvej*dTvedU_j[iSpecies]/2;
-  }
-  val_Jac_j[nSpecies+4][nSpecies+4] = kve*theta/dij * dTvedU_j[nSpecies+4] * val_dS
-                                    + sumFvCvej*dTvedU_j[nSpecies+4]/2;
-  
-  
-  /*---+++ Jacobian i +++---*/
-  
-  /*--- Supporting geometrical parameters ---*/
-  rho_i  = V_i[RHO_INDEX];
-  u_i    = V_i[VEL_INDEX];
-  v_i    = V_i[VEL_INDEX+1];
-  w_i    = V_i[VEL_INDEX+2];
-  pix_i  = mu/dij * (thetax*u_i + etaz*v_i   + etay*w_i  );
-  piy_i  = mu/dij * (etaz*u_i   + thetay*v_i + etax*w_i  );
-  piz_i  = mu/dij * (etay*u_i   + etax*v_i   + thetaz*w_i);
-  
-  
-  /*--- Supporting diffusion quantities ---*/
-  sumFvCtri = 0.0;
-  sumFvCvei = 0.0;
-  for (iSpecies = 0; iSpecies < nSpecies; iSpecies++) {
-    sumFvCtri += val_Fv[iSpecies]*(3.0/2.0+xi[iSpecies] + 1.0)*Ru/Ms[iSpecies];
-    sumFvCvei += val_Fv[iSpecies]*(var->CalcCvve(Tve, config, iSpecies));
-  }
-  
-  /*--- Overload mass fractions for i ---*/
-  for (iSpecies = 0; iSpecies < nSpecies; iSpecies++)
-    Ys[iSpecies] = V_i[RHOS_INDEX+iSpecies]/rho_i;
-  
-  /*--- Populate the Jacobian matrix ---*/
-  // diffusion
-  for (iVar = 0; iVar < nSpecies; iVar++) {
-    for (jVar = 0; jVar < nSpecies; jVar++) {
-      for (kVar = 0; kVar < nSpecies; kVar++)
-        val_Jac_i[iVar][jVar] -= dFdYi[iVar][kVar]*Ys[kVar]/rho_i * val_dS;
-      val_Jac_i[iVar][jVar] += dFdYi[iVar][jVar]/rho_i * val_dS;
-    }
-  }
-  // x-momentum
-  for (iSpecies = 0; iSpecies < nSpecies; iSpecies++) {
-    val_Jac_i[nSpecies][iSpecies] = pix_i/rho_i * val_dS;
-  }
-  val_Jac_i[nSpecies][nSpecies]     = -mu*thetax/ (dij*rho_i) * val_dS;
-  val_Jac_i[nSpecies][nSpecies+1]   = -mu*etaz  / (dij*rho_i) * val_dS;
-  val_Jac_i[nSpecies][nSpecies+2]   = -mu*etay  / (dij*rho_i) * val_dS;
-  // y-momentum
-  for (iSpecies = 0; iSpecies < nSpecies; iSpecies++) {
-    val_Jac_i[nSpecies+1][iSpecies] = piy_i/rho_i * val_dS;
-  }
-  val_Jac_i[nSpecies+1][nSpecies]   = -mu*etaz  / (dij*rho_i) * val_dS;
-  val_Jac_i[nSpecies+1][nSpecies+1] = -mu*thetay/ (dij*rho_i) * val_dS;
-  val_Jac_i[nSpecies+1][nSpecies+2] = -mu*etax  / (dij*rho_i) * val_dS;
-  // z-momentum
-  for (iSpecies = 0; iSpecies < nSpecies; iSpecies++) {
-    val_Jac_i[nSpecies+2][iSpecies] = piz_i/rho_i * val_dS;
-  }
-  val_Jac_i[nSpecies+2][nSpecies]   = -mu*etay  / (dij*rho_i) * val_dS;
-  val_Jac_i[nSpecies+2][nSpecies+1] = -mu*etax  / (dij*rho_i) * val_dS;
-  val_Jac_i[nSpecies+2][nSpecies+2] = -mu*thetaz/ (dij*rho_i) * val_dS;
-
-  // total energy
-  for (iSpecies = 0; iSpecies < nSpecies; iSpecies++) {
-    for (jSpecies = 0; jSpecies < nSpecies; jSpecies++) {
-      val_Jac_i[nSpecies+3][iSpecies] -= sumdFdYih[jSpecies]*Ys[jSpecies]/rho_i * val_dS;
-    }
-    val_Jac_i[nSpecies+3][iSpecies] += (sumdFdYih[iSpecies]/rho_i +
-                                        pix*u_i/rho_i +
-                                        piy*v_i/rho_i +
-                                        piz*w_i/rho_i -
-                                        (ktr*theta/dij)*dTdU_i[iSpecies] -
-                                        (kve*theta/dij)*dTvedU_i[iSpecies] ) * val_dS
-                                     - 0.5*val_Fv[nSpecies]  *u_i/rho_i
-                                     - 0.5*val_Fv[nSpecies+1]*v_i/rho_i
-                                     - 0.5*val_Fv[nSpecies+2]*w_i/rho_i
-                                     + sumFvCtri*dTdU_i[iSpecies]/2
-                                     + sumFvCvei*dTvedU_i[iSpecies]/2;
-  }
-  val_Jac_i[nSpecies+3][nSpecies]   = -(pix/rho_i + ktr*theta/dij*dTdU_i[nSpecies]) * val_dS
-                                    + val_Fv[nSpecies]/(2*rho_i)
-                                    + sumFvCtri*dTdU_i[nSpecies]/2;
-  val_Jac_i[nSpecies+3][nSpecies+1] = -(piy/rho_i + ktr*theta/dij*dTdU_i[nSpecies+1]) * val_dS
-                                    + val_Fv[nSpecies+1]/(2*rho_i)
-                                    + sumFvCtri*dTdU_i[nSpecies+1]/2;
-  val_Jac_i[nSpecies+3][nSpecies+2] = -(piz/rho_i + ktr*theta/dij*dTdU_i[nSpecies+2]) * val_dS
-                                    + val_Fv[nSpecies+2]/(2*rho_i)
-                                    + sumFvCtri*dTdU_i[nSpecies+2]/2;
-  val_Jac_i[nSpecies+3][nSpecies+3] = -ktr*theta/dij*dTdU_i[nSpecies+3] * val_dS
-                                    + sumFvCtri*dTdU_i[nSpecies+3]/2;
-  val_Jac_i[nSpecies+3][nSpecies+4] = -(ktr*theta/dij*dTdU_i[nSpecies+4] +
-                                        kve*theta/dij*dTvedU_i[nSpecies+4]) * val_dS
-                                    + sumFvCtri*dTdU_i[nSpecies+4]/2
-                                    + sumFvCvei*dTvedU_i[nSpecies+4]/2;
-  // vib-el. energy
-  for (iSpecies = 0; iSpecies < nSpecies; iSpecies++) {
-    for (jSpecies = 0; jSpecies < nSpecies; jSpecies++) {
-      val_Jac_i[nSpecies+4][iSpecies] -= sumdFdYieve[jSpecies]*Ys[jSpecies]/rho_i * val_dS;
-    }
-    val_Jac_i[nSpecies+4][iSpecies] += (sumdFdYieve[iSpecies]/rho_i -
-                                        kve*theta/dij * dTvedU_i[iSpecies]) * val_dS
-                                     + sumFvCvei*dTvedU_i[iSpecies]/2;
-  }
-  val_Jac_i[nSpecies+4][nSpecies+4] = -kve*theta/dij * dTvedU_i[nSpecies+4] * val_dS
-                                    + sumFvCvei*dTvedU_i[nSpecies+4]/2;
-}
-
-=======
->>>>>>> 47b0d6fe
 void CNumerics::GetViscousArtCompProjJacs(su2double val_laminar_viscosity,
 		su2double val_eddy_viscosity, su2double val_dist_ij, su2double *val_normal, su2double val_dS,
 		su2double **val_Proj_Jac_Tensor_i, su2double **val_Proj_Jac_Tensor_j) {
