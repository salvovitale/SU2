/*!
 * \file output_structure.cpp
 * \brief Main subroutines for output solver information
 * \author F. Palacios, T. Economon
 * \version 4.1.0 "Cardinal"
 *
 * SU2 Lead Developers: Dr. Francisco Palacios (Francisco.D.Palacios@boeing.com).
 *                      Dr. Thomas D. Economon (economon@stanford.edu).
 *
 * SU2 Developers: Prof. Juan J. Alonso's group at Stanford University.
 *                 Prof. Piero Colonna's group at Delft University of Technology.
 *                 Prof. Nicolas R. Gauger's group at Kaiserslautern University of Technology.
 *                 Prof. Alberto Guardone's group at Polytechnic University of Milan.
 *                 Prof. Rafael Palacios' group at Imperial College London.
 *
 * Copyright (C) 2012-2016 SU2, the open-source CFD code.
 *
 * SU2 is free software; you can redistribute it and/or
 * modify it under the terms of the GNU Lesser General Public
 * License as published by the Free Software Foundation; either
 * version 2.1 of the License, or (at your option) any later version.
 *
 * SU2 is distributed in the hope that it will be useful,
 * but WITHOUT ANY WARRANTY; without even the implied warranty of
 * MERCHANTABILITY or FITNESS FOR A PARTICULAR PURPOSE. See the GNU
 * Lesser General Public License for more details.
 *
 * You should have received a copy of the GNU Lesser General Public
 * License along with SU2. If not, see <http://www.gnu.org/licenses/>.
 */

#include "../include/output_structure.hpp"

COutput::COutput(void) {
  
  /*--- Initialize point and connectivity counters to zero. ---*/
  
  nGlobal_Poin      = 0;
  nSurf_Poin        = 0;
  nGlobal_Elem      = 0;
  nSurf_Elem        = 0;
  nGlobal_Tria      = 0;
  nGlobal_Quad      = 0;
  nGlobal_Tetr      = 0;
  nGlobal_Hexa      = 0;
  nGlobal_Pris      = 0;
  nGlobal_Pyra      = 0;
  nGlobal_Line      = 0;
  nGlobal_BoundTria = 0;
  nGlobal_BoundQuad = 0;
  
  /*--- Initialize CGNS write flag ---*/
  
  wrote_base_file = false;
  
  /*--- Initialize CGNS write flag ---*/
  
  wrote_CGNS_base = false;
  
  /*--- Initialize Tecplot surface flag ---*/
  
  wrote_surf_file = false;
  
  /*--- Initialize Paraview write flag ---*/
  
  wrote_Paraview_base = false;
  
  /*--- Initialize residual ---*/

  RhoRes_New = EPS;
  RhoRes_Old = EPS;
  
}

COutput::~COutput(void) { }

void COutput::SetSurfaceCSV_Flow(CConfig *config, CGeometry *geometry,
                                 CSolver *FlowSolver, unsigned long iExtIter,
                                 unsigned short val_iZone) {
  
  unsigned short iMarker;
  unsigned long iPoint, iVertex, Global_Index;
  su2double PressCoeff = 0.0, SkinFrictionCoeff;
  su2double xCoord = 0.0, yCoord = 0.0, zCoord = 0.0, Mach, Pressure;
  char cstr[200];
  
  unsigned short solver = config->GetKind_Solver();
  unsigned short nDim = geometry->GetnDim();
  
#ifndef HAVE_MPI
  
  su2double HeatFlux;
  char buffer [50];
  ofstream SurfFlow_file;
  
  /*--- Write file name with extension if unsteady ---*/
  strcpy (cstr, config->GetSurfFlowCoeff_FileName().c_str());
  
  if (config->GetUnsteady_Simulation() == TIME_SPECTRAL) {
    if (SU2_TYPE::Int(val_iZone) < 10) SPRINTF (buffer, "_0000%d.csv", SU2_TYPE::Int(val_iZone));
    if ((SU2_TYPE::Int(val_iZone) >= 10)   && (SU2_TYPE::Int(val_iZone) < 100))   SPRINTF (buffer, "_000%d.csv", SU2_TYPE::Int(val_iZone));
    if ((SU2_TYPE::Int(val_iZone) >= 100)  && (SU2_TYPE::Int(val_iZone) < 1000))  SPRINTF (buffer, "_00%d.csv", SU2_TYPE::Int(val_iZone));
    if ((SU2_TYPE::Int(val_iZone) >= 1000) && (SU2_TYPE::Int(val_iZone) < 10000)) SPRINTF (buffer, "_0%d.csv", SU2_TYPE::Int(val_iZone));
    if (SU2_TYPE::Int(val_iZone) >= 10000) SPRINTF (buffer, "_%d.csv", SU2_TYPE::Int(val_iZone));
    
  } else if (config->GetUnsteady_Simulation() && config->GetWrt_Unsteady()) {
    if ((SU2_TYPE::Int(iExtIter) >= 0)    && (SU2_TYPE::Int(iExtIter) < 10))    SPRINTF (buffer, "_0000%d.csv", SU2_TYPE::Int(iExtIter));
    if ((SU2_TYPE::Int(iExtIter) >= 10)   && (SU2_TYPE::Int(iExtIter) < 100))   SPRINTF (buffer, "_000%d.csv",  SU2_TYPE::Int(iExtIter));
    if ((SU2_TYPE::Int(iExtIter) >= 100)  && (SU2_TYPE::Int(iExtIter) < 1000))  SPRINTF (buffer, "_00%d.csv",   SU2_TYPE::Int(iExtIter));
    if ((SU2_TYPE::Int(iExtIter) >= 1000) && (SU2_TYPE::Int(iExtIter) < 10000)) SPRINTF (buffer, "_0%d.csv",    SU2_TYPE::Int(iExtIter));
    if (SU2_TYPE::Int(iExtIter) >= 10000) SPRINTF (buffer, "_%d.csv", SU2_TYPE::Int(iExtIter));
  }
  else
    SPRINTF (buffer, ".csv");
  
  strcat (cstr, buffer);
  SurfFlow_file.precision(15);
  SurfFlow_file.open(cstr, ios::out);
  
  SurfFlow_file << "\"Global_Index\", \"x_coord\", \"y_coord\", ";
  if (nDim == 3) SurfFlow_file << "\"z_coord\", ";
  SurfFlow_file << "\"Pressure\", \"Pressure_Coefficient\", ";
  
  switch (solver) {
    case EULER : SurfFlow_file <<  "\"Mach_Number\"" << endl; break;
    case NAVIER_STOKES: case RANS: SurfFlow_file <<  "\"Skin_Friction_Coefficient\", \"Heat_Flux\"" << endl; break;
  }
  
  for (iMarker = 0; iMarker < config->GetnMarker_All(); iMarker++) {
    if (config->GetMarker_All_Plotting(iMarker) == YES) {
      for (iVertex = 0; iVertex < geometry->nVertex[iMarker]; iVertex++) {
        iPoint = geometry->vertex[iMarker][iVertex]->GetNode();
        Global_Index = geometry->node[iPoint]->GetGlobalIndex();
        xCoord = geometry->node[iPoint]->GetCoord(0);
        yCoord = geometry->node[iPoint]->GetCoord(1);
        if (nDim == 3) zCoord = geometry->node[iPoint]->GetCoord(2);
        
        /*--- The output should be in inches ---*/
        
        if (config->GetSystemMeasurements() == US) {
          xCoord *= 12.0; yCoord *= 12.0;
          if (nDim == 3) zCoord *= 12.0;
        }
        
        Pressure = FlowSolver->node[iPoint]->GetPressure();
        PressCoeff = FlowSolver->GetCPressure(iMarker, iVertex);
        SurfFlow_file << scientific << Global_Index << ", " << xCoord << ", " << yCoord << ", ";
        if (nDim == 3) SurfFlow_file << scientific << zCoord << ", ";
        SurfFlow_file << scientific << Pressure << ", " << PressCoeff << ", ";
        switch (solver) {
          case EULER :
            Mach = sqrt(FlowSolver->node[iPoint]->GetVelocity2()) / FlowSolver->node[iPoint]->GetSoundSpeed();
            SurfFlow_file << scientific << Mach << endl;
            break;
          case NAVIER_STOKES: case RANS:
            SkinFrictionCoeff = FlowSolver->GetCSkinFriction(iMarker, iVertex);
            HeatFlux = FlowSolver->GetHeatFlux(iMarker, iVertex);
            SurfFlow_file << scientific << SkinFrictionCoeff << ", " << HeatFlux << endl;
            break;
        }
      }
    }
  }
  
  SurfFlow_file.close();
  
#else
  
  int rank, iProcessor, nProcessor;
  MPI_Comm_rank(MPI_COMM_WORLD, &rank);
  MPI_Comm_size(MPI_COMM_WORLD, &nProcessor);
  
  unsigned long Buffer_Send_nVertex[1], *Buffer_Recv_nVertex = NULL;
  unsigned long nVertex_Surface = 0, nLocalVertex_Surface = 0;
  unsigned long MaxLocalVertex_Surface = 0;
  
  /*--- Find the max number of surface vertices among all
   partitions and set up buffers. The master node will handle the
   writing of the CSV file after gathering all of the data. ---*/
  
  nLocalVertex_Surface = 0;
  for (iMarker = 0; iMarker < config->GetnMarker_All(); iMarker++)
    if (config->GetMarker_All_Plotting(iMarker) == YES)
      for (iVertex = 0; iVertex < geometry->GetnVertex(iMarker); iVertex++) {
        iPoint = geometry->vertex[iMarker][iVertex]->GetNode();
        if (geometry->node[iPoint]->GetDomain()) nLocalVertex_Surface++;
      }
  
  /*--- Communicate the number of local vertices on each partition
   to the master node ---*/
  
  Buffer_Send_nVertex[0] = nLocalVertex_Surface;
  if (rank == MASTER_NODE) Buffer_Recv_nVertex = new unsigned long [nProcessor];
  
  SU2_MPI::Allreduce(&nLocalVertex_Surface, &MaxLocalVertex_Surface, 1, MPI_UNSIGNED_LONG, MPI_MAX, MPI_COMM_WORLD);
  SU2_MPI::Gather(&Buffer_Send_nVertex, 1, MPI_UNSIGNED_LONG, Buffer_Recv_nVertex, 1, MPI_UNSIGNED_LONG, MASTER_NODE, MPI_COMM_WORLD);
  
  /*--- Send and Recv buffers ---*/
  
  su2double *Buffer_Send_Coord_x = new su2double [MaxLocalVertex_Surface];
  su2double *Buffer_Recv_Coord_x = NULL;
  
  su2double *Buffer_Send_Coord_y = new su2double [MaxLocalVertex_Surface];
  su2double *Buffer_Recv_Coord_y = NULL;
  
  su2double *Buffer_Send_Coord_z = new su2double [MaxLocalVertex_Surface];
  su2double *Buffer_Recv_Coord_z = NULL;
  
  su2double *Buffer_Send_Press = new su2double [MaxLocalVertex_Surface];
  su2double *Buffer_Recv_Press = NULL;
  
  su2double *Buffer_Send_CPress = new su2double [MaxLocalVertex_Surface];
  su2double *Buffer_Recv_CPress = NULL;
  
  su2double *Buffer_Send_Mach = new su2double [MaxLocalVertex_Surface];
  su2double *Buffer_Recv_Mach = NULL;
  
  su2double *Buffer_Send_SkinFriction = new su2double [MaxLocalVertex_Surface];
  su2double *Buffer_Recv_SkinFriction = NULL;
  
  su2double *Buffer_Send_HeatTransfer = new su2double [MaxLocalVertex_Surface];
  su2double *Buffer_Recv_HeatTransfer = NULL;
  
  unsigned long *Buffer_Send_GlobalIndex = new unsigned long [MaxLocalVertex_Surface];
  unsigned long *Buffer_Recv_GlobalIndex = NULL;
  
  /*--- Prepare the receive buffers on the master node only. ---*/
  
  if (rank == MASTER_NODE) {
    Buffer_Recv_Coord_x = new su2double [nProcessor*MaxLocalVertex_Surface];
    Buffer_Recv_Coord_y = new su2double [nProcessor*MaxLocalVertex_Surface];
    if (nDim == 3) Buffer_Recv_Coord_z = new su2double [nProcessor*MaxLocalVertex_Surface];
    Buffer_Recv_Press   = new su2double [nProcessor*MaxLocalVertex_Surface];
    Buffer_Recv_CPress  = new su2double [nProcessor*MaxLocalVertex_Surface];
    Buffer_Recv_Mach    = new su2double [nProcessor*MaxLocalVertex_Surface];
    Buffer_Recv_SkinFriction = new su2double [nProcessor*MaxLocalVertex_Surface];
    Buffer_Recv_HeatTransfer = new su2double [nProcessor*MaxLocalVertex_Surface];
    Buffer_Recv_GlobalIndex  = new unsigned long [nProcessor*MaxLocalVertex_Surface];
  }
  
  /*--- Loop over all vertices in this partition and load the
   data of the specified type into the buffer to be sent to
   the master node. ---*/
  
  nVertex_Surface = 0;
  for (iMarker = 0; iMarker < config->GetnMarker_All(); iMarker++)
    if (config->GetMarker_All_Plotting(iMarker) == YES)
      for (iVertex = 0; iVertex < geometry->GetnVertex(iMarker); iVertex++) {
        iPoint = geometry->vertex[iMarker][iVertex]->GetNode();
        if (geometry->node[iPoint]->GetDomain()) {
          Buffer_Send_Press[nVertex_Surface] = FlowSolver->node[iPoint]->GetPressure();
          Buffer_Send_CPress[nVertex_Surface] = FlowSolver->GetCPressure(iMarker, iVertex);
          Buffer_Send_Coord_x[nVertex_Surface] = geometry->node[iPoint]->GetCoord(0);
          Buffer_Send_Coord_y[nVertex_Surface] = geometry->node[iPoint]->GetCoord(1);
          if (nDim == 3) { Buffer_Send_Coord_z[nVertex_Surface] = geometry->node[iPoint]->GetCoord(2); }
          
          /*--- If US system, the output should be in inches ---*/
          
          if (config->GetSystemMeasurements() == US) {
            Buffer_Send_Coord_x[nVertex_Surface] *= 12.0;
            Buffer_Send_Coord_y[nVertex_Surface] *= 12.0;
            if (nDim == 3) Buffer_Send_Coord_z[nVertex_Surface] *= 12.0;
          }
          
          Buffer_Send_GlobalIndex[nVertex_Surface] = geometry->node[iPoint]->GetGlobalIndex();
          
          if (solver == EULER)
            Buffer_Send_Mach[nVertex_Surface] = sqrt(FlowSolver->node[iPoint]->GetVelocity2()) / FlowSolver->node[iPoint]->GetSoundSpeed();
          if ((solver == NAVIER_STOKES) || (solver == RANS))
            Buffer_Send_SkinFriction[nVertex_Surface] = FlowSolver->GetCSkinFriction(iMarker, iVertex);
          nVertex_Surface++;
        }
      }
  
  /*--- Send the information to the master node ---*/
  
  SU2_MPI::Gather(Buffer_Send_Coord_x, MaxLocalVertex_Surface, MPI_DOUBLE, Buffer_Recv_Coord_x, MaxLocalVertex_Surface, MPI_DOUBLE, MASTER_NODE, MPI_COMM_WORLD);
  SU2_MPI::Gather(Buffer_Send_Coord_y, MaxLocalVertex_Surface, MPI_DOUBLE, Buffer_Recv_Coord_y, MaxLocalVertex_Surface, MPI_DOUBLE, MASTER_NODE, MPI_COMM_WORLD);
  if (nDim == 3) SU2_MPI::Gather(Buffer_Send_Coord_z, MaxLocalVertex_Surface, MPI_DOUBLE, Buffer_Recv_Coord_z, MaxLocalVertex_Surface, MPI_DOUBLE, MASTER_NODE, MPI_COMM_WORLD);
  SU2_MPI::Gather(Buffer_Send_Press, MaxLocalVertex_Surface, MPI_DOUBLE, Buffer_Recv_Press, MaxLocalVertex_Surface, MPI_DOUBLE, MASTER_NODE, MPI_COMM_WORLD);
  SU2_MPI::Gather(Buffer_Send_CPress, MaxLocalVertex_Surface, MPI_DOUBLE, Buffer_Recv_CPress, MaxLocalVertex_Surface, MPI_DOUBLE, MASTER_NODE, MPI_COMM_WORLD);
  if (solver == EULER) SU2_MPI::Gather(Buffer_Send_Mach, MaxLocalVertex_Surface, MPI_DOUBLE, Buffer_Recv_Mach, MaxLocalVertex_Surface, MPI_DOUBLE, MASTER_NODE, MPI_COMM_WORLD);
  if ((solver == NAVIER_STOKES) || (solver == RANS)) SU2_MPI::Gather(Buffer_Send_SkinFriction, MaxLocalVertex_Surface, MPI_DOUBLE, Buffer_Recv_SkinFriction, MaxLocalVertex_Surface, MPI_DOUBLE, MASTER_NODE, MPI_COMM_WORLD);
  SU2_MPI::Gather(Buffer_Send_GlobalIndex, MaxLocalVertex_Surface, MPI_UNSIGNED_LONG, Buffer_Recv_GlobalIndex, MaxLocalVertex_Surface, MPI_UNSIGNED_LONG, MASTER_NODE, MPI_COMM_WORLD);
  
  /*--- The master node unpacks the data and writes the surface CSV file ---*/
  
  if (rank == MASTER_NODE) {
    
    /*--- Write file name with extension if unsteady ---*/
    char buffer[50];
    string filename = config->GetSurfFlowCoeff_FileName();
    ofstream SurfFlow_file;
    
    /*--- Write file name with extension if unsteady ---*/
    strcpy (cstr, filename.c_str());
    if (config->GetUnsteady_Simulation() == TIME_SPECTRAL) {
      if (SU2_TYPE::Int(val_iZone) < 10) SPRINTF (buffer, "_0000%d.csv", SU2_TYPE::Int(val_iZone));
      if ((SU2_TYPE::Int(val_iZone) >= 10) && (SU2_TYPE::Int(val_iZone) < 100)) SPRINTF (buffer, "_000%d.csv", SU2_TYPE::Int(val_iZone));
      if ((SU2_TYPE::Int(val_iZone) >= 100) && (SU2_TYPE::Int(val_iZone) < 1000)) SPRINTF (buffer, "_00%d.csv", SU2_TYPE::Int(val_iZone));
      if ((SU2_TYPE::Int(val_iZone) >= 1000) && (SU2_TYPE::Int(val_iZone) < 10000)) SPRINTF (buffer, "_0%d.csv", SU2_TYPE::Int(val_iZone));
      if (SU2_TYPE::Int(val_iZone) >= 10000) SPRINTF (buffer, "_%d.csv", SU2_TYPE::Int(val_iZone));
      
    } else if (config->GetUnsteady_Simulation() && config->GetWrt_Unsteady()) {
      if ((SU2_TYPE::Int(iExtIter) >= 0)    && (SU2_TYPE::Int(iExtIter) < 10))    SPRINTF (buffer, "_0000%d.csv", SU2_TYPE::Int(iExtIter));
      if ((SU2_TYPE::Int(iExtIter) >= 10)   && (SU2_TYPE::Int(iExtIter) < 100))   SPRINTF (buffer, "_000%d.csv",  SU2_TYPE::Int(iExtIter));
      if ((SU2_TYPE::Int(iExtIter) >= 100)  && (SU2_TYPE::Int(iExtIter) < 1000))  SPRINTF (buffer, "_00%d.csv",   SU2_TYPE::Int(iExtIter));
      if ((SU2_TYPE::Int(iExtIter) >= 1000) && (SU2_TYPE::Int(iExtIter) < 10000)) SPRINTF (buffer, "_0%d.csv",    SU2_TYPE::Int(iExtIter));
      if (SU2_TYPE::Int(iExtIter) >= 10000) SPRINTF (buffer, "_%d.csv", SU2_TYPE::Int(iExtIter));
    }
    else
      SPRINTF (buffer, ".csv");
    
    strcat (cstr, buffer);
    SurfFlow_file.precision(15);
    SurfFlow_file.open(cstr, ios::out);
    
    SurfFlow_file << "\"Global_Index\", \"x_coord\", \"y_coord\", ";
    if (nDim == 3) SurfFlow_file << "\"z_coord\", ";
    SurfFlow_file << "\"Pressure\", \"Pressure_Coefficient\", ";
    
    switch (solver) {
      case EULER : SurfFlow_file <<  "\"Mach_Number\"" << endl; break;
      case NAVIER_STOKES: case RANS: SurfFlow_file <<  "\"Skin_Friction_Coefficient\"" << endl; break;
    }
    
    /*--- Loop through all of the collected data and write each node's values ---*/
    
    unsigned long Total_Index;
    for (iProcessor = 0; iProcessor < nProcessor; iProcessor++) {
      for (iVertex = 0; iVertex < Buffer_Recv_nVertex[iProcessor]; iVertex++) {
        
        /*--- Current index position and global index ---*/
        Total_Index  = iProcessor*MaxLocalVertex_Surface+iVertex;
        Global_Index = Buffer_Recv_GlobalIndex[Total_Index];
        
        /*--- Retrieve the merged data for this node ---*/
        xCoord = Buffer_Recv_Coord_x[Total_Index];
        yCoord = Buffer_Recv_Coord_y[Total_Index];
        if (nDim == 3) zCoord = Buffer_Recv_Coord_z[Total_Index];
        Pressure   = Buffer_Recv_Press[Total_Index];
        PressCoeff = Buffer_Recv_CPress[Total_Index];
        
        /*--- Write the first part of the data ---*/
        SurfFlow_file << scientific << Global_Index << ", " << xCoord << ", " << yCoord << ", ";
        if (nDim == 3) SurfFlow_file << scientific << zCoord << ", ";
        SurfFlow_file << scientific << Pressure << ", " << PressCoeff << ", ";
        
        /*--- Write the solver-dependent part of the data ---*/
        switch (solver) {
          case EULER :
            Mach = Buffer_Recv_Mach[Total_Index];
            SurfFlow_file << scientific << Mach << endl;
            break;
          case NAVIER_STOKES: case RANS:
            SkinFrictionCoeff = Buffer_Recv_SkinFriction[Total_Index];
            SurfFlow_file << scientific << SkinFrictionCoeff << endl;
            break;
        }
      }
    }
    
    /*--- Close the CSV file ---*/
    SurfFlow_file.close();
    
    /*--- Release the recv buffers on the master node ---*/
    
    delete [] Buffer_Recv_Coord_x;
    delete [] Buffer_Recv_Coord_y;
    if (nDim == 3) delete [] Buffer_Recv_Coord_z;
    delete [] Buffer_Recv_Press;
    delete [] Buffer_Recv_CPress;
    delete [] Buffer_Recv_Mach;
    delete [] Buffer_Recv_SkinFriction;
    delete [] Buffer_Recv_HeatTransfer;
    delete [] Buffer_Recv_GlobalIndex;
    
    delete [] Buffer_Recv_nVertex;
    
  }
  
  /*--- Release the memory for the remaining buffers and exit ---*/
  
  delete [] Buffer_Send_Coord_x;
  delete [] Buffer_Send_Coord_y;
  delete [] Buffer_Send_Coord_z;
  delete [] Buffer_Send_Press;
  delete [] Buffer_Send_CPress;
  delete [] Buffer_Send_Mach;
  delete [] Buffer_Send_SkinFriction;
  delete [] Buffer_Send_HeatTransfer;
  delete [] Buffer_Send_GlobalIndex;
  
#endif
  
}

void COutput::SetSurfaceCSV_Adjoint(CConfig *config, CGeometry *geometry, CSolver *AdjSolver, CSolver *FlowSolution, unsigned long iExtIter, unsigned short val_iZone) {
  
#ifndef HAVE_MPI
  
  unsigned long iPoint, iVertex, Global_Index;
  su2double *Solution, xCoord, yCoord, zCoord;
  unsigned short iMarker;
  char cstr[200], buffer[50];
  ofstream SurfAdj_file;
  
  /*--- Write file name with extension if unsteady ---*/
  strcpy (cstr, config->GetSurfAdjCoeff_FileName().c_str());
  
  if (config->GetUnsteady_Simulation() == TIME_SPECTRAL) {
    if (SU2_TYPE::Int(val_iZone) < 10) SPRINTF (buffer, "_0000%d.csv", SU2_TYPE::Int(val_iZone));
    if ((SU2_TYPE::Int(val_iZone) >= 10) && (SU2_TYPE::Int(val_iZone) < 100)) SPRINTF (buffer, "_000%d.csv", SU2_TYPE::Int(val_iZone));
    if ((SU2_TYPE::Int(val_iZone) >= 100) && (SU2_TYPE::Int(val_iZone) < 1000)) SPRINTF (buffer, "_00%d.csv", SU2_TYPE::Int(val_iZone));
    if ((SU2_TYPE::Int(val_iZone) >= 1000) && (SU2_TYPE::Int(val_iZone) < 10000)) SPRINTF (buffer, "_0%d.csv", SU2_TYPE::Int(val_iZone));
    if (SU2_TYPE::Int(val_iZone) >= 10000) SPRINTF (buffer, "_%d.csv", SU2_TYPE::Int(val_iZone));
    
  } else if (config->GetUnsteady_Simulation() && config->GetWrt_Unsteady()) {
    if ((SU2_TYPE::Int(iExtIter) >= 0)    && (SU2_TYPE::Int(iExtIter) < 10))    SPRINTF (buffer, "_0000%d.csv", SU2_TYPE::Int(iExtIter));
    if ((SU2_TYPE::Int(iExtIter) >= 10)   && (SU2_TYPE::Int(iExtIter) < 100))   SPRINTF (buffer, "_000%d.csv",  SU2_TYPE::Int(iExtIter));
    if ((SU2_TYPE::Int(iExtIter) >= 100)  && (SU2_TYPE::Int(iExtIter) < 1000))  SPRINTF (buffer, "_00%d.csv",   SU2_TYPE::Int(iExtIter));
    if ((SU2_TYPE::Int(iExtIter) >= 1000) && (SU2_TYPE::Int(iExtIter) < 10000)) SPRINTF (buffer, "_0%d.csv",    SU2_TYPE::Int(iExtIter));
    if (SU2_TYPE::Int(iExtIter) >= 10000) SPRINTF (buffer, "_%d.csv", SU2_TYPE::Int(iExtIter));
  }
  else
    SPRINTF (buffer, ".csv");
  
  strcat(cstr, buffer);
  SurfAdj_file.precision(15);
  SurfAdj_file.open(cstr, ios::out);
  
  if (geometry->GetnDim() == 2) {
    SurfAdj_file <<  "\"Point\",\"Sensitivity\",\"PsiRho\",\"Phi_x\",\"Phi_y\",\"PsiE\",\"x_coord\",\"y_coord\"";
    if (config->GetDiscrete_Adjoint()){
      SurfAdj_file << ",\"x_Sens\",\"y_Sens\"";
    }
    SurfAdj_file << endl;

    for (iMarker = 0; iMarker < config->GetnMarker_All(); iMarker++) {
      if (config->GetMarker_All_Plotting(iMarker) == YES)
        for (iVertex = 0; iVertex < geometry->nVertex[iMarker]; iVertex++) {
          iPoint = geometry->vertex[iMarker][iVertex]->GetNode();
          Global_Index = geometry->node[iPoint]->GetGlobalIndex();
          Solution = AdjSolver->node[iPoint]->GetSolution();
          xCoord = geometry->node[iPoint]->GetCoord(0);
          yCoord = geometry->node[iPoint]->GetCoord(1);
          
          /*--- If US system, the output should be in inches ---*/
          
          if (config->GetSystemMeasurements() == US) {
            xCoord *= 12.0;
            yCoord *= 12.0;
          }
          
          SurfAdj_file << scientific << Global_Index << ", " << AdjSolver->GetCSensitivity(iMarker, iVertex) << ", " << Solution[0] << ", "
          << Solution[1] << ", " << Solution[2] << ", " << Solution[3] <<", " << xCoord <<", "<< yCoord;
          if (config->GetDiscrete_Adjoint()){
            SurfAdj_file << ", " << AdjSolver->node[iPoint]->GetSensitivity(0) << ", " << AdjSolver->node[iPoint]->GetSensitivity(1);
          }
          SurfAdj_file << endl;
        }
    }
  }
  
  if (geometry->GetnDim() == 3) {
    SurfAdj_file <<  "\"Point\",\"Sensitivity\",\"PsiRho\",\"Phi_x\",\"Phi_y\",\"Phi_z\",\"PsiE\",\"x_coord\",\"y_coord\",\"z_coord\"";
    if (config->GetDiscrete_Adjoint()){
      SurfAdj_file << ",\"x_Sens\",\"y_Sens\",\"z_Sens\"";
    }
    SurfAdj_file << endl;
    for (iMarker = 0; iMarker < config->GetnMarker_All(); iMarker++) {
      if (config->GetMarker_All_Plotting(iMarker) == YES)
        for (iVertex = 0; iVertex < geometry->nVertex[iMarker]; iVertex++) {
          iPoint = geometry->vertex[iMarker][iVertex]->GetNode();
          Global_Index = geometry->node[iPoint]->GetGlobalIndex();
          Solution = AdjSolver->node[iPoint]->GetSolution();
          
          xCoord = geometry->node[iPoint]->GetCoord(0);
          yCoord = geometry->node[iPoint]->GetCoord(1);
          zCoord = geometry->node[iPoint]->GetCoord(2);
          
          /*--- If US system, the output should be in inches ---*/
          
          if (config->GetSystemMeasurements() == US) {
            xCoord *= 12.0;
            yCoord *= 12.0;
            zCoord *= 12.0;
          }
          
          SurfAdj_file << scientific << Global_Index << ", " << AdjSolver->GetCSensitivity(iMarker, iVertex) << ", " << Solution[0] << ", "
          << Solution[1] << ", " << Solution[2] << ", " << Solution[3] << ", " << Solution[4] << ", "<< xCoord <<", "<< yCoord <<", "<< zCoord;
          if (config->GetDiscrete_Adjoint()){
            SurfAdj_file << ", " << AdjSolver->node[iPoint]->GetSensitivity(0) << ", " << AdjSolver->node[iPoint]->GetSensitivity(1)
                         << ", " << AdjSolver->node[iPoint]->GetSensitivity(2);
          }
          SurfAdj_file << endl;
        }
    }
  }
  
  SurfAdj_file.close();
  
#else
  int rank, iProcessor, nProcessor;
  
  MPI_Comm_rank(MPI_COMM_WORLD, &rank);
  MPI_Comm_size(MPI_COMM_WORLD, &nProcessor);
  
  unsigned short nDim = geometry->GetnDim(), iMarker;
  su2double *Solution, *Coord;
  unsigned long Buffer_Send_nVertex[1], iVertex, iPoint, nVertex_Surface = 0, nLocalVertex_Surface = 0,
  MaxLocalVertex_Surface = 0, nBuffer_Scalar;
  unsigned long *Buffer_Receive_nVertex = NULL;
  ofstream SurfAdj_file;
  
  /*--- Write the surface .csv file ---*/
  nLocalVertex_Surface = 0;
  for (iMarker = 0; iMarker < config->GetnMarker_All(); iMarker++)
    if (config->GetMarker_All_Plotting(iMarker) == YES)
      for (iVertex = 0; iVertex < geometry->GetnVertex(iMarker); iVertex++) {
        iPoint = geometry->vertex[iMarker][iVertex]->GetNode();
        if (geometry->node[iPoint]->GetDomain()) nLocalVertex_Surface ++;
      }
  
  if (rank == MASTER_NODE)
    Buffer_Receive_nVertex = new unsigned long [nProcessor];
  
  Buffer_Send_nVertex[0] = nLocalVertex_Surface;
  
  SU2_MPI::Allreduce(&nLocalVertex_Surface, &MaxLocalVertex_Surface, 1, MPI_UNSIGNED_LONG, MPI_MAX, MPI_COMM_WORLD);
  SU2_MPI::Gather(&Buffer_Send_nVertex, 1, MPI_UNSIGNED_LONG, Buffer_Receive_nVertex, 1, MPI_UNSIGNED_LONG, MASTER_NODE, MPI_COMM_WORLD);
  
  su2double *Buffer_Send_Coord_x = new su2double[MaxLocalVertex_Surface];
  su2double *Buffer_Send_Coord_y= new su2double[MaxLocalVertex_Surface];
  su2double *Buffer_Send_Coord_z= new su2double[MaxLocalVertex_Surface];
  unsigned long *Buffer_Send_GlobalPoint= new unsigned long[MaxLocalVertex_Surface];
  su2double *Buffer_Send_Sensitivity= new su2double[MaxLocalVertex_Surface];
  su2double *Buffer_Send_PsiRho= new su2double[MaxLocalVertex_Surface];
  su2double *Buffer_Send_Phi_x= new su2double[MaxLocalVertex_Surface];
  su2double *Buffer_Send_Phi_y= new su2double[MaxLocalVertex_Surface];
  su2double *Buffer_Send_Phi_z= new su2double[MaxLocalVertex_Surface];
  su2double *Buffer_Send_PsiE= new su2double[MaxLocalVertex_Surface];

  su2double *Buffer_Send_Sens_x = NULL, *Buffer_Send_Sens_y = NULL, *Buffer_Send_Sens_z = NULL;

  if (config->GetDiscrete_Adjoint()){
    Buffer_Send_Sens_x = new su2double[MaxLocalVertex_Surface];
    Buffer_Send_Sens_y = new su2double[MaxLocalVertex_Surface];
    if (nDim == 3){
      Buffer_Send_Sens_z = new su2double[MaxLocalVertex_Surface];
    }
  }
  
  nVertex_Surface = 0;
  for (iMarker = 0; iMarker < config->GetnMarker_All(); iMarker++)
    if (config->GetMarker_All_Plotting(iMarker) == YES)
      for (iVertex = 0; iVertex < geometry->GetnVertex(iMarker); iVertex++) {
        iPoint = geometry->vertex[iMarker][iVertex]->GetNode();
        if (geometry->node[iPoint]->GetDomain()) {
          Solution = AdjSolver->node[iPoint]->GetSolution();
          //Normal = geometry->vertex[iMarker][iVertex]->GetNormal();
          Coord = geometry->node[iPoint]->GetCoord();
          //d = AdjSolver->node[iPoint]->GetForceProj_Vector();
          Buffer_Send_GlobalPoint[nVertex_Surface] = geometry->node[iPoint]->GetGlobalIndex();
          Buffer_Send_Coord_x[nVertex_Surface] = Coord[0];
          Buffer_Send_Coord_y[nVertex_Surface] = Coord[1];
          Buffer_Send_Sensitivity[nVertex_Surface] =  AdjSolver->GetCSensitivity(iMarker, iVertex);
          Buffer_Send_PsiRho[nVertex_Surface] = Solution[0];
          Buffer_Send_Phi_x[nVertex_Surface] = Solution[1];
          Buffer_Send_Phi_y[nVertex_Surface] = Solution[2];
          if (nDim == 2) Buffer_Send_PsiE[nVertex_Surface] = Solution[3];
          if (nDim == 3) {
            Buffer_Send_Coord_z[nVertex_Surface] = Coord[2];
            Buffer_Send_Phi_z[nVertex_Surface] = Solution[3];
            Buffer_Send_PsiE[nVertex_Surface] = Solution[4];
          }
          if (config->GetDiscrete_Adjoint()){
            Buffer_Send_Sens_x[nVertex_Surface] = AdjSolver->node[iPoint]->GetSensitivity(0);
            Buffer_Send_Sens_y[nVertex_Surface] = AdjSolver->node[iPoint]->GetSensitivity(1);
            if (nDim == 3){
              Buffer_Send_Sens_z[nVertex_Surface] = AdjSolver->node[iPoint]->GetSensitivity(2);
            }
          }
          
          /*--- If US system, the output should be in inches ---*/
          
          if (config->GetSystemMeasurements() == US) {
            Buffer_Send_Coord_x[nVertex_Surface] *= 12.0;
            Buffer_Send_Coord_y[nVertex_Surface] *= 12.0;
            if (nDim == 3) Buffer_Send_Coord_z[nVertex_Surface] *= 12.0;
          }
          
          nVertex_Surface++;
        }
      }
  
  su2double *Buffer_Receive_Coord_x = NULL, *Buffer_Receive_Coord_y = NULL, *Buffer_Receive_Coord_z = NULL, *Buffer_Receive_Sensitivity = NULL,
  *Buffer_Receive_PsiRho = NULL, *Buffer_Receive_Phi_x = NULL, *Buffer_Receive_Phi_y = NULL, *Buffer_Receive_Phi_z = NULL,
  *Buffer_Receive_PsiE = NULL, *Buffer_Receive_Sens_x = NULL, *Buffer_Receive_Sens_y = NULL, *Buffer_Receive_Sens_z = NULL;
  unsigned long *Buffer_Receive_GlobalPoint = NULL;
  
  if (rank == MASTER_NODE) {
    Buffer_Receive_Coord_x = new su2double [nProcessor*MaxLocalVertex_Surface];
    Buffer_Receive_Coord_y = new su2double [nProcessor*MaxLocalVertex_Surface];
    if (nDim == 3) Buffer_Receive_Coord_z = new su2double [nProcessor*MaxLocalVertex_Surface];
    Buffer_Receive_GlobalPoint = new unsigned long [nProcessor*MaxLocalVertex_Surface];
    Buffer_Receive_Sensitivity = new su2double [nProcessor*MaxLocalVertex_Surface];
    Buffer_Receive_PsiRho = new su2double [nProcessor*MaxLocalVertex_Surface];
    Buffer_Receive_Phi_x = new su2double [nProcessor*MaxLocalVertex_Surface];
    Buffer_Receive_Phi_y = new su2double [nProcessor*MaxLocalVertex_Surface];
    if (nDim == 3) Buffer_Receive_Phi_z = new su2double [nProcessor*MaxLocalVertex_Surface];
    Buffer_Receive_PsiE = new su2double [nProcessor*MaxLocalVertex_Surface];
    if (config->GetDiscrete_Adjoint()){
      Buffer_Receive_Sens_x = new su2double[nProcessor*MaxLocalVertex_Surface];
      Buffer_Receive_Sens_y = new su2double[nProcessor*MaxLocalVertex_Surface];
      if (nDim == 3){
        Buffer_Receive_Sens_z = new su2double[nProcessor*MaxLocalVertex_Surface];
      }
    }
  }
  
  nBuffer_Scalar = MaxLocalVertex_Surface;
  
  /*--- Send the information to the Master node ---*/
  SU2_MPI::Gather(Buffer_Send_Coord_x, nBuffer_Scalar, MPI_DOUBLE, Buffer_Receive_Coord_x, nBuffer_Scalar, MPI_DOUBLE, MASTER_NODE, MPI_COMM_WORLD);
  SU2_MPI::Gather(Buffer_Send_Coord_y, nBuffer_Scalar, MPI_DOUBLE, Buffer_Receive_Coord_y, nBuffer_Scalar, MPI_DOUBLE, MASTER_NODE, MPI_COMM_WORLD);
  if (nDim == 3) SU2_MPI::Gather(Buffer_Send_Coord_z, nBuffer_Scalar, MPI_DOUBLE, Buffer_Receive_Coord_z, nBuffer_Scalar, MPI_DOUBLE, MASTER_NODE, MPI_COMM_WORLD);
  SU2_MPI::Gather(Buffer_Send_GlobalPoint, nBuffer_Scalar, MPI_UNSIGNED_LONG, Buffer_Receive_GlobalPoint, nBuffer_Scalar, MPI_UNSIGNED_LONG, MASTER_NODE, MPI_COMM_WORLD);
  SU2_MPI::Gather(Buffer_Send_Sensitivity, nBuffer_Scalar, MPI_DOUBLE, Buffer_Receive_Sensitivity, nBuffer_Scalar, MPI_DOUBLE, MASTER_NODE, MPI_COMM_WORLD);
  SU2_MPI::Gather(Buffer_Send_PsiRho, nBuffer_Scalar, MPI_DOUBLE, Buffer_Receive_PsiRho, nBuffer_Scalar, MPI_DOUBLE, MASTER_NODE, MPI_COMM_WORLD);
  SU2_MPI::Gather(Buffer_Send_Phi_x, nBuffer_Scalar, MPI_DOUBLE, Buffer_Receive_Phi_x, nBuffer_Scalar, MPI_DOUBLE, MASTER_NODE, MPI_COMM_WORLD);
  SU2_MPI::Gather(Buffer_Send_Phi_y, nBuffer_Scalar, MPI_DOUBLE, Buffer_Receive_Phi_y, nBuffer_Scalar, MPI_DOUBLE, MASTER_NODE, MPI_COMM_WORLD);
  if (nDim == 3) SU2_MPI::Gather(Buffer_Send_Phi_z, nBuffer_Scalar, MPI_DOUBLE, Buffer_Receive_Phi_z, nBuffer_Scalar, MPI_DOUBLE, MASTER_NODE, MPI_COMM_WORLD);
  SU2_MPI::Gather(Buffer_Send_PsiE, nBuffer_Scalar, MPI_DOUBLE, Buffer_Receive_PsiE, nBuffer_Scalar, MPI_DOUBLE, MASTER_NODE, MPI_COMM_WORLD);
  if (config->GetDiscrete_Adjoint()){
    SU2_MPI::Gather(Buffer_Send_Sens_x, nBuffer_Scalar, MPI_DOUBLE, Buffer_Receive_Sens_x, nBuffer_Scalar, MPI_DOUBLE, MASTER_NODE, MPI_COMM_WORLD);
    SU2_MPI::Gather(Buffer_Send_Sens_y, nBuffer_Scalar, MPI_DOUBLE, Buffer_Receive_Sens_y, nBuffer_Scalar, MPI_DOUBLE, MASTER_NODE, MPI_COMM_WORLD);
    if (nDim == 3){
      SU2_MPI::Gather(Buffer_Send_Sens_z, nBuffer_Scalar, MPI_DOUBLE, Buffer_Receive_Sens_z, nBuffer_Scalar, MPI_DOUBLE, MASTER_NODE, MPI_COMM_WORLD);
    }
  }
  
  /*--- The master node is the one who writes the surface files ---*/
  if (rank == MASTER_NODE) {
    unsigned long iVertex, GlobalPoint, position;
    char cstr[200], buffer[50];
    ofstream SurfAdj_file;
    string filename = config->GetSurfAdjCoeff_FileName();
        
    /*--- Write file name with extension if unsteady ---*/
    strcpy (cstr, filename.c_str());
    
    if (config->GetUnsteady_Simulation() == TIME_SPECTRAL) {
      if (SU2_TYPE::Int(val_iZone) < 10) SPRINTF (buffer, "_0000%d.csv", SU2_TYPE::Int(val_iZone));
      if ((SU2_TYPE::Int(val_iZone) >= 10) && (SU2_TYPE::Int(val_iZone) < 100)) SPRINTF (buffer, "_000%d.csv", SU2_TYPE::Int(val_iZone));
      if ((SU2_TYPE::Int(val_iZone) >= 100) && (SU2_TYPE::Int(val_iZone) < 1000)) SPRINTF (buffer, "_00%d.csv", SU2_TYPE::Int(val_iZone));
      if ((SU2_TYPE::Int(val_iZone) >= 1000) && (SU2_TYPE::Int(val_iZone) < 10000)) SPRINTF (buffer, "_0%d.csv", SU2_TYPE::Int(val_iZone));
      if (SU2_TYPE::Int(val_iZone) >= 10000) SPRINTF (buffer, "_%d.csv", SU2_TYPE::Int(val_iZone));
      
    } else if (config->GetUnsteady_Simulation() && config->GetWrt_Unsteady()) {
      if ((SU2_TYPE::Int(iExtIter) >= 0) && (SU2_TYPE::Int(iExtIter) < 10)) SPRINTF (buffer, "_0000%d.csv", SU2_TYPE::Int(iExtIter));
      if ((SU2_TYPE::Int(iExtIter) >= 10) && (SU2_TYPE::Int(iExtIter) < 100)) SPRINTF (buffer, "_000%d.csv", SU2_TYPE::Int(iExtIter));
      if ((SU2_TYPE::Int(iExtIter) >= 100) && (SU2_TYPE::Int(iExtIter) < 1000)) SPRINTF (buffer, "_00%d.csv", SU2_TYPE::Int(iExtIter));
      if ((SU2_TYPE::Int(iExtIter) >= 1000) && (SU2_TYPE::Int(iExtIter) < 10000)) SPRINTF (buffer, "_0%d.csv", SU2_TYPE::Int(iExtIter));
      if (SU2_TYPE::Int(iExtIter) >= 10000) SPRINTF (buffer, "_%d.csv", SU2_TYPE::Int(iExtIter));
    }
    else
      SPRINTF (buffer, ".csv");
    
    strcat (cstr, buffer);
    SurfAdj_file.open(cstr, ios::out);
    SurfAdj_file.precision(15);
    
    /*--- Write the 2D surface flow coefficient file ---*/
    if (geometry->GetnDim() == 2) {
      
      SurfAdj_file <<  "\"Point\",\"Sensitivity\",\"PsiRho\",\"Phi_x\",\"Phi_y\",\"PsiE\",\"x_coord\",\"y_coord\"";
      if (config->GetDiscrete_Adjoint()){
        SurfAdj_file << ",\" x_Sens\",\"y_Sens\"";
      }
      SurfAdj_file << endl;

      for (iProcessor = 0; iProcessor < nProcessor; iProcessor++)
        for (iVertex = 0; iVertex < Buffer_Receive_nVertex[iProcessor]; iVertex++) {
          
          position = iProcessor*MaxLocalVertex_Surface+iVertex;
          GlobalPoint = Buffer_Receive_GlobalPoint[position];
          
          SurfAdj_file << scientific << GlobalPoint <<
          ", " << Buffer_Receive_Sensitivity[position] << ", " << Buffer_Receive_PsiRho[position] <<
          ", " << Buffer_Receive_Phi_x[position] << ", " << Buffer_Receive_Phi_y[position] <<
          ", " << Buffer_Receive_PsiE[position] << ", " << Buffer_Receive_Coord_x[position] <<
          ", "<< Buffer_Receive_Coord_y[position];
          if (config->GetDiscrete_Adjoint()){
            SurfAdj_file << ", " << Buffer_Receive_Sens_x[position] << ", " << Buffer_Receive_Sens_y[position];
          }
          SurfAdj_file << endl;
        }
    }
    
    /*--- Write the 3D surface flow coefficient file ---*/
    if (geometry->GetnDim() == 3) {
      
      SurfAdj_file <<  "\"Point\",\"Sensitivity\",\"PsiRho\",\"Phi_x\",\"Phi_y\",\"Phi_z\",\"PsiE\",\"x_coord\",\"y_coord\",\"z_coord\"";
      if (config->GetDiscrete_Adjoint()){
        SurfAdj_file << ",\"x_Sens\",\"y_Sens\",\"z_Sens\"";
      }
      SurfAdj_file << endl;

      for (iProcessor = 0; iProcessor < nProcessor; iProcessor++)
        for (iVertex = 0; iVertex < Buffer_Receive_nVertex[iProcessor]; iVertex++) {
          position = iProcessor*MaxLocalVertex_Surface+iVertex;
          GlobalPoint = Buffer_Receive_GlobalPoint[position];
          
          SurfAdj_file << scientific << GlobalPoint <<
          ", " << Buffer_Receive_Sensitivity[position] << ", " << Buffer_Receive_PsiRho[position] <<
          ", " << Buffer_Receive_Phi_x[position] << ", " << Buffer_Receive_Phi_y[position] << ", " << Buffer_Receive_Phi_z[position] <<
          ", " << Buffer_Receive_PsiE[position] <<", "<< Buffer_Receive_Coord_x[position] <<
          ", "<< Buffer_Receive_Coord_y[position] <<", "<< Buffer_Receive_Coord_z[position];
          if (config->GetDiscrete_Adjoint()){
            SurfAdj_file << ", " << Buffer_Receive_Sens_x[position] << ", " << Buffer_Receive_Sens_y[position] << ", " << Buffer_Receive_Sens_z[position];
          }
          SurfAdj_file << endl;
        }
    }
    
  }
  
  if (rank == MASTER_NODE) {
    delete [] Buffer_Receive_nVertex;
    delete [] Buffer_Receive_Coord_x;
    delete [] Buffer_Receive_Coord_y;
    if (nDim == 3) delete [] Buffer_Receive_Coord_z;
    delete [] Buffer_Receive_Sensitivity;
    delete [] Buffer_Receive_PsiRho;
    delete [] Buffer_Receive_Phi_x;
    delete [] Buffer_Receive_Phi_y;
    if (nDim == 3) delete [] Buffer_Receive_Phi_z;
    delete [] Buffer_Receive_PsiE;
    delete [] Buffer_Receive_GlobalPoint;
    if (config->GetDiscrete_Adjoint()){
      delete [] Buffer_Receive_Sens_x;
      delete [] Buffer_Receive_Sens_y;
      if (nDim == 3){
        delete [] Buffer_Receive_Sens_z;
      }
    }
  }
  
  delete [] Buffer_Send_Coord_x;
  delete [] Buffer_Send_Coord_y;
  delete [] Buffer_Send_Coord_z;
  delete [] Buffer_Send_GlobalPoint;
  delete [] Buffer_Send_Sensitivity;
  delete [] Buffer_Send_PsiRho;
  delete [] Buffer_Send_Phi_x;
  delete [] Buffer_Send_Phi_y;
  delete [] Buffer_Send_Phi_z;
  delete [] Buffer_Send_PsiE;
  if (Buffer_Send_Sens_x != NULL) delete [] Buffer_Send_Sens_x;
  if (Buffer_Send_Sens_y != NULL) delete [] Buffer_Send_Sens_y;
  if (Buffer_Send_Sens_z != NULL) delete [] Buffer_Send_Sens_z;
  
  SurfAdj_file.close();
  
#endif
}

void COutput::MergeConnectivity(CConfig *config, CGeometry *geometry, unsigned short val_iZone) {
  
  int rank = MASTER_NODE;
  int size = SINGLE_NODE;
  
#ifdef HAVE_MPI
  MPI_Comm_rank(MPI_COMM_WORLD, &rank);
  MPI_Comm_size(MPI_COMM_WORLD, &size);
#endif
  
  /*--- Flags identifying the types of files to be written. ---*/
  
  bool Wrt_Vol = config->GetWrt_Vol_Sol();
  bool Wrt_Srf = config->GetWrt_Srf_Sol();
  
  /*--- Merge connectivity for each type of element (excluding halos). Note
   that we only need to merge the connectivity once, as it does not change
   during computation. Check whether the base file has been written. ---*/
  
    /*--- Merge volumetric grid. ---*/
    
    if (Wrt_Vol) {
      
      if ((rank == MASTER_NODE) && (size != SINGLE_NODE) && (nGlobal_Tria != 0))
        cout <<"Merging volumetric triangle grid connectivity." << endl;
      MergeVolumetricConnectivity(config, geometry, TRIANGLE    );
      
      if ((rank == MASTER_NODE) && (size != SINGLE_NODE) && (nGlobal_Quad != 0))
        cout <<"Merging volumetric quadrilateral grid connectivity." << endl;
      MergeVolumetricConnectivity(config, geometry, QUADRILATERAL   );
      
      if ((rank == MASTER_NODE) && (size != SINGLE_NODE) && (nGlobal_Tetr != 0))
        cout <<"Merging volumetric tetrahedron grid connectivity." << endl;
      MergeVolumetricConnectivity(config, geometry, TETRAHEDRON );
      
      if ((rank == MASTER_NODE) && (size != SINGLE_NODE) && (nGlobal_Hexa != 0))
        cout <<"Merging volumetric hexahedron grid connectivity." << endl;
      MergeVolumetricConnectivity(config, geometry, HEXAHEDRON  );
      
      if ((rank == MASTER_NODE) && (size != SINGLE_NODE) && (nGlobal_Pris != 0))
        cout <<"Merging volumetric prism grid connectivity." << endl;
      MergeVolumetricConnectivity(config, geometry, PRISM       );
      
      if ((rank == MASTER_NODE) && (size != SINGLE_NODE) && (nGlobal_Pyra != 0))
        cout <<"Merging volumetric pyramid grid connectivity." << endl;
      MergeVolumetricConnectivity(config, geometry, PYRAMID     );
      
    }
    
    /*--- Merge surface grid. ---*/
    
    if (Wrt_Srf) {
      
      if ((rank == MASTER_NODE) && (size != SINGLE_NODE) && (nGlobal_Line != 0))
        cout <<"Merging surface line grid connectivity." << endl;
      MergeSurfaceConnectivity(config, geometry, LINE);
      
      if ((rank == MASTER_NODE) && (size != SINGLE_NODE) && (nGlobal_BoundTria != 0))
        cout <<"Merging surface triangle grid connectivity." << endl;
      MergeSurfaceConnectivity(config, geometry, TRIANGLE);
      
      if ((rank == MASTER_NODE) && (size != SINGLE_NODE) && (nGlobal_BoundQuad != 0))
        cout <<"Merging surface quadrilateral grid connectivity." << endl;
      MergeSurfaceConnectivity(config, geometry, QUADRILATERAL);
      
    }
    
    /*--- Update total number of volume elements after merge. ---*/
    
    nGlobal_Elem = nGlobal_Tria + nGlobal_Quad + nGlobal_Tetr +
    nGlobal_Hexa + nGlobal_Pyra + nGlobal_Pris;
    
    /*--- Update total number of surface elements after merge. ---*/
    
    nSurf_Elem = nGlobal_Line + nGlobal_BoundTria + nGlobal_BoundQuad;

}

void COutput::MergeCoordinates(CConfig *config, CGeometry *geometry) {
  
  /*--- Local variables needed on all processors ---*/
  
  unsigned short iDim, nDim = geometry->GetnDim();
  unsigned long iPoint;
  
  unsigned short kind_SU2 = config->GetKind_SU2();
  
#ifndef HAVE_MPI
  
  /*--- In serial, the single process has access to all geometry, so simply
   load the coordinates into the data structure. ---*/
  
  unsigned short iMarker;
  unsigned long iVertex, nTotalPoints = 0;
  int SendRecv;
  
  bool isPeriodic;
  
  /*--- First, create a structure to locate any periodic halo nodes ---*/
  int *Local_Halo = new int[geometry->GetnPoint()];
  for (iPoint = 0; iPoint < geometry->GetnPoint(); iPoint++)
    Local_Halo[iPoint] = !geometry->node[iPoint]->GetDomain();
  
  for (iMarker = 0; iMarker < config->GetnMarker_All(); iMarker++) {
    if (config->GetMarker_All_KindBC(iMarker) == SEND_RECEIVE) {
      SendRecv = config->GetMarker_All_SendRecv(iMarker);
      for (iVertex = 0; iVertex < geometry->nVertex[iMarker]; iVertex++) {
        iPoint = geometry->vertex[iMarker][iVertex]->GetNode();

        /* --- For SU2_CFD and SU2_SOL we want to remove the periodic halo nodes,
         * but for SU2_DEF we want them to be included, therefore the definition of a periodic point
         * is different in each case --- */

        if (kind_SU2 == SU2_DEF){
          isPeriodic = ((geometry->vertex[iMarker][iVertex]->GetRotation_Type() > 0));
        }else{
          isPeriodic = ((geometry->vertex[iMarker][iVertex]->GetRotation_Type() > 0) &&
                        (geometry->vertex[iMarker][iVertex]->GetRotation_Type() % 2 == 1));
        }

        if (isPeriodic && (SendRecv < 0)) {
          Local_Halo[iPoint] = false;
        }
      }
      
    }
  }
  
  /*--- Total number of points in the mesh (this might include periodic points). ---*/
  for (iPoint = 0; iPoint < geometry->GetnPoint(); iPoint++)
    if (!Local_Halo[iPoint]) nTotalPoints++;
  
  nGlobal_Poin = nTotalPoints;
  nGlobal_Doma = geometry->GetnPointDomain();
  
  /*--- Allocate the coordinates data structure. ---*/
  
  Coords = new su2double*[nDim];
  for (iDim = 0; iDim < nDim; iDim++) {
    Coords[iDim] = new su2double[nGlobal_Poin];
  }
  
  /*--- Loop over the mesh to collect the coords of the local points ---*/
  
  for (iPoint = 0; iPoint < geometry->GetnPoint(); iPoint++) {
    
    /*--- Check if the node belongs to the domain (i.e, not a halo node). 
     Sort by the global index, even in serial there is a renumbering (e.g. RCM). ---*/
    
    if (!Local_Halo[iPoint]) {
      
      /*--- Retrieve the current coordinates at this node. ---*/
      
      unsigned long iGlobal_Index = geometry->node[iPoint]->GetGlobalIndex();
      
      for (iDim = 0; iDim < nDim; iDim++) {
        Coords[iDim][iGlobal_Index] = geometry->node[iPoint]->GetCoord(iDim);
        
        /*--- If US system, the output should be in inches ---*/
        
        if ((config->GetSystemMeasurements() == US) && (config->GetKind_SU2() != SU2_DEF)) {
          Coords[iDim][iGlobal_Index] *= 12.0;
        }
        
      }
      
    }
  }

  
  delete [] Local_Halo;
  
#else
  
  /*--- MPI preprocessing ---*/
  int iProcessor, nProcessor, rank;
  unsigned long jPoint;

  MPI_Comm_rank(MPI_COMM_WORLD, &rank);
  MPI_Comm_size(MPI_COMM_WORLD, &nProcessor);
  
  bool Wrt_Halo = config->GetWrt_Halo(), isPeriodic;
  
  /*--- Local variables needed for merging the geometry with MPI. ---*/
  
  unsigned long iVertex, iMarker;
  unsigned long Buffer_Send_nPoin[1], *Buffer_Recv_nPoin = NULL;
  unsigned long nLocalPoint = 0, MaxLocalPoint = 0;
  unsigned long iGlobal_Index = 0, nBuffer_Scalar = 0;
  
  if (rank == MASTER_NODE) Buffer_Recv_nPoin = new unsigned long[nProcessor];
  
  int *Local_Halo = new int[geometry->GetnPoint()];
  for (iPoint = 0; iPoint < geometry->GetnPoint(); iPoint++)
    Local_Halo[iPoint] = !geometry->node[iPoint]->GetDomain();
  
  /*--- Search all send/recv boundaries on this partition for any periodic
   nodes that were part of the original domain. We want to recover these
   for visualization purposes. ---*/
  
  if (Wrt_Halo) {
    nLocalPoint = geometry->GetnPoint();
  } else {
    for (iMarker = 0; iMarker < config->GetnMarker_All(); iMarker++) {
      if (config->GetMarker_All_KindBC(iMarker) == SEND_RECEIVE) {
        
        /*--- Checking for less than or equal to the rank, because there may
         be some periodic halo nodes that send info to the same rank. ---*/
        
        for (iVertex = 0; iVertex < geometry->nVertex[iMarker]; iVertex++) {
          iPoint = geometry->vertex[iMarker][iVertex]->GetNode();

          /* --- For SU2_CFD and SU2_SOL we want to remove the periodic halo nodes,
           * but for SU2_DEF we want them to be included, therefore the definition of a periodic point
           * is different in each case --- */

          if (kind_SU2 == SU2_DEF){
            isPeriodic = ((geometry->vertex[iMarker][iVertex]->GetRotation_Type() > 0));
          }else{
          isPeriodic = ((geometry->vertex[iMarker][iVertex]->GetRotation_Type() > 0) &&
                        (geometry->vertex[iMarker][iVertex]->GetRotation_Type() % 2 == 1));
          }
          if (isPeriodic){
            Local_Halo[iPoint] = false;
          }
        }
      }
    }
    
    /*--- Sum total number of nodes that belong to the domain ---*/
    
    for (iPoint = 0; iPoint < geometry->GetnPoint(); iPoint++)
      if (Local_Halo[iPoint] == false)
        nLocalPoint++;
  }
  Buffer_Send_nPoin[0] = nLocalPoint;
  
  /*--- Communicate the total number of nodes on this domain. ---*/
  
  SU2_MPI::Gather(&Buffer_Send_nPoin, 1, MPI_UNSIGNED_LONG,
             Buffer_Recv_nPoin, 1, MPI_UNSIGNED_LONG, MASTER_NODE, MPI_COMM_WORLD);
  SU2_MPI::Allreduce(&nLocalPoint, &MaxLocalPoint, 1, MPI_UNSIGNED_LONG, MPI_MAX, MPI_COMM_WORLD);
  
  if (rank == MASTER_NODE) {
    nGlobal_Doma = 0;
    for (iProcessor = 0; iProcessor < nProcessor; iProcessor++) {
      nGlobal_Doma += Buffer_Recv_nPoin[iProcessor];
    }
  }
  nBuffer_Scalar = MaxLocalPoint;
  
  /*--- Send and Recv buffers. ---*/
  
  su2double *Buffer_Send_X = new su2double[MaxLocalPoint];
  su2double *Buffer_Recv_X = NULL;
  
  su2double *Buffer_Send_Y = new su2double[MaxLocalPoint];
  su2double *Buffer_Recv_Y = NULL;
  
  su2double *Buffer_Send_Z = NULL, *Buffer_Recv_Z = NULL;
  if (nDim == 3) Buffer_Send_Z = new su2double[MaxLocalPoint];
  
  unsigned long *Buffer_Send_GlobalIndex = new unsigned long[MaxLocalPoint];
  unsigned long *Buffer_Recv_GlobalIndex = NULL;
  
  /*--- Prepare the receive buffers in the master node only. ---*/
  
  if (rank == MASTER_NODE) {
    
    Buffer_Recv_X = new su2double[nProcessor*MaxLocalPoint];
    Buffer_Recv_Y = new su2double[nProcessor*MaxLocalPoint];
    if (nDim == 3) Buffer_Recv_Z = new su2double[nProcessor*MaxLocalPoint];
    Buffer_Recv_GlobalIndex = new unsigned long[nProcessor*MaxLocalPoint];
    
    /*--- Sum total number of nodes to be written and allocate arrays ---*/
    nGlobal_Poin = 0;
    for (iProcessor = 0; iProcessor < nProcessor; iProcessor++) {
      nGlobal_Poin += Buffer_Recv_nPoin[iProcessor];
    }
    Coords = new su2double*[nDim];
    for (iDim = 0; iDim < nDim; iDim++) {
      Coords[iDim] = new su2double[nGlobal_Poin];
    }
  }
  
  /*--- Main communication routine. Loop over each coordinate and perform
   the MPI comm. Temporary 1-D buffers are used to send the coordinates at
   all nodes on each partition to the master node. These are then unpacked
   by the master and sorted by global index in one large n-dim. array. ---*/
  
  /*--- Loop over this partition to collect the coords of the local points. ---*/
  su2double *Coords_Local; jPoint = 0;
  for (iPoint = 0; iPoint < geometry->GetnPoint(); iPoint++) {
    
    /*--- Check for halos and write only if requested ---*/
    if (!Local_Halo[iPoint] || Wrt_Halo) {
      
      /*--- Retrieve local coordinates at this node. ---*/
      Coords_Local = geometry->node[iPoint]->GetCoord();
      
      /*--- Load local coords into the temporary send buffer. ---*/
      Buffer_Send_X[jPoint] = Coords_Local[0];
      Buffer_Send_Y[jPoint] = Coords_Local[1];
      if (nDim == 3) Buffer_Send_Z[jPoint] = Coords_Local[2];
      
      /*--- If US system, the output should be in inches ---*/
      
      if ((config->GetSystemMeasurements() == US) && (config->GetKind_SU2() != SU2_DEF)) {
        Buffer_Send_X[jPoint] *= 12.0;
        Buffer_Send_Y[jPoint] *= 12.0;
        if (nDim == 3) Buffer_Send_Z[jPoint] *= 12.0;
      }
      
      /*--- Store the global index for this local node. ---*/
      Buffer_Send_GlobalIndex[jPoint] = geometry->node[iPoint]->GetGlobalIndex();
      
      /*--- Increment jPoint as the counter. We need this because iPoint
       may include halo nodes that we skip over during this loop. ---*/
      jPoint++;
    }
  }

  /*--- Gather the coordinate data on the master node using MPI. ---*/

  SU2_MPI::Gather(Buffer_Send_X, nBuffer_Scalar, MPI_DOUBLE, Buffer_Recv_X, nBuffer_Scalar, MPI_DOUBLE, MASTER_NODE, MPI_COMM_WORLD);
  SU2_MPI::Gather(Buffer_Send_Y, nBuffer_Scalar, MPI_DOUBLE, Buffer_Recv_Y, nBuffer_Scalar, MPI_DOUBLE, MASTER_NODE, MPI_COMM_WORLD);
  if (nDim == 3) {
    SU2_MPI::Gather(Buffer_Send_Z, nBuffer_Scalar, MPI_DOUBLE, Buffer_Recv_Z, nBuffer_Scalar, MPI_DOUBLE, MASTER_NODE, MPI_COMM_WORLD);
  }
  SU2_MPI::Gather(Buffer_Send_GlobalIndex, nBuffer_Scalar, MPI_UNSIGNED_LONG, Buffer_Recv_GlobalIndex, nBuffer_Scalar, MPI_UNSIGNED_LONG, MASTER_NODE, MPI_COMM_WORLD);

  /*--- The master node unpacks and sorts this variable by global index ---*/
  
  if (rank == MASTER_NODE) {
    jPoint = 0;
    for (iProcessor = 0; iProcessor < nProcessor; iProcessor++) {
      for (iPoint = 0; iPoint < Buffer_Recv_nPoin[iProcessor]; iPoint++) {
        /*--- Get global index, then loop over each variable and store ---*/
        iGlobal_Index = Buffer_Recv_GlobalIndex[jPoint];
        if (iGlobal_Index >= nGlobal_Poin){
          cout << iGlobal_Index << " " << nGlobal_Poin << endl;
        }
        Coords[0][iGlobal_Index] = Buffer_Recv_X[jPoint];
        Coords[1][iGlobal_Index] = Buffer_Recv_Y[jPoint];
        if (nDim == 3) Coords[2][iGlobal_Index] = Buffer_Recv_Z[jPoint];
        jPoint++;
      }
      /*--- Adjust jPoint to index of next proc's data in the buffers. ---*/
      jPoint = (iProcessor+1)*nBuffer_Scalar;
    }
  }

  /*--- Immediately release the temporary data buffers. ---*/
  
  delete [] Local_Halo;
  delete [] Buffer_Send_X;
  delete [] Buffer_Send_Y;
  if (Buffer_Send_Z != NULL) delete [] Buffer_Send_Z;
  delete [] Buffer_Send_GlobalIndex;
  if (rank == MASTER_NODE) {
    delete [] Buffer_Recv_X;
    delete [] Buffer_Recv_Y;
    if (Buffer_Recv_Z != NULL)  delete [] Buffer_Recv_Z;
    delete [] Buffer_Recv_GlobalIndex;
    delete [] Buffer_Recv_nPoin;
  }
  
#endif
  
}

void COutput::MergeVolumetricConnectivity(CConfig *config, CGeometry *geometry, unsigned short Elem_Type) {
  
  int iProcessor;
  unsigned short NODES_PER_ELEMENT;
  unsigned long iPoint, iNode, jNode;
  unsigned long iElem = 0;
  unsigned long nLocalElem = 0, nElem_Total = 0;
  
  unsigned long iVertex, iMarker;
  unsigned long jElem;
  int SendRecv, RecvFrom;
  
  unsigned long Buffer_Send_nElem[1], *Buffer_Recv_nElem = NULL;
  unsigned long nBuffer_Scalar = 0;
  unsigned long kNode = 0, kElem = 0;
  unsigned long MaxLocalElem = 0, iGlobal_Index, jPoint, kPoint;
  
  bool Wrt_Halo = config->GetWrt_Halo();
  bool *Write_Elem = NULL, notPeriodic, notHalo, addedPeriodic, isPeriodic;

  unsigned short kind_SU2 = config->GetKind_SU2();

  int *Conn_Elem = NULL;

  int rank = MASTER_NODE;
  int size = SINGLE_NODE;

#ifdef HAVE_MPI
  MPI_Comm_rank(MPI_COMM_WORLD, &rank);
  MPI_Comm_size(MPI_COMM_WORLD, &size);
#endif
  
  
  /*--- Store the local number of this element type and the number of nodes
   per this element type. In serial, this will be the total number of this
   element type in the entire mesh. In parallel, it is the number on only
   the current partition. ---*/
  
  switch (Elem_Type) {
    case TRIANGLE:
      nLocalElem = geometry->GetnElemTria();
      NODES_PER_ELEMENT = N_POINTS_TRIANGLE;
      break;
    case QUADRILATERAL:
      nLocalElem = geometry->GetnElemQuad();
      NODES_PER_ELEMENT = N_POINTS_QUADRILATERAL;
      break;
    case TETRAHEDRON:
      nLocalElem = geometry->GetnElemTetr();
      NODES_PER_ELEMENT = N_POINTS_TETRAHEDRON;
      break;
    case HEXAHEDRON:
      nLocalElem = geometry->GetnElemHexa();
      NODES_PER_ELEMENT = N_POINTS_HEXAHEDRON;
      break;
    case PRISM:
      nLocalElem = geometry->GetnElemPris();
      NODES_PER_ELEMENT = N_POINTS_PRISM;
      break;
    case PYRAMID:
      nLocalElem = geometry->GetnElemPyra();
      NODES_PER_ELEMENT = N_POINTS_PYRAMID;
      break;
    default:
      cout << "Error: Unrecognized element type \n";
      exit(EXIT_FAILURE); break;
  }
  
  /*--- Find the max number of this element type among all
   partitions and set up buffers. ---*/
  
  Buffer_Send_nElem[0] = nLocalElem;
  if (rank == MASTER_NODE) Buffer_Recv_nElem = new unsigned long[size];
  
#ifdef HAVE_MPI
  SU2_MPI::Allreduce(&nLocalElem, &MaxLocalElem, 1, MPI_UNSIGNED_LONG, MPI_MAX, MPI_COMM_WORLD);
  SU2_MPI::Gather(&Buffer_Send_nElem, 1, MPI_UNSIGNED_LONG, Buffer_Recv_nElem, 1, MPI_UNSIGNED_LONG, MASTER_NODE, MPI_COMM_WORLD);
#else
  MaxLocalElem = nLocalElem;
  Buffer_Recv_nElem[0] = Buffer_Send_nElem[0];
#endif
  
  nBuffer_Scalar = MaxLocalElem*NODES_PER_ELEMENT;
  
  /*--- Send and Recv buffers ---*/
  
  unsigned long *Buffer_Send_Elem = new unsigned long[nBuffer_Scalar];
  unsigned long *Buffer_Recv_Elem = NULL;
  
  unsigned short *Buffer_Send_Halo = new unsigned short[MaxLocalElem];
  unsigned short *Buffer_Recv_Halo = NULL;
  
  /*--- Prepare the receive buffers on the master node only. ---*/
  
  if (rank == MASTER_NODE) {
    Buffer_Recv_Elem = new unsigned long[size*nBuffer_Scalar];
    Buffer_Recv_Halo = new unsigned short[size*MaxLocalElem];
    Conn_Elem = new int[size*MaxLocalElem*NODES_PER_ELEMENT];
  }
  
  /*--- Force the removal of all added periodic elements (use global index).
   First, we isolate and create a list of all added periodic points, excluding
   those that we part of the original domain (we want these to be in the
   output files). ---*/
  
  vector<unsigned long> Added_Periodic;
  Added_Periodic.clear();

  if (kind_SU2 != SU2_DEF){
  for (iMarker = 0; iMarker < config->GetnMarker_All(); iMarker++) {
    if (config->GetMarker_All_KindBC(iMarker) == SEND_RECEIVE) {
      SendRecv = config->GetMarker_All_SendRecv(iMarker);
      for (iVertex = 0; iVertex < geometry->nVertex[iMarker]; iVertex++) {
        iPoint = geometry->vertex[iMarker][iVertex]->GetNode();

        if ((geometry->vertex[iMarker][iVertex]->GetRotation_Type() > 0) &&
            (geometry->vertex[iMarker][iVertex]->GetRotation_Type() % 2 == 0) &&
            (SendRecv < 0)) {
          Added_Periodic.push_back(geometry->node[iPoint]->GetGlobalIndex());
        }
      }
    }
  }
  }
  
  /*--- Now we communicate this information to all processors, so that they
   can force the removal of these particular nodes by flagging them as halo
   points. In general, this should be a small percentage of the total mesh,
   so the communication/storage costs here shouldn't be prohibitive. ---*/
  
  /*--- First communicate the number of points that each rank has found ---*/
  unsigned long nAddedPeriodic = 0, maxAddedPeriodic = 0;
  unsigned long Buffer_Send_nAddedPeriodic[1], *Buffer_Recv_nAddedPeriodic = NULL;
  Buffer_Recv_nAddedPeriodic = new unsigned long[size];
  
  nAddedPeriodic = Added_Periodic.size();
  Buffer_Send_nAddedPeriodic[0] = nAddedPeriodic;

#ifdef HAVE_MPI
  SU2_MPI::Allreduce(&nAddedPeriodic, &maxAddedPeriodic, 1, MPI_UNSIGNED_LONG,
                MPI_MAX, MPI_COMM_WORLD);
  SU2_MPI::Allgather(&Buffer_Send_nAddedPeriodic, 1, MPI_UNSIGNED_LONG,
                Buffer_Recv_nAddedPeriodic,  1, MPI_UNSIGNED_LONG, MPI_COMM_WORLD);
#else
  maxAddedPeriodic = nAddedPeriodic;
  Buffer_Recv_nAddedPeriodic[0] = Buffer_Send_nAddedPeriodic[0];
#endif
  
  /*--- Communicate the global index values of all added periodic nodes. ---*/
  unsigned long *Buffer_Send_AddedPeriodic = new unsigned long[maxAddedPeriodic];
  unsigned long *Buffer_Recv_AddedPeriodic = new unsigned long[size*maxAddedPeriodic];
  
  for (iPoint = 0; iPoint < Added_Periodic.size(); iPoint++) {
    Buffer_Send_AddedPeriodic[iPoint] = Added_Periodic[iPoint];
  }
  
  /*--- Gather the element connectivity information. All processors will now
   have a copy of the global index values for all added periodic points. ---*/

#ifdef HAVE_MPI
  SU2_MPI::Allgather(Buffer_Send_AddedPeriodic, maxAddedPeriodic, MPI_UNSIGNED_LONG,
                Buffer_Recv_AddedPeriodic, maxAddedPeriodic, MPI_UNSIGNED_LONG,
                MPI_COMM_WORLD);
#else
  for (iPoint = 0; iPoint < maxAddedPeriodic; iPoint++) Buffer_Recv_AddedPeriodic[iPoint] = Buffer_Send_AddedPeriodic[iPoint];
#endif
  
  /*--- Search all send/recv boundaries on this partition for halo cells. In
   particular, consider only the recv conditions (these are the true halo
   nodes). Check the ranks of the processors that are communicating and
   choose to keep only the halo cells from the higher rank processor. Here,
   we are also choosing to keep periodic nodes that were part of the original
   domain. We will check the communicated list of added periodic points. ---*/
  
  int *Local_Halo = new int[geometry->GetnPoint()];
  for (iPoint = 0; iPoint < geometry->GetnPoint(); iPoint++)
    Local_Halo[iPoint] = !geometry->node[iPoint]->GetDomain();
  
  for (iMarker = 0; iMarker < config->GetnMarker_All(); iMarker++) {
    if (config->GetMarker_All_KindBC(iMarker) == SEND_RECEIVE) {
      SendRecv = config->GetMarker_All_SendRecv(iMarker);
      RecvFrom = abs(SendRecv)-1;
      
      for (iVertex = 0; iVertex < geometry->nVertex[iMarker]; iVertex++) {
        iPoint = geometry->vertex[iMarker][iVertex]->GetNode();
        iGlobal_Index = geometry->node[iPoint]->GetGlobalIndex();
        
        /*--- We need to keep one copy of overlapping halo cells. ---*/
        notHalo = ((geometry->vertex[iMarker][iVertex]->GetRotation_Type() == 0) &&
                   (SendRecv < 0) && (rank > RecvFrom));
        
        /*--- We want to keep the periodic nodes that were part of the original domain.
         *    For SU2_DEF we want to keep all periodic nodes. ---*/

        if (kind_SU2 == SU2_DEF){
          isPeriodic = ((geometry->vertex[iMarker][iVertex]->GetRotation_Type() > 0));
        }else{
          isPeriodic = ((geometry->vertex[iMarker][iVertex]->GetRotation_Type() > 0) &&
                        (geometry->vertex[iMarker][iVertex]->GetRotation_Type() % 2 == 1));
        }

        notPeriodic = (isPeriodic && (SendRecv < 0));
        
        /*--- Lastly, check that this isn't an added periodic point that
         we will forcibly remove. Use the communicated list of these points. ---*/
        addedPeriodic = false; kPoint = 0;
        for (iProcessor = 0; iProcessor < size; iProcessor++) {
          for (jPoint = 0; jPoint < Buffer_Recv_nAddedPeriodic[iProcessor]; jPoint++) {
            if (iGlobal_Index == Buffer_Recv_AddedPeriodic[kPoint+jPoint])
              addedPeriodic = true;
          }
          /*--- Adjust jNode to index of next proc's data in the buffers. ---*/
          kPoint = (iProcessor+1)*maxAddedPeriodic;
        }
        
        /*--- If we found either of these types of nodes, flag them to be kept. ---*/
        if ((notHalo || notPeriodic) && !addedPeriodic) {
          Local_Halo[iPoint] = false;
        }
      }
    }
  }
  
  /*--- Loop over all elements in this partition and load the
   elements of the current type into the buffer to be sent to
   the master node. ---*/
  
  jNode = 0; jElem = 0;
  for (iElem = 0; iElem < geometry->GetnElem(); iElem++) {
    if (geometry->elem[iElem]->GetVTK_Type() == Elem_Type) {
      
      /*--- Loop over all nodes in this element and load the
       connectivity into the send buffer. ---*/
      
      Buffer_Send_Halo[jElem] = false;
      for (iNode = 0; iNode < NODES_PER_ELEMENT; iNode++) {
        
        /*--- Store the global index values directly. ---*/
        
        iPoint = geometry->elem[iElem]->GetNode(iNode);
        Buffer_Send_Elem[jNode] = geometry->node[iPoint]->GetGlobalIndex();
        
        /*--- Check if this is a halo node. If so, flag this element
         as a halo cell. We will use this later to sort and remove
         any duplicates from the connectivity list. ---*/
        
        if (Local_Halo[iPoint]) {
          Buffer_Send_Halo[jElem] = true;
        }
        
        /*--- Increment jNode as the counter. We need this because iElem
         may include other elements that we skip over during this loop. ---*/
        
        jNode++;
      }
      jElem++;
    }
  }
  
  /*--- Gather the element connectivity information. ---*/

#ifdef HAVE_MPI
  SU2_MPI::Gather(Buffer_Send_Elem, nBuffer_Scalar, MPI_UNSIGNED_LONG, Buffer_Recv_Elem, nBuffer_Scalar, MPI_UNSIGNED_LONG, MASTER_NODE, MPI_COMM_WORLD);
  SU2_MPI::Gather(Buffer_Send_Halo, MaxLocalElem, MPI_UNSIGNED_SHORT, Buffer_Recv_Halo, MaxLocalElem, MPI_UNSIGNED_SHORT, MASTER_NODE, MPI_COMM_WORLD);
#else
  for (iPoint = 0; iPoint < nBuffer_Scalar; iPoint++) Buffer_Recv_Elem[iPoint] = Buffer_Send_Elem[iPoint];
  for (iPoint = 0; iPoint < MaxLocalElem; iPoint++) Buffer_Recv_Halo[iPoint] = Buffer_Send_Halo[iPoint];
#endif
  
  /*--- The master node unpacks and sorts the connectivity. ---*/
  
  if (rank == MASTER_NODE) {
    
    /*---  We need to remove any duplicate elements (halo cells) that
     exist on multiple partitions. Start by initializing all elements
     to the "write" state by using a boolean array. ---*/
    
    Write_Elem = new bool[size*MaxLocalElem];
    for (iElem = 0; iElem < size*MaxLocalElem; iElem++) {
      Write_Elem[iElem] = true;
    }
    
    /*--- Remove the rind layer from the solution only if requested ---*/
    
    if (!Wrt_Halo) {
      
      /*--- Loop for flagging duplicate elements so that they are not
       included in the final connectivity list. ---*/
      
      kElem = 0;
      for (iProcessor = 0; iProcessor < size; iProcessor++) {
        for (iElem = 0; iElem < Buffer_Recv_nElem[iProcessor]; iElem++) {
          
          /*--- Check if this element was marked as a halo. ---*/
          if (Buffer_Recv_Halo[kElem+iElem])
            Write_Elem[kElem+iElem] = false;
          
        }
        kElem = (iProcessor+1)*MaxLocalElem;
      }
    }
    
    /*--- Store the unique connectivity list for this element type. ---*/
    
    jNode = 0; kNode = 0; jElem = 0; nElem_Total = 0;
    for (iProcessor = 0; iProcessor < size; iProcessor++) {
      for (iElem = 0; iElem < Buffer_Recv_nElem[iProcessor]; iElem++) {
        
        /*--- Only write the elements that were flagged for it. ---*/
        if (Write_Elem[jElem+iElem]) {
          
          /*--- Increment total count for this element type ---*/
          nElem_Total++;
          
          /*--- Get global index, then loop over each variable and store.
           Note that we are adding one to the index value because CGNS/Tecplot
           use 1-based indexing.---*/
          
          for (iNode = 0; iNode < NODES_PER_ELEMENT; iNode++) {
            Conn_Elem[kNode] = (int)Buffer_Recv_Elem[jNode+iElem*NODES_PER_ELEMENT+iNode] + 1;
            kNode++;
          }
        }
      }
      /*--- Adjust jNode to index of next proc's data in the buffers. ---*/
      jElem = (iProcessor+1)*MaxLocalElem;
      jNode = (iProcessor+1)*nBuffer_Scalar;
    }
  }
  
  /*--- Immediately release the temporary buffers. ---*/
  delete [] Buffer_Send_Elem;
  delete [] Buffer_Send_Halo;
  delete [] Buffer_Recv_nAddedPeriodic;
  delete [] Buffer_Send_AddedPeriodic;
  delete [] Buffer_Recv_AddedPeriodic;
  delete [] Local_Halo;
  if (rank == MASTER_NODE) {
    delete [] Buffer_Recv_nElem;
    delete [] Buffer_Recv_Elem;
    delete [] Buffer_Recv_Halo;
    delete [] Write_Elem;
  }
  
  /*--- Store the particular global element count in the class data,
   and set the class data pointer to the connectivity array. ---*/
  
  if (rank == MASTER_NODE) {
    switch (Elem_Type) {
      case TRIANGLE:
        nGlobal_Tria = nElem_Total;
        if (nGlobal_Tria > 0) Conn_Tria = Conn_Elem;
        break;
      case QUADRILATERAL:
        nGlobal_Quad = nElem_Total;
        if (nGlobal_Quad > 0) Conn_Quad = Conn_Elem;
        break;
      case TETRAHEDRON:
        nGlobal_Tetr = nElem_Total;
        if (nGlobal_Tetr > 0) Conn_Tetr = Conn_Elem;
        break;
      case HEXAHEDRON:
        nGlobal_Hexa = nElem_Total;
        if (nGlobal_Hexa > 0) Conn_Hexa = Conn_Elem;
        break;
      case PRISM:
        nGlobal_Pris = nElem_Total;
        if (nGlobal_Pris > 0) Conn_Pris = Conn_Elem;
        break;
      case PYRAMID:
        nGlobal_Pyra = nElem_Total;
        if (nGlobal_Pyra > 0) Conn_Pyra = Conn_Elem;
        break;
      default:
        cout << "Error: Unrecognized element type \n";
        exit(EXIT_FAILURE); break;
    }
  }
  
}

void COutput::MergeSurfaceConnectivity(CConfig *config, CGeometry *geometry, unsigned short Elem_Type) {
  
  unsigned short NODES_PER_ELEMENT;
  
  unsigned short iMarker;
  unsigned long iPoint, iNode, jNode;
  unsigned long iElem = 0;
  unsigned long nLocalElem = 0, nElem_Total = 0;
  
  int iProcessor;
  unsigned long jElem;
  
  unsigned long iVertex;
  
  int SendRecv, RecvFrom;
  
  unsigned long Buffer_Send_nElem[1], *Buffer_Recv_nElem = NULL;
  unsigned long nBuffer_Scalar = 0;
  unsigned long kNode = 0, kElem = 0;
  unsigned long MaxLocalElem = 0, iGlobal_Index, jPoint, kPoint;
  
  bool Wrt_Halo = config->GetWrt_Halo();
  bool *Write_Elem = NULL, notPeriodic, notHalo, addedPeriodic;

  
  int *Conn_Elem = NULL;

  int rank = MASTER_NODE;
  int size = SINGLE_NODE;
  
#ifdef HAVE_MPI
  MPI_Comm_rank(MPI_COMM_WORLD, &rank);
  MPI_Comm_size(MPI_COMM_WORLD, &size);
#endif
  
  /*--- Store the local number of this element type and the number of nodes
   per this element type. In serial, this will be the total number of this
   element type in the entire mesh. In parallel, it is the number on only
   the current partition. ---*/
  
  nLocalElem = 0;
  
  for (iMarker = 0; iMarker < config->GetnMarker_All(); iMarker++) {
    if (config->GetMarker_All_Plotting(iMarker) == YES) {
      for (iElem = 0; iElem < geometry->GetnElem_Bound(iMarker); iElem++) {
        if (geometry->bound[iMarker][iElem]->GetVTK_Type() == Elem_Type) {
          nLocalElem++;
        }
      }
    }
  }
  
  switch (Elem_Type) {
    case LINE:
      NODES_PER_ELEMENT = N_POINTS_LINE;
      break;
    case TRIANGLE:
      NODES_PER_ELEMENT = N_POINTS_TRIANGLE;
      break;
    case QUADRILATERAL:
      NODES_PER_ELEMENT = N_POINTS_QUADRILATERAL;
      break;
    default:
      cout << "Error: Unrecognized element type \n";
      exit(EXIT_FAILURE); break;
  }
  
  /*--- Find the max number of this element type among all
   partitions and set up buffers. ---*/
  
  Buffer_Send_nElem[0] = nLocalElem;
  if (rank == MASTER_NODE) Buffer_Recv_nElem = new unsigned long[size];
  
#ifdef HAVE_MPI
  SU2_MPI::Allreduce(&nLocalElem, &MaxLocalElem, 1, MPI_UNSIGNED_LONG, MPI_MAX, MPI_COMM_WORLD);
  SU2_MPI::Gather(&Buffer_Send_nElem, 1, MPI_UNSIGNED_LONG, Buffer_Recv_nElem, 1, MPI_UNSIGNED_LONG, MASTER_NODE, MPI_COMM_WORLD);
#else
  MaxLocalElem = nLocalElem;
  Buffer_Recv_nElem[0] = Buffer_Send_nElem[0];
#endif
  
  nBuffer_Scalar = MaxLocalElem*NODES_PER_ELEMENT;
  
  /*--- Send and Recv buffers ---*/
  
  unsigned long *Buffer_Send_Elem = new unsigned long[nBuffer_Scalar];
  unsigned long *Buffer_Recv_Elem = NULL;
  
  unsigned short *Buffer_Send_Halo = new unsigned short[MaxLocalElem];
  unsigned short *Buffer_Recv_Halo = NULL;
  
  /*--- Prepare the receive buffers on the master node only. ---*/
  
  if (rank == MASTER_NODE) {
    Buffer_Recv_Elem = new unsigned long[size*nBuffer_Scalar];
    Buffer_Recv_Halo = new unsigned short[size*MaxLocalElem];
    Conn_Elem = new int[size*MaxLocalElem*NODES_PER_ELEMENT];
  }
  
  /*--- Force the removal of all added periodic elements (use global index).
   First, we isolate and create a list of all added periodic points, excluding
   those that we part of the original domain (we want these to be in the
   output files). ---*/
  
  vector<unsigned long> Added_Periodic;
  Added_Periodic.clear();
  for (iMarker = 0; iMarker < config->GetnMarker_All(); iMarker++) {
    if (config->GetMarker_All_KindBC(iMarker) == SEND_RECEIVE) {
      SendRecv = config->GetMarker_All_SendRecv(iMarker);
      for (iVertex = 0; iVertex < geometry->nVertex[iMarker]; iVertex++) {
        iPoint = geometry->vertex[iMarker][iVertex]->GetNode();
        if ((geometry->vertex[iMarker][iVertex]->GetRotation_Type() > 0) &&
            (geometry->vertex[iMarker][iVertex]->GetRotation_Type() % 2 == 0) &&
            (SendRecv < 0)) {
          Added_Periodic.push_back(geometry->node[iPoint]->GetGlobalIndex());
        }
      }
    }
  }
  
  /*--- Now we communicate this information to all processors, so that they
   can force the removal of these particular nodes by flagging them as halo
   points. In general, this should be a small percentage of the total mesh,
   so the communication/storage costs here shouldn't be prohibitive. ---*/
  
  /*--- First communicate the number of points that each rank has found ---*/
  unsigned long nAddedPeriodic = 0, maxAddedPeriodic = 0;
  unsigned long Buffer_Send_nAddedPeriodic[1], *Buffer_Recv_nAddedPeriodic = NULL;
  Buffer_Recv_nAddedPeriodic = new unsigned long[size];
  
  nAddedPeriodic = Added_Periodic.size();
  Buffer_Send_nAddedPeriodic[0] = nAddedPeriodic;

#ifdef HAVE_MPI
  SU2_MPI::Allreduce(&nAddedPeriodic, &maxAddedPeriodic, 1, MPI_UNSIGNED_LONG,
                MPI_MAX, MPI_COMM_WORLD);
  SU2_MPI::Allgather(&Buffer_Send_nAddedPeriodic, 1, MPI_UNSIGNED_LONG,
                Buffer_Recv_nAddedPeriodic,  1, MPI_UNSIGNED_LONG, MPI_COMM_WORLD);
#else
  maxAddedPeriodic = nAddedPeriodic;
  Buffer_Recv_nAddedPeriodic[0] = Buffer_Send_nAddedPeriodic[0];
#endif
  
  /*--- Communicate the global index values of all added periodic nodes. ---*/
  unsigned long *Buffer_Send_AddedPeriodic = new unsigned long[maxAddedPeriodic];
  unsigned long *Buffer_Recv_AddedPeriodic = new unsigned long[size*maxAddedPeriodic];
  
  for (iPoint = 0; iPoint < Added_Periodic.size(); iPoint++) {
    Buffer_Send_AddedPeriodic[iPoint] = Added_Periodic[iPoint];
  }
  
  /*--- Gather the element connectivity information. All processors will now
   have a copy of the global index values for all added periodic points. ---*/

#ifdef HAVE_MPI
  SU2_MPI::Allgather(Buffer_Send_AddedPeriodic, maxAddedPeriodic, MPI_UNSIGNED_LONG,
                Buffer_Recv_AddedPeriodic, maxAddedPeriodic, MPI_UNSIGNED_LONG,
                MPI_COMM_WORLD);
#else
  for (iPoint = 0; iPoint < maxAddedPeriodic; iPoint++) Buffer_Recv_AddedPeriodic[iPoint] = Buffer_Send_AddedPeriodic[iPoint];
#endif
  
  /*--- Search all send/recv boundaries on this partition for halo cells. In
   particular, consider only the recv conditions (these are the true halo
   nodes). Check the ranks of the processors that are communicating and
   choose to keep only the halo cells from the higher rank processor. Here,
   we are also choosing to keep periodic nodes that were part of the original
   domain. We will check the communicated list of added periodic points. ---*/
  
  int *Local_Halo = new int[geometry->GetnPoint()];
  for (iPoint = 0; iPoint < geometry->GetnPoint(); iPoint++)
    Local_Halo[iPoint] = !geometry->node[iPoint]->GetDomain();
  
  for (iMarker = 0; iMarker < config->GetnMarker_All(); iMarker++) {
    if (config->GetMarker_All_KindBC(iMarker) == SEND_RECEIVE) {
      SendRecv = config->GetMarker_All_SendRecv(iMarker);
      RecvFrom = abs(SendRecv)-1;
      
      for (iVertex = 0; iVertex < geometry->nVertex[iMarker]; iVertex++) {
        iPoint = geometry->vertex[iMarker][iVertex]->GetNode();
        iGlobal_Index = geometry->node[iPoint]->GetGlobalIndex();
        
        /*--- We need to keep one copy of overlapping halo cells. ---*/
        notHalo = ((geometry->vertex[iMarker][iVertex]->GetRotation_Type() == 0) &&
                   (SendRecv < 0) && (rank > RecvFrom));
        
        /*--- We want to keep the periodic nodes that were part of the original domain ---*/
        notPeriodic = ((geometry->vertex[iMarker][iVertex]->GetRotation_Type() > 0) &&
                       (geometry->vertex[iMarker][iVertex]->GetRotation_Type() % 2 == 1) &&
                       (SendRecv < 0));
        
        /*--- Lastly, check that this isn't an added periodic point that
         we will forcibly remove. Use the communicated list of these points. ---*/
        addedPeriodic = false; kPoint = 0;
        for (iProcessor = 0; iProcessor < size; iProcessor++) {
          for (jPoint = 0; jPoint < Buffer_Recv_nAddedPeriodic[iProcessor]; jPoint++) {
            if (iGlobal_Index == Buffer_Recv_AddedPeriodic[kPoint+jPoint])
              addedPeriodic = true;
          }
          /*--- Adjust jNode to index of next proc's data in the buffers. ---*/
          kPoint = (iProcessor+1)*maxAddedPeriodic;
        }
        
        /*--- If we found either of these types of nodes, flag them to be kept. ---*/
        if ((notHalo || notPeriodic) && !addedPeriodic) {
          Local_Halo[iPoint] = false;
        }
      }
    }
  }
  
  /*--- Loop over all elements in this partition and load the
   elements of the current type into the buffer to be sent to
   the master node. ---*/
  jNode = 0; jElem = 0;
  for (iMarker = 0; iMarker < config->GetnMarker_All(); iMarker++)
    if (config->GetMarker_All_Plotting(iMarker) == YES)
      for (iElem = 0; iElem < geometry->GetnElem_Bound(iMarker); iElem++) {
        
        if (geometry->bound[iMarker][iElem]->GetVTK_Type() == Elem_Type) {
          
          /*--- Loop over all nodes in this element and load the
           connectivity into the send buffer. ---*/
          
          Buffer_Send_Halo[jElem] = false;
          for (iNode = 0; iNode < NODES_PER_ELEMENT; iNode++) {
            
            /*--- Store the global index values directly. ---*/
            
            iPoint = geometry->bound[iMarker][iElem]->GetNode(iNode);
            Buffer_Send_Elem[jNode] = geometry->node[iPoint]->GetGlobalIndex();
            
            /*--- Check if this is a halo node. If so, flag this element
             as a halo cell. We will use this later to sort and remove
             any duplicates from the connectivity list. ---*/
            
            if (Local_Halo[iPoint])
              Buffer_Send_Halo[jElem] = true;
            
            /*--- Increment jNode as the counter. We need this because iElem
             may include other elements that we skip over during this loop. ---*/
            
            jNode++;
          }
          jElem++;
        }
      }
  
  /*--- Gather the element connectivity information. ---*/

#ifdef HAVE_MPI
  SU2_MPI::Gather(Buffer_Send_Elem, nBuffer_Scalar, MPI_UNSIGNED_LONG, Buffer_Recv_Elem, nBuffer_Scalar, MPI_UNSIGNED_LONG, MASTER_NODE, MPI_COMM_WORLD);
  SU2_MPI::Gather(Buffer_Send_Halo, MaxLocalElem, MPI_UNSIGNED_SHORT, Buffer_Recv_Halo, MaxLocalElem, MPI_UNSIGNED_SHORT, MASTER_NODE, MPI_COMM_WORLD);
#else
  for (iPoint = 0; iPoint < nBuffer_Scalar; iPoint++) Buffer_Recv_Elem[iPoint] = Buffer_Send_Elem[iPoint];
  for (iPoint = 0; iPoint < MaxLocalElem; iPoint++) Buffer_Recv_Halo[iPoint] = Buffer_Send_Halo[iPoint];
#endif
  
  /*--- The master node unpacks and sorts the connectivity. ---*/
  
  if (rank == MASTER_NODE) {
    
    /*---  We need to remove any duplicate elements (halo cells) that
     exist on multiple partitions. Start by initializing all elements
     to the "write" state by using a boolean array. ---*/
    
    Write_Elem = new bool[size*MaxLocalElem];
    for (iElem = 0; iElem < size*MaxLocalElem; iElem++) {
      Write_Elem[iElem] = true;
    }
    
    /*--- Remove the rind layer from the solution only if requested ---*/
    
    if (!Wrt_Halo) {
      
      /*--- Loop for flagging duplicate elements so that they are not
       included in the final connectivity list. ---*/
      
      kElem = 0;
      for (iProcessor = 0; iProcessor < size; iProcessor++) {
        for (iElem = 0; iElem < Buffer_Recv_nElem[iProcessor]; iElem++) {
          
          /*--- Check if this element was marked as a halo. ---*/
          if (Buffer_Recv_Halo[kElem+iElem])
            Write_Elem[kElem+iElem] = false;
          
        }
        kElem = (iProcessor+1)*MaxLocalElem;
      }
    }
    
    /*--- Store the unique connectivity list for this element type. ---*/
    
    jNode = 0; kNode = 0; jElem = 0; nElem_Total = 0;
    for (iProcessor = 0; iProcessor < size; iProcessor++) {
      for (iElem = 0; iElem < Buffer_Recv_nElem[iProcessor]; iElem++) {
        
        /*--- Only write the elements that were flagged for it. ---*/
        if (Write_Elem[jElem+iElem]) {
          
          /*--- Increment total count for this element type ---*/
          nElem_Total++;
          
          /*--- Get global index, then loop over each variable and store.
           Note that we are adding one to the index value because CGNS/Tecplot
           use 1-based indexing.---*/
          
          for (iNode = 0; iNode < NODES_PER_ELEMENT; iNode++) {
            Conn_Elem[kNode] = (int)Buffer_Recv_Elem[jNode+iElem*NODES_PER_ELEMENT+iNode] + 1;
            kNode++;
          }
        }
      }
      /*--- Adjust jNode to index of next proc's data in the buffers. ---*/
      jElem = (iProcessor+1)*MaxLocalElem;
      jNode = (iProcessor+1)*nBuffer_Scalar;
    }
  }
  
  /*--- Immediately release the temporary buffers. ---*/
  delete [] Buffer_Send_Elem;
  delete [] Buffer_Send_Halo;
  delete [] Buffer_Recv_nAddedPeriodic;
  delete [] Buffer_Send_AddedPeriodic;
  delete [] Buffer_Recv_AddedPeriodic;
  delete [] Local_Halo;
  if (rank == MASTER_NODE) {
    delete [] Buffer_Recv_nElem;
    delete [] Buffer_Recv_Elem;
    delete [] Buffer_Recv_Halo;
    delete [] Write_Elem;
  }
  
  /*--- Store the particular global element count in the class data,
   and set the class data pointer to the connectivity array. ---*/
  
  if (rank == MASTER_NODE) {
    switch (Elem_Type) {
      case LINE:
        nGlobal_Line = nElem_Total;
        if (nGlobal_Line > 0) Conn_Line = Conn_Elem;
        break;
      case TRIANGLE:
        nGlobal_BoundTria = nElem_Total;
        if (nGlobal_BoundTria > 0) Conn_BoundTria = Conn_Elem;
        break;
      case QUADRILATERAL:
        nGlobal_BoundQuad = nElem_Total;
        if (nGlobal_BoundQuad > 0) Conn_BoundQuad = Conn_Elem;
        break;
      default:
        cout << "Error: Unrecognized element type \n";
        exit(EXIT_FAILURE); break;
    }
  }
  
}

void COutput::MergeSolution(CConfig *config, CGeometry *geometry, CSolver **solver, unsigned short val_iZone) {
  
  unsigned short Kind_Solver  = config->GetKind_Solver();
  unsigned short iVar = 0, jVar = 0, FirstIndex = NONE, SecondIndex = NONE, ThirdIndex = NONE;
  unsigned short nVar_First = 0, nVar_Second = 0, nVar_Third = 0;
  unsigned short iVar_GridVel = 0, iVar_PressCp = 0, iVar_Density = 0, iVar_Lam = 0, iVar_MachMean = 0,
  iVar_ViscCoeffs = 0, iVar_Sens = 0, iVar_Extra = 0, iVar_Eddy = 0, iVar_Sharp = 0,
  iVar_FEA_Vel = 0, iVar_FEA_Accel = 0, iVar_FEA_Stress = 0, iVar_FEA_Stress_3D = 0,
  iVar_FEA_Extra = 0, iVar_SensDim = 0;
  unsigned long iPoint = 0, jPoint = 0, iVertex = 0, iMarker = 0;
  su2double Gas_Constant, Mach2Vel, Mach_Motion, RefDensity, RefPressure = 0.0, factor = 0.0;
  
  su2double *Aux_Frict = NULL, *Aux_Heat = NULL, *Aux_yPlus = NULL, *Aux_Sens = NULL;
  
  unsigned short CurrentIndex;
  int *Local_Halo;
  unsigned long Buffer_Send_nPoint[1], *Buffer_Recv_nPoint = NULL;
  unsigned long nLocalPoint = 0, MaxLocalPoint = 0;
  unsigned long iGlobal_Index = 0, nBuffer_Scalar = 0;
  bool Wrt_Halo = config->GetWrt_Halo(), isPeriodic;

  int iProcessor;
  int rank = MASTER_NODE;
  int size = SINGLE_NODE;
  
#ifdef HAVE_MPI
  MPI_Comm_rank(MPI_COMM_WORLD, &rank);
  MPI_Comm_size(MPI_COMM_WORLD, &size);
#endif
  
  bool grid_movement  = (config->GetGrid_Movement());
  bool compressible   = (config->GetKind_Regime() == COMPRESSIBLE);
  bool incompressible = (config->GetKind_Regime() == INCOMPRESSIBLE);
  bool freesurface    = (config->GetKind_Regime() == FREESURFACE);
  bool transition     = (config->GetKind_Trans_Model() == LM);
  bool flow           = (( config->GetKind_Solver() == EULER             ) ||
                         ( config->GetKind_Solver() == NAVIER_STOKES     ) ||
                         ( config->GetKind_Solver() == RANS              ) ||
                         ( config->GetKind_Solver() == ADJ_EULER         ) ||
                         ( config->GetKind_Solver() == ADJ_NAVIER_STOKES ) ||
                         ( config->GetKind_Solver() == ADJ_RANS          )   );
  bool fem = (config->GetKind_Solver() == FEM_ELASTICITY);
  
  unsigned short iDim;
  unsigned short nDim = geometry->GetnDim();
  su2double RefAreaCoeff = config->GetRefAreaCoeff();
  su2double Gamma = config->GetGamma();
  su2double RefVel2, *Normal, Area;
  
  /*--- Set the non-dimensionalization ---*/
  if (flow) {
    if (grid_movement) {
      Gas_Constant = config->GetGas_ConstantND();
      Mach2Vel = sqrt(Gamma*Gas_Constant*config->GetTemperature_FreeStreamND());
      Mach_Motion = config->GetMach_Motion();
      RefVel2 = (Mach_Motion*Mach2Vel)*(Mach_Motion*Mach2Vel);
    }
    else {
      RefVel2 = 0.0;
      for (iDim = 0; iDim < nDim; iDim++)
        RefVel2  += solver[FLOW_SOL]->GetVelocity_Inf(iDim)*solver[FLOW_SOL]->GetVelocity_Inf(iDim);
    }
    RefDensity  = solver[FLOW_SOL]->GetDensity_Inf();
    RefPressure = solver[FLOW_SOL]->GetPressure_Inf();
    factor = 1.0 / (0.5*RefDensity*RefAreaCoeff*RefVel2);
  }
  
  /*--- Prepare send buffers for the conservative variables. Need to
   find the total number of conservative variables and also the
   index for their particular solution container. ---*/
  
  switch (Kind_Solver) {
    case EULER : case NAVIER_STOKES: FirstIndex = FLOW_SOL; SecondIndex = NONE; ThirdIndex = NONE; break;
    case RANS : FirstIndex = FLOW_SOL; SecondIndex = TURB_SOL; if (transition) ThirdIndex=TRANS_SOL; else ThirdIndex = NONE; break;
    case POISSON_EQUATION: FirstIndex = POISSON_SOL; SecondIndex = NONE; ThirdIndex = NONE; break;
    case WAVE_EQUATION: FirstIndex = WAVE_SOL; SecondIndex = NONE; ThirdIndex = NONE; break;
    case HEAT_EQUATION: FirstIndex = HEAT_SOL; SecondIndex = NONE; ThirdIndex = NONE; break;
    case LINEAR_ELASTICITY: FirstIndex = FEA_SOL; SecondIndex = NONE; ThirdIndex = NONE; break;
    case FEM_ELASTICITY: FirstIndex = FEA_SOL; SecondIndex = NONE; ThirdIndex = NONE; break;
    case ADJ_EULER : case ADJ_NAVIER_STOKES : FirstIndex = ADJFLOW_SOL; SecondIndex = NONE; ThirdIndex = NONE; break;
    case ADJ_RANS : FirstIndex = ADJFLOW_SOL; if (config->GetFrozen_Visc()) SecondIndex = NONE; else SecondIndex = ADJTURB_SOL; ThirdIndex = NONE; break;
    case DISC_ADJ_EULER: case DISC_ADJ_NAVIER_STOKES: FirstIndex = ADJFLOW_SOL; SecondIndex = NONE; ThirdIndex = NONE; break;
    case DISC_ADJ_RANS: FirstIndex = ADJFLOW_SOL; SecondIndex = ADJTURB_SOL; ThirdIndex = NONE; break;
    default: SecondIndex = NONE; ThirdIndex = NONE; break;
  }
  
  nVar_First = solver[FirstIndex]->GetnVar();
  if (SecondIndex != NONE) nVar_Second = solver[SecondIndex]->GetnVar();
  if (ThirdIndex != NONE) nVar_Third = solver[ThirdIndex]->GetnVar();
  nVar_Consv = nVar_First + nVar_Second + nVar_Third;
  nVar_Total = nVar_Consv;
  
  if (!config->GetLow_MemoryOutput()) {
    
    /*--- Add the limiters ---*/
    
    if (config->GetWrt_Limiters()) nVar_Total += nVar_Consv;
    
    /*--- Add the residuals ---*/
    
    if (config->GetWrt_Residuals()) nVar_Total += nVar_Consv;
    
    /*--- Add the grid velocity to the restart file for the unsteady adjoint ---*/
    
    if (grid_movement && !fem) {
      iVar_GridVel = nVar_Total;
      if (geometry->GetnDim() == 2) nVar_Total += 2;
      else if (geometry->GetnDim() == 3) nVar_Total += 3;
    }
    
    /*--- Add density to the restart file ---*/

    if ((config->GetKind_Regime() == FREESURFACE)) {
      iVar_Density = nVar_Total; nVar_Total += 1;
    }
    
    /*--- Add Pressure, Temperature, Cp, Mach to the restart file ---*/

    if ((Kind_Solver == EULER) || (Kind_Solver == NAVIER_STOKES) || (Kind_Solver == RANS)) {
      iVar_PressCp = nVar_Total; nVar_Total += 3;
      iVar_MachMean = nVar_Total; nVar_Total += 1;
    }
    
    /*--- Add Laminar Viscosity, Skin Friction, Heat Flux, & yPlus to the restart file ---*/

    if ((Kind_Solver == NAVIER_STOKES) || (Kind_Solver == RANS)) {
      iVar_Lam = nVar_Total; nVar_Total += 1;
      iVar_ViscCoeffs = nVar_Total; nVar_Total += 3;
    }
    
    /*--- Add Eddy Viscosity to the restart file ---*/

    if (Kind_Solver == RANS) {
      iVar_Eddy = nVar_Total; nVar_Total += 1;
    }
    
    /*--- Add Sharp edges to the restart file ---*/

    if (config->GetWrt_SharpEdges()) {
      if ((Kind_Solver == EULER) || (Kind_Solver == NAVIER_STOKES) || (Kind_Solver == RANS)) {
        iVar_Sharp = nVar_Total; nVar_Total += 1;
      }
    }
    
    //if (Kind_Solver == POISSON_EQUATION) {
    //  iVar_EF = nVar_Total; nVar_Total += geometry->GetnDim();
    //}
    
    if (( Kind_Solver == ADJ_EULER              ) || ( Kind_Solver == ADJ_NAVIER_STOKES      ) ||
        ( Kind_Solver == ADJ_RANS               )) {
      iVar_Sens   = nVar_Total; nVar_Total += 2;
    }
    
    if (Kind_Solver == LINEAR_ELASTICITY)  {
      iVar_FEA_Stress  = nVar_Total; nVar_Total += 3;
	  if (geometry->GetnDim() == 3) {iVar_FEA_Stress_3D = nVar_Total; nVar_Total += 3;}
      iVar_FEA_Extra = nVar_Total; nVar_Total += 2;
    }

    if (Kind_Solver == FEM_ELASTICITY)  {
      /*--- If the analysis is dynamic... ---*/
      if (config->GetDynamic_Analysis() == DYNAMIC){
    	  /*--- Velocities ---*/
    	  iVar_FEA_Vel = nVar_Total;
          if (geometry->GetnDim() == 2) nVar_Total += 2;
          else if (geometry->GetnDim() == 3) nVar_Total += 3;
    	  /*--- Accelerations ---*/
          iVar_FEA_Accel = nVar_Total;
          if (geometry->GetnDim() == 2) nVar_Total += 2;
          else if (geometry->GetnDim() == 3) nVar_Total += 3;
      }
      iVar_FEA_Stress  = nVar_Total; nVar_Total += 3;
	  	  if (geometry->GetnDim() == 3) {iVar_FEA_Stress_3D = nVar_Total; nVar_Total += 3;}
      iVar_FEA_Extra = nVar_Total; nVar_Total += 1;
    }

    if ((Kind_Solver == DISC_ADJ_EULER)         ||
        (Kind_Solver == DISC_ADJ_NAVIER_STOKES) ||
         (Kind_Solver == DISC_ADJ_RANS)){
      iVar_Sens    = nVar_Total; nVar_Total += 1;
      iVar_SensDim = nVar_Total; nVar_Total += nDim;
    }
    
    if (config->GetExtraOutput()) {
      if (Kind_Solver == RANS) {
        iVar_Extra  = nVar_Total; nVar_Extra  = solver[TURB_SOL]->GetnOutputVariables(); nVar_Total += nVar_Extra;
      }
    }
    
  }
  
  Local_Halo = new int[geometry->GetnPoint()];
  for (iPoint = 0; iPoint < geometry->GetnPoint(); iPoint++)
    Local_Halo[iPoint] = !geometry->node[iPoint]->GetDomain();
  
  /*--- Search all send/recv boundaries on this partition for any periodic
   nodes that were part of the original domain. We want to recover these
   for visualization purposes. ---*/
  
  if (Wrt_Halo) {
    nLocalPoint = geometry->GetnPoint();
  } else {
    for (iMarker = 0; iMarker < config->GetnMarker_All(); iMarker++) {
      if (config->GetMarker_All_KindBC(iMarker) == SEND_RECEIVE) {
        
        /*--- Checking for less than or equal to the rank, because there may
         be some periodic halo nodes that send info to the same rank. ---*/
        
        for (iVertex = 0; iVertex < geometry->nVertex[iMarker]; iVertex++) {
          iPoint = geometry->vertex[iMarker][iVertex]->GetNode();
          isPeriodic = ((geometry->vertex[iMarker][iVertex]->GetRotation_Type() > 0) &&
                        (geometry->vertex[iMarker][iVertex]->GetRotation_Type() % 2 == 1));
          if (isPeriodic) Local_Halo[iPoint] = false;
        }
      }
    }
    
    /*--- Sum total number of nodes that belong to the domain ---*/
    
    for (iPoint = 0; iPoint < geometry->GetnPoint(); iPoint++)
      if (Local_Halo[iPoint] == false)
        nLocalPoint++;
    
  }
  Buffer_Send_nPoint[0] = nLocalPoint;
  
  /*--- Each processor sends its local number of nodes to the master. ---*/
  
  if (rank == MASTER_NODE) Buffer_Recv_nPoint = new unsigned long[size];
  
#ifdef HAVE_MPI
  SU2_MPI::Allreduce(&nLocalPoint, &MaxLocalPoint, 1, MPI_UNSIGNED_LONG, MPI_MAX, MPI_COMM_WORLD);
  SU2_MPI::Gather(&Buffer_Send_nPoint, 1, MPI_UNSIGNED_LONG, Buffer_Recv_nPoint, 1, MPI_UNSIGNED_LONG, MASTER_NODE, MPI_COMM_WORLD);
#else
  MaxLocalPoint = nLocalPoint;
  Buffer_Recv_nPoint[0] = Buffer_Send_nPoint[0];
#endif
  
  nBuffer_Scalar = MaxLocalPoint;
  
  /*--- Send and Recv buffers. ---*/
  
  su2double *Buffer_Send_Var = new su2double[MaxLocalPoint];
  su2double *Buffer_Recv_Var = NULL;
  
  su2double *Buffer_Send_Res = new su2double[MaxLocalPoint];
  su2double *Buffer_Recv_Res = NULL;
  
  su2double *Buffer_Send_Vol = new su2double[MaxLocalPoint];
  su2double *Buffer_Recv_Vol = NULL;
  
  unsigned long *Buffer_Send_GlobalIndex = new unsigned long[MaxLocalPoint];
  unsigned long *Buffer_Recv_GlobalIndex = NULL;
  
  /*--- Auxiliary vectors for surface coefficients ---*/
  
  if ((Kind_Solver == NAVIER_STOKES) || (Kind_Solver == RANS)) {
    Aux_Frict = new su2double[geometry->GetnPoint()];
    Aux_Heat  = new su2double[geometry->GetnPoint()];
    Aux_yPlus = new su2double[geometry->GetnPoint()];
  }
  
  if ((Kind_Solver == ADJ_EULER) ||
      (Kind_Solver == ADJ_NAVIER_STOKES) ||
      (Kind_Solver == ADJ_RANS)  ||
      (Kind_Solver == DISC_ADJ_EULER) ||
      (Kind_Solver == DISC_ADJ_NAVIER_STOKES) ||
      (Kind_Solver == DISC_ADJ_RANS)) {
    Aux_Sens = new su2double[geometry->GetnPoint()];
  }
  
  /*--- Prepare the receive buffers in the master node only. ---*/
  
  if (rank == MASTER_NODE) {
    
    Buffer_Recv_Var = new su2double[size*MaxLocalPoint];
    Buffer_Recv_Res = new su2double[size*MaxLocalPoint];
    Buffer_Recv_Vol = new su2double[size*MaxLocalPoint];
    Buffer_Recv_GlobalIndex = new unsigned long[size*MaxLocalPoint];
    
    /*--- Sum total number of nodes to be written and allocate arrays ---*/
    nGlobal_Poin = 0;
    for (iProcessor = 0; iProcessor < size; iProcessor++) {
      nGlobal_Poin += Buffer_Recv_nPoint[iProcessor];
    }
    Data = new su2double*[nVar_Total];
    for (iVar = 0; iVar < nVar_Total; iVar++) {
      Data[iVar] = new su2double[nGlobal_Poin];
    }
  }
  
  /*--- Main communication routine. Loop over each variable that has
   been requested by the user and perform the MPI comm. Temporary
   1-D buffers are used to send the solution for each variable at all
   nodes on each partition to the master node. These are then unpacked
   by the master and sorted by global index in one large n-dim. array. ---*/
  
  for (iVar = 0; iVar < nVar_Consv; iVar++) {
    
    /*--- Logic for which solution class to draw from. ---*/
    
    jVar = iVar;
    CurrentIndex = FirstIndex;
    if ((SecondIndex != NONE) && (iVar > nVar_First-1)) {
      jVar = iVar - nVar_First;
      CurrentIndex = SecondIndex;
    }
    if ((SecondIndex != NONE) && (ThirdIndex != NONE) && (iVar > (nVar_First + nVar_Second-1))) {
      jVar = iVar - nVar_First - nVar_Second;
      CurrentIndex = ThirdIndex;
    }
    
    /*--- Loop over this partition to collect the current variable ---*/
    
    jPoint = 0;
    for (iPoint = 0; iPoint < geometry->GetnPoint(); iPoint++) {
      
      /*--- Check for halos & write only if requested ---*/
      
      if (!Local_Halo[iPoint] || Wrt_Halo) {
        
        /*--- Get this variable into the temporary send buffer. ---*/
        
        Buffer_Send_Var[jPoint] = solver[CurrentIndex]->node[iPoint]->GetSolution(jVar);
        
        if (!config->GetLow_MemoryOutput()) {
          
          if (config->GetWrt_Limiters()) {
            Buffer_Send_Vol[jPoint] = solver[CurrentIndex]->node[iPoint]->GetLimiter_Primitive(jVar);
          }
          
          if (config->GetWrt_Residuals()) {
            Buffer_Send_Res[jPoint] = solver[CurrentIndex]->LinSysRes.GetBlock(iPoint, jVar);
          }
          
        }
        
        /*--- Only send/recv the volumes & global indices during the first loop ---*/
        
        if (iVar == 0) {
          Buffer_Send_GlobalIndex[jPoint] = geometry->node[iPoint]->GetGlobalIndex();
        }
        
        jPoint++;
        
      }
    }
    
    /*--- Gather the data on the master node. ---*/
    
#ifdef HAVE_MPI
    SU2_MPI::Gather(Buffer_Send_Var, nBuffer_Scalar, MPI_DOUBLE, Buffer_Recv_Var, nBuffer_Scalar, MPI_DOUBLE, MASTER_NODE, MPI_COMM_WORLD);
#else
    for (iPoint = 0; iPoint < nBuffer_Scalar; iPoint++) Buffer_Recv_Var[iPoint] = Buffer_Send_Var[iPoint];
#endif
    if (!config->GetLow_MemoryOutput()) {
      
      if (config->GetWrt_Limiters()) {
#ifdef HAVE_MPI
        SU2_MPI::Gather(Buffer_Send_Vol, nBuffer_Scalar, MPI_DOUBLE, Buffer_Recv_Vol, nBuffer_Scalar, MPI_DOUBLE, MASTER_NODE, MPI_COMM_WORLD);
#else
        for (iPoint = 0; iPoint < nBuffer_Scalar; iPoint++) Buffer_Recv_Vol[iPoint] = Buffer_Send_Vol[iPoint];
#endif
      }
      
      if (config->GetWrt_Residuals()) {
#ifdef HAVE_MPI
        SU2_MPI::Gather(Buffer_Send_Res, nBuffer_Scalar, MPI_DOUBLE, Buffer_Recv_Res, nBuffer_Scalar, MPI_DOUBLE, MASTER_NODE, MPI_COMM_WORLD);
#else
        for (iPoint = 0; iPoint < nBuffer_Scalar; iPoint++) Buffer_Recv_Res[iPoint] = Buffer_Send_Res[iPoint];
#endif
      }
      
    }
    
    if (iVar == 0) {
#ifdef HAVE_MPI
      SU2_MPI::Gather(Buffer_Send_GlobalIndex, nBuffer_Scalar, MPI_UNSIGNED_LONG, Buffer_Recv_GlobalIndex, nBuffer_Scalar, MPI_UNSIGNED_LONG, MASTER_NODE, MPI_COMM_WORLD);
#else
      for (iPoint = 0; iPoint < nBuffer_Scalar; iPoint++) Buffer_Recv_GlobalIndex[iPoint] = Buffer_Send_GlobalIndex[iPoint];
#endif
    }
    
    /*--- The master node unpacks and sorts this variable by global index ---*/
    
    if (rank == MASTER_NODE) {
      jPoint = 0;
      for (iProcessor = 0; iProcessor < size; iProcessor++) {
        for (iPoint = 0; iPoint < Buffer_Recv_nPoint[iProcessor]; iPoint++) {
          
          /*--- Get global index, then loop over each variable and store ---*/
          
          iGlobal_Index = Buffer_Recv_GlobalIndex[jPoint];
          
          Data[iVar][iGlobal_Index] = Buffer_Recv_Var[jPoint];
          
          if (!config->GetLow_MemoryOutput()) {
            
            if (config->GetWrt_Limiters()) {
              Data[iVar+nVar_Consv][iGlobal_Index] = Buffer_Recv_Vol[jPoint];
            }
            
            if (config->GetWrt_Residuals()) {
              unsigned short ExtraIndex;
              ExtraIndex = nVar_Consv;
              if (config->GetWrt_Limiters()) ExtraIndex = 2*nVar_Consv;
              Data[iVar+ExtraIndex][iGlobal_Index] = Buffer_Recv_Res[jPoint];
            }
            
          }
          
          jPoint++;
        }
        /*--- Adjust jPoint to index of next proc's data in the buffers. ---*/
        jPoint = (iProcessor+1)*nBuffer_Scalar;
      }
    }
    
  }
  
  if (!config->GetLow_MemoryOutput()) {
    
    /*--- Additional communication routine for the grid velocity. Note that
     we are reusing the same temporary buffers from above for efficiency.
     Also, in the future more routines like this could be used to write
     an arbitrary number of additional variables to the file. ---*/
    
    if (grid_movement && !fem) {
      
      /*--- Loop over this partition to collect the current variable ---*/
      
      jPoint = 0; su2double *Grid_Vel;
      for (iPoint = 0; iPoint < geometry->GetnPoint(); iPoint++) {
        
        /*--- Check for halos & write only if requested ---*/
        
        if (!Local_Halo[iPoint] || Wrt_Halo) {
          
          /*--- Load buffers with the three grid velocity components. ---*/
          
          Grid_Vel = geometry->node[iPoint]->GetGridVel();
          Buffer_Send_Var[jPoint] = Grid_Vel[0];
          Buffer_Send_Res[jPoint] = Grid_Vel[1];
          if (geometry->GetnDim() == 3) Buffer_Send_Vol[jPoint] = Grid_Vel[2];
          jPoint++;
        }
      }
      
      /*--- Gather the data on the master node. ---*/
      
#ifdef HAVE_MPI
      SU2_MPI::Gather(Buffer_Send_Var, nBuffer_Scalar, MPI_DOUBLE, Buffer_Recv_Var, nBuffer_Scalar, MPI_DOUBLE, MASTER_NODE, MPI_COMM_WORLD);
      SU2_MPI::Gather(Buffer_Send_Res, nBuffer_Scalar, MPI_DOUBLE, Buffer_Recv_Res, nBuffer_Scalar, MPI_DOUBLE, MASTER_NODE, MPI_COMM_WORLD);
      if (geometry->GetnDim() == 3) {
        SU2_MPI::Gather(Buffer_Send_Vol, nBuffer_Scalar, MPI_DOUBLE, Buffer_Recv_Vol, nBuffer_Scalar, MPI_DOUBLE, MASTER_NODE, MPI_COMM_WORLD);
      }
#else
      for (iPoint = 0; iPoint < nBuffer_Scalar; iPoint++) Buffer_Recv_Var[iPoint] = Buffer_Send_Var[iPoint];
      for (iPoint = 0; iPoint < nBuffer_Scalar; iPoint++) Buffer_Recv_Res[iPoint] = Buffer_Send_Res[iPoint];
      if (geometry->GetnDim() == 3) {
        for (iPoint = 0; iPoint < nBuffer_Scalar; iPoint++) Buffer_Recv_Vol[iPoint] = Buffer_Send_Vol[iPoint];
      }
#endif
      
      /*--- The master node unpacks and sorts this variable by global index ---*/
      
      if (rank == MASTER_NODE) {
        jPoint = 0; iVar = iVar_GridVel;
        for (iProcessor = 0; iProcessor < size; iProcessor++) {
          for (iPoint = 0; iPoint < Buffer_Recv_nPoint[iProcessor]; iPoint++) {
            
            /*--- Get global index, then loop over each variable and store ---*/
            
            iGlobal_Index = Buffer_Recv_GlobalIndex[jPoint];
            Data[iVar][iGlobal_Index]   = Buffer_Recv_Var[jPoint];
            Data[iVar+1][iGlobal_Index] = Buffer_Recv_Res[jPoint];
            if (geometry->GetnDim() == 3)
              Data[iVar+2][iGlobal_Index] = Buffer_Recv_Vol[jPoint];
            jPoint++;
          }
          
          /*--- Adjust jPoint to index of next proc's data in the buffers. ---*/
          
          jPoint = (iProcessor+1)*nBuffer_Scalar;
        }
      }
    }
    
    /*--- Communicate the Density in Free-surface problems ---*/
    
    if (config->GetKind_Regime() == FREESURFACE) {
      
      /*--- Loop over this partition to collect the current variable ---*/
      
      jPoint = 0;
      for (iPoint = 0; iPoint < geometry->GetnPoint(); iPoint++) {
        
        /*--- Check for halos & write only if requested ---*/
        
        if (!Local_Halo[iPoint] || Wrt_Halo) {
          
          /*--- Load buffers with the pressure and mach variables. ---*/
          Buffer_Send_Var[jPoint] = solver[FLOW_SOL]->node[iPoint]->GetDensityInc();
          jPoint++;
        }
      }
      
      /*--- Gather the data on the master node. ---*/
      
#ifdef HAVE_MPI
      SU2_MPI::Gather(Buffer_Send_Var, nBuffer_Scalar, MPI_DOUBLE, Buffer_Recv_Var, nBuffer_Scalar, MPI_DOUBLE, MASTER_NODE, MPI_COMM_WORLD);
#else
      for (iPoint = 0; iPoint < nBuffer_Scalar; iPoint++) Buffer_Recv_Var[iPoint] = Buffer_Send_Var[iPoint];
#endif
      
      /*--- The master node unpacks and sorts this variable by global index ---*/
      
      if (rank == MASTER_NODE) {
        jPoint = 0; iVar = iVar_Density;
        for (iProcessor = 0; iProcessor < size; iProcessor++) {
          for (iPoint = 0; iPoint < Buffer_Recv_nPoint[iProcessor]; iPoint++) {
            
            /*--- Get global index, then loop over each variable and store ---*/
            
            iGlobal_Index = Buffer_Recv_GlobalIndex[jPoint];
            Data[iVar][iGlobal_Index] = Buffer_Recv_Var[jPoint];
            jPoint++;
          }
          /*--- Adjust jPoint to index of next proc's data in the buffers. ---*/
          
          jPoint = (iProcessor+1)*nBuffer_Scalar;
        }
      }
      
    }
    
    /*--- Communicate Pressure, Cp, and Mach ---*/
    
    if ((Kind_Solver == EULER) || (Kind_Solver == NAVIER_STOKES) || (Kind_Solver == RANS)) {
      
      /*--- First, loop through the mesh in order to find and store the
       value of the coefficient of pressure at any surface nodes. They
       will be placed in an auxiliary vector and then communicated like
       all other volumetric variables. ---*/
      
      /*--- Loop over this partition to collect the current variable ---*/
      
      jPoint = 0;
      for (iPoint = 0; iPoint < geometry->GetnPoint(); iPoint++) {
        
        /*--- Check for halos & write only if requested ---*/
        
        if (!Local_Halo[iPoint] || Wrt_Halo) {
          
          /*--- Load buffers with the pressure, Cp, and mach variables. ---*/
          
          if (compressible) {
            Buffer_Send_Var[jPoint] = solver[FLOW_SOL]->node[iPoint]->GetPressure();
            Buffer_Send_Res[jPoint] = solver[FLOW_SOL]->node[iPoint]->GetTemperature();
            Buffer_Send_Vol[jPoint] = (solver[FLOW_SOL]->node[iPoint]->GetPressure() - RefPressure)*factor*RefAreaCoeff;
          }
          if (incompressible || freesurface) {
            Buffer_Send_Var[jPoint] = solver[FLOW_SOL]->node[iPoint]->GetPressureInc();
            Buffer_Send_Res[jPoint] = 0.0;
            Buffer_Send_Vol[jPoint] = (solver[FLOW_SOL]->node[iPoint]->GetPressureInc() - RefPressure)*factor*RefAreaCoeff;
          }
          jPoint++;
        }
      }
      
      /*--- Gather the data on the master node. ---*/
      
#ifdef HAVE_MPI
      SU2_MPI::Gather(Buffer_Send_Var, nBuffer_Scalar, MPI_DOUBLE, Buffer_Recv_Var, nBuffer_Scalar, MPI_DOUBLE, MASTER_NODE, MPI_COMM_WORLD);
      SU2_MPI::Gather(Buffer_Send_Res, nBuffer_Scalar, MPI_DOUBLE, Buffer_Recv_Res, nBuffer_Scalar, MPI_DOUBLE, MASTER_NODE, MPI_COMM_WORLD);
      SU2_MPI::Gather(Buffer_Send_Vol, nBuffer_Scalar, MPI_DOUBLE, Buffer_Recv_Vol, nBuffer_Scalar, MPI_DOUBLE, MASTER_NODE, MPI_COMM_WORLD);
#else
      for (iPoint = 0; iPoint < nBuffer_Scalar; iPoint++) Buffer_Recv_Var[iPoint] = Buffer_Send_Var[iPoint];
      for (iPoint = 0; iPoint < nBuffer_Scalar; iPoint++) Buffer_Recv_Res[iPoint] = Buffer_Send_Res[iPoint];
      for (iPoint = 0; iPoint < nBuffer_Scalar; iPoint++) Buffer_Recv_Vol[iPoint] = Buffer_Send_Vol[iPoint];
#endif
      
      /*--- The master node unpacks and sorts this variable by global index ---*/
      
      if (rank == MASTER_NODE) {
        jPoint = 0; iVar = iVar_PressCp;
        for (iProcessor = 0; iProcessor < size; iProcessor++) {
          for (iPoint = 0; iPoint < Buffer_Recv_nPoint[iProcessor]; iPoint++) {
            
            /*--- Get global index, then loop over each variable and store ---*/
            
            iGlobal_Index = Buffer_Recv_GlobalIndex[jPoint];
            Data[iVar][iGlobal_Index]   = Buffer_Recv_Var[jPoint];
            Data[iVar+1][iGlobal_Index] = Buffer_Recv_Res[jPoint];
            Data[iVar+2][iGlobal_Index] = Buffer_Recv_Vol[jPoint];
            jPoint++;
          }
          
          /*--- Adjust jPoint to index of next proc's data in the buffers. ---*/
          
          jPoint = (iProcessor+1)*nBuffer_Scalar;
        }
      }
    }
    
    /*--- Communicate Mach---*/
    
    if ((Kind_Solver == EULER) || (Kind_Solver == NAVIER_STOKES) || (Kind_Solver == RANS)) {
      
      /*--- Loop over this partition to collect the current variable ---*/
      
      jPoint = 0;
      for (iPoint = 0; iPoint < geometry->GetnPoint(); iPoint++) {
        
        /*--- Check for halos & write only if requested ---*/
        
        if (!Local_Halo[iPoint] || Wrt_Halo) {
          
          /*--- Load buffers with the temperature and laminar viscosity variables. ---*/
          
          if (compressible) {
            Buffer_Send_Var[jPoint] = sqrt(solver[FLOW_SOL]->node[iPoint]->GetVelocity2())/
            solver[FLOW_SOL]->node[iPoint]->GetSoundSpeed();
          }
          if (incompressible || freesurface) {
            Buffer_Send_Var[jPoint] = sqrt(solver[FLOW_SOL]->node[iPoint]->GetVelocity2())*config->GetVelocity_Ref()/
            sqrt(config->GetBulk_Modulus()/(solver[FLOW_SOL]->node[iPoint]->GetDensityInc()*config->GetDensity_Ref()));
          }
          jPoint++;
        }
      }
      
      /*--- Gather the data on the master node. ---*/
      
#ifdef HAVE_MPI
      SU2_MPI::Gather(Buffer_Send_Var, nBuffer_Scalar, MPI_DOUBLE, Buffer_Recv_Var, nBuffer_Scalar, MPI_DOUBLE, MASTER_NODE, MPI_COMM_WORLD);
#else
      for (iPoint = 0; iPoint < nBuffer_Scalar; iPoint++) Buffer_Recv_Var[iPoint] = Buffer_Send_Var[iPoint];
#endif
      
      /*--- The master node unpacks and sorts this variable by global index ---*/
      
      if (rank == MASTER_NODE) {
        jPoint = 0; iVar = iVar_MachMean;
        for (iProcessor = 0; iProcessor < size; iProcessor++) {
          for (iPoint = 0; iPoint < Buffer_Recv_nPoint[iProcessor]; iPoint++) {
            
            /*--- Get global index, then loop over each variable and store ---*/
            
            iGlobal_Index = Buffer_Recv_GlobalIndex[jPoint];
            Data[iVar][iGlobal_Index]   = Buffer_Recv_Var[jPoint];
            jPoint++;
          }
          
          /*--- Adjust jPoint to index of next proc's data in the buffers. ---*/
          
          jPoint = (iProcessor+1)*nBuffer_Scalar;
        }
      }
    }
    
    /*--- Laminar Viscosity ---*/
    
    if ((Kind_Solver == NAVIER_STOKES) || (Kind_Solver == RANS)) {
      
      /*--- Loop over this partition to collect the current variable ---*/
      
      jPoint = 0;
      for (iPoint = 0; iPoint < geometry->GetnPoint(); iPoint++) {
        
        /*--- Check for halos & write only if requested ---*/
        
        if (!Local_Halo[iPoint] || Wrt_Halo) {
          
          /*--- Load buffers with the temperature and laminar viscosity variables. ---*/
          
          if (compressible) {
            Buffer_Send_Res[jPoint] = solver[FLOW_SOL]->node[iPoint]->GetLaminarViscosity();
          }
          if (incompressible || freesurface) {
            Buffer_Send_Res[jPoint] = solver[FLOW_SOL]->node[iPoint]->GetLaminarViscosityInc();
          }
          jPoint++;
        }
      }
      
      /*--- Gather the data on the master node. ---*/
      
#ifdef HAVE_MPI
      SU2_MPI::Gather(Buffer_Send_Res, nBuffer_Scalar, MPI_DOUBLE, Buffer_Recv_Res, nBuffer_Scalar, MPI_DOUBLE, MASTER_NODE, MPI_COMM_WORLD);
#else
      for (iPoint = 0; iPoint < nBuffer_Scalar; iPoint++) Buffer_Recv_Res[iPoint] = Buffer_Send_Res[iPoint];
#endif
      
      /*--- The master node unpacks and sorts this variable by global index ---*/
      
      if (rank == MASTER_NODE) {
        jPoint = 0; iVar = iVar_Lam;
        for (iProcessor = 0; iProcessor < size; iProcessor++) {
          for (iPoint = 0; iPoint < Buffer_Recv_nPoint[iProcessor]; iPoint++) {
            
            /*--- Get global index, then loop over each variable and store ---*/
            
            iGlobal_Index = Buffer_Recv_GlobalIndex[jPoint];
            Data[iVar][iGlobal_Index] = Buffer_Recv_Res[jPoint];
            jPoint++;
          }
          
          /*--- Adjust jPoint to index of next proc's data in the buffers. ---*/
          
          jPoint = (iProcessor+1)*nBuffer_Scalar;
        }
      }
    
      /*--- Communicate skin friction, heat transfer, y+ ---*/
      
      /*--- First, loop through the mesh in order to find and store the
       value of the viscous coefficients at any surface nodes. They
       will be placed in an auxiliary vector and then communicated like
       all other volumetric variables. ---*/
      
      for (iPoint = 0; iPoint < geometry->GetnPoint(); iPoint++) {
        Aux_Frict[iPoint] = 0.0;
        Aux_Heat[iPoint]  = 0.0;
        Aux_yPlus[iPoint] = 0.0;
      }
      for (iMarker = 0; iMarker < config->GetnMarker_All(); iMarker++)
        if (config->GetMarker_All_Plotting(iMarker) == YES) {
          for (iVertex = 0; iVertex < geometry->nVertex[iMarker]; iVertex++) {
            iPoint = geometry->vertex[iMarker][iVertex]->GetNode();
            Aux_Frict[iPoint] = solver[FLOW_SOL]->GetCSkinFriction(iMarker, iVertex);
            Aux_Heat[iPoint]  = solver[FLOW_SOL]->GetHeatFlux(iMarker, iVertex);
            Aux_yPlus[iPoint] = solver[FLOW_SOL]->GetYPlus(iMarker, iVertex);
          }
        }
      
      /*--- Loop over this partition to collect the current variable ---*/
      
      jPoint = 0;
      for (iPoint = 0; iPoint < geometry->GetnPoint(); iPoint++) {
        
        /*--- Check for halos & write only if requested ---*/
        
        
        if (!Local_Halo[iPoint] || Wrt_Halo) {
          
          /*--- Load buffers with the skin friction, heat transfer, y+ variables. ---*/
          
          if (compressible) {
            Buffer_Send_Var[jPoint] = Aux_Frict[iPoint];
            Buffer_Send_Res[jPoint] = Aux_Heat[iPoint];
            Buffer_Send_Vol[jPoint] = Aux_yPlus[iPoint];
          }
          if (incompressible || freesurface) {
            Buffer_Send_Var[jPoint] = Aux_Frict[iPoint];
            Buffer_Send_Res[jPoint] = Aux_Heat[iPoint];
            Buffer_Send_Vol[jPoint] = Aux_yPlus[iPoint];
          }
          jPoint++;
        }
      }
      
      /*--- Gather the data on the master node. ---*/
      
#ifdef HAVE_MPI
      SU2_MPI::Gather(Buffer_Send_Var, nBuffer_Scalar, MPI_DOUBLE, Buffer_Recv_Var, nBuffer_Scalar, MPI_DOUBLE, MASTER_NODE, MPI_COMM_WORLD);
      SU2_MPI::Gather(Buffer_Send_Res, nBuffer_Scalar, MPI_DOUBLE, Buffer_Recv_Res, nBuffer_Scalar, MPI_DOUBLE, MASTER_NODE, MPI_COMM_WORLD);
      SU2_MPI::Gather(Buffer_Send_Vol, nBuffer_Scalar, MPI_DOUBLE, Buffer_Recv_Vol, nBuffer_Scalar, MPI_DOUBLE, MASTER_NODE, MPI_COMM_WORLD);
#else
      for (iPoint = 0; iPoint < nBuffer_Scalar; iPoint++) Buffer_Recv_Var[iPoint] = Buffer_Send_Var[iPoint];
      for (iPoint = 0; iPoint < nBuffer_Scalar; iPoint++) Buffer_Recv_Res[iPoint] = Buffer_Send_Res[iPoint];
      for (iPoint = 0; iPoint < nBuffer_Scalar; iPoint++) Buffer_Recv_Vol[iPoint] = Buffer_Send_Vol[iPoint];
#endif
      
      /*--- The master node unpacks and sorts this variable by global index ---*/
      
      if (rank == MASTER_NODE) {
        jPoint = 0; iVar = iVar_ViscCoeffs;

        for (iProcessor = 0; iProcessor < size; iProcessor++) {
          for (iPoint = 0; iPoint < Buffer_Recv_nPoint[iProcessor]; iPoint++) {
            
            /*--- Get global index, then loop over each variable and store ---*/
            
            iGlobal_Index = Buffer_Recv_GlobalIndex[jPoint];
            Data[iVar+0][iGlobal_Index] = Buffer_Recv_Var[jPoint];
            Data[iVar+1][iGlobal_Index] = Buffer_Recv_Res[jPoint];
            Data[iVar+2][iGlobal_Index] = Buffer_Recv_Vol[jPoint];
            jPoint++;
          }
          
          /*--- Adjust jPoint to index of next proc's data in the buffers. ---*/
          
          jPoint = (iProcessor+1)*nBuffer_Scalar;
        }
      }
    }
    
    /*--- Communicate the Eddy Viscosity ---*/
    
    if (Kind_Solver == RANS) {
      
      /*--- Loop over this partition to collect the current variable ---*/
      
      jPoint = 0;
      for (iPoint = 0; iPoint < geometry->GetnPoint(); iPoint++) {
        
        /*--- Check for halos & write only if requested ---*/
        
        if (!Local_Halo[iPoint] || Wrt_Halo) {
          
          /*--- Load buffers with the pressure and mach variables. ---*/
          
          if (compressible) {
            Buffer_Send_Var[jPoint] = solver[FLOW_SOL]->node[iPoint]->GetEddyViscosity();
          }
          if (incompressible || freesurface) {
            Buffer_Send_Var[jPoint] = solver[FLOW_SOL]->node[iPoint]->GetEddyViscosityInc();
          }
          jPoint++;
        }
      }
      
      /*--- Gather the data on the master node. ---*/
      
#ifdef HAVE_MPI
      SU2_MPI::Gather(Buffer_Send_Var, nBuffer_Scalar, MPI_DOUBLE, Buffer_Recv_Var, nBuffer_Scalar, MPI_DOUBLE, MASTER_NODE, MPI_COMM_WORLD);
#else
      for (iPoint = 0; iPoint < nBuffer_Scalar; iPoint++) Buffer_Recv_Var[iPoint] = Buffer_Send_Var[iPoint];
#endif
      
      /*--- The master node unpacks and sorts this variable by global index ---*/
      
      if (rank == MASTER_NODE) {
        jPoint = 0; iVar = iVar_Eddy;
        for (iProcessor = 0; iProcessor < size; iProcessor++) {
          for (iPoint = 0; iPoint < Buffer_Recv_nPoint[iProcessor]; iPoint++) {
            
            /*--- Get global index, then loop over each variable and store ---*/
            
            iGlobal_Index = Buffer_Recv_GlobalIndex[jPoint];
            Data[iVar][iGlobal_Index] = Buffer_Recv_Var[jPoint];
            jPoint++;
          }
          
          /*--- Adjust jPoint to index of next proc's data in the buffers. ---*/
          
          jPoint = (iProcessor+1)*nBuffer_Scalar;
        }
      }
      
    }
    
    /*--- Communicate the Sharp Edges ---*/
    
    if (config->GetWrt_SharpEdges()) {
      
      if ((Kind_Solver == EULER) || (Kind_Solver == NAVIER_STOKES) || (Kind_Solver == RANS)) {
        
        /*--- Loop over this partition to collect the current variable ---*/
        jPoint = 0;
        for (iPoint = 0; iPoint < geometry->GetnPoint(); iPoint++) {
          
          /*--- Check for halos & write only if requested ---*/
          
          if (!Local_Halo[iPoint] || Wrt_Halo) {
            
            /*--- Load buffers with the pressure and mach variables. ---*/
            
            Buffer_Send_Var[jPoint] = geometry->node[iPoint]->GetSharpEdge_Distance();
            jPoint++;
          }
        }
        
        /*--- Gather the data on the master node. ---*/
        
#ifdef HAVE_MPI
        SU2_MPI::Gather(Buffer_Send_Var, nBuffer_Scalar, MPI_DOUBLE, Buffer_Recv_Var, nBuffer_Scalar, MPI_DOUBLE, MASTER_NODE, MPI_COMM_WORLD);
#else
        for (iPoint = 0; iPoint < nBuffer_Scalar; iPoint++) Buffer_Recv_Var[iPoint] = Buffer_Send_Var[iPoint];
#endif
        
        /*--- The master node unpacks and sorts this variable by global index ---*/
        
        if (rank == MASTER_NODE) {
          jPoint = 0; iVar = iVar_Sharp;
          for (iProcessor = 0; iProcessor < size; iProcessor++) {
            for (iPoint = 0; iPoint < Buffer_Recv_nPoint[iProcessor]; iPoint++) {
              
              /*--- Get global index, then loop over each variable and store ---*/
              
              iGlobal_Index = Buffer_Recv_GlobalIndex[jPoint];
              Data[iVar][iGlobal_Index] = Buffer_Recv_Var[jPoint];
              jPoint++;
            }
            
            /*--- Adjust jPoint to index of next proc's data in the buffers. ---*/
            
            jPoint = (iProcessor+1)*nBuffer_Scalar;
          }
        }
      }
    }
    
    /*--- Communicate the surface sensitivity ---*/
    
    if ((Kind_Solver == ADJ_EULER)         ||
        (Kind_Solver == ADJ_NAVIER_STOKES) ||
        (Kind_Solver == ADJ_RANS)          ||
        (Kind_Solver == DISC_ADJ_EULER)    ||
        (Kind_Solver == DISC_ADJ_NAVIER_STOKES) ||
        (Kind_Solver == DISC_ADJ_RANS)) {
      
      /*--- First, loop through the mesh in order to find and store the
       value of the surface sensitivity at any surface nodes. They
       will be placed in an auxiliary vector and then communicated like
       all other volumetric variables. ---*/
      
      for (iPoint = 0; iPoint < geometry->GetnPoint(); iPoint++) Aux_Sens[iPoint] = 0.0;
      for (iMarker = 0; iMarker < config->GetnMarker_All(); iMarker++)
        if (config->GetMarker_All_Plotting(iMarker) == YES) {
          for (iVertex = 0; iVertex < geometry->nVertex[iMarker]; iVertex++) {
            iPoint = geometry->vertex[iMarker][iVertex]->GetNode();
            Normal = geometry->vertex[iMarker][iVertex]->GetNormal();
            Area = 0.0;
            for (iDim = 0; iDim < nDim; iDim++) Area += Normal[iDim]*Normal[iDim];
            Area = sqrt (Area);
            Aux_Sens[iPoint] = solver[ADJFLOW_SOL]->GetCSensitivity(iMarker, iVertex)/Area;
          }
        }
      
      /*--- Loop over this partition to collect the current variable ---*/
      
      jPoint = 0;
      for (iPoint = 0; iPoint < geometry->GetnPoint(); iPoint++) {
        
        /*--- Check for halos & write only if requested ---*/
        
        if (!Local_Halo[iPoint] || Wrt_Halo) {
          
          /*--- Load buffers with the skin friction, heat transfer, y+ variables. ---*/
          
          Buffer_Send_Var[jPoint] = Aux_Sens[iPoint];
          if ((config->GetKind_ConvNumScheme() == SPACE_CENTERED) && (!config->GetDiscrete_Adjoint()))
            Buffer_Send_Res[jPoint] = solver[ADJFLOW_SOL]->node[iPoint]->GetSensor(iPoint);
          if ((config->GetKind_ConvNumScheme() == SPACE_UPWIND) && (!config->GetDiscrete_Adjoint()))
            Buffer_Send_Res[jPoint] = solver[ADJFLOW_SOL]->node[iPoint]->GetLimiter(0);
          
          jPoint++;
        }
      }
      
      /*--- Gather the data on the master node. ---*/
      
#ifdef HAVE_MPI
      SU2_MPI::Gather(Buffer_Send_Var, nBuffer_Scalar, MPI_DOUBLE, Buffer_Recv_Var, nBuffer_Scalar, MPI_DOUBLE, MASTER_NODE, MPI_COMM_WORLD);
      if (!config->GetDiscrete_Adjoint())
        SU2_MPI::Gather(Buffer_Send_Res, nBuffer_Scalar, MPI_DOUBLE, Buffer_Recv_Res, nBuffer_Scalar, MPI_DOUBLE, MASTER_NODE, MPI_COMM_WORLD);
#else
      for (iPoint = 0; iPoint < nBuffer_Scalar; iPoint++) Buffer_Recv_Var[iPoint] = Buffer_Send_Var[iPoint];
      if (!config->GetDiscrete_Adjoint())
        for (iPoint = 0; iPoint < nBuffer_Scalar; iPoint++) Buffer_Recv_Res[iPoint] = Buffer_Send_Res[iPoint];
#endif
      
      /*--- The master node unpacks and sorts this variable by global index ---*/
      
      if (rank == MASTER_NODE) {
        jPoint = 0; iVar = iVar_Sens;
        for (iProcessor = 0; iProcessor < size; iProcessor++) {
          for (iPoint = 0; iPoint < Buffer_Recv_nPoint[iProcessor]; iPoint++) {
            
            /*--- Get global index, then loop over each variable and store ---*/
            
            iGlobal_Index = Buffer_Recv_GlobalIndex[jPoint];
            Data[iVar+0][iGlobal_Index] = Buffer_Recv_Var[jPoint];
            if (!config->GetDiscrete_Adjoint())
              Data[iVar+1][iGlobal_Index] = Buffer_Recv_Res[jPoint];
            jPoint++;
          }
          
          /*--- Adjust jPoint to index of next proc's data in the buffers. ---*/
          
          jPoint = (iProcessor+1)*nBuffer_Scalar;
        }
      }
    }

    if ((Kind_Solver == DISC_ADJ_EULER)    ||
        (Kind_Solver == DISC_ADJ_NAVIER_STOKES) ||
        (Kind_Solver == DISC_ADJ_RANS)) {
      /*--- Loop over this partition to collect the current variable ---*/

      jPoint = 0;
      for (iPoint = 0; iPoint < geometry->GetnPoint(); iPoint++) {

        /*--- Check for halos & write only if requested ---*/

        if (!Local_Halo[iPoint] || Wrt_Halo) {

          /*--- Load buffers with the skin friction, heat transfer, y+ variables. ---*/

          Buffer_Send_Var[jPoint] = solver[ADJFLOW_SOL]->node[iPoint]->GetSensitivity(0);
          Buffer_Send_Res[jPoint] = solver[ADJFLOW_SOL]->node[iPoint]->GetSensitivity(1);
          if (nDim == 3)
            Buffer_Send_Vol[jPoint] = solver[ADJFLOW_SOL]->node[iPoint]->GetSensitivity(2);
          jPoint++;
        }
      }

      /*--- Gather the data on the master node. ---*/

#ifdef HAVE_MPI
      SU2_MPI::Gather(Buffer_Send_Var, nBuffer_Scalar, MPI_DOUBLE, Buffer_Recv_Var, nBuffer_Scalar, MPI_DOUBLE, MASTER_NODE, MPI_COMM_WORLD);
      SU2_MPI::Gather(Buffer_Send_Res, nBuffer_Scalar, MPI_DOUBLE, Buffer_Recv_Res, nBuffer_Scalar, MPI_DOUBLE, MASTER_NODE, MPI_COMM_WORLD);
      if (nDim == 3)
        SU2_MPI::Gather(Buffer_Send_Vol, nBuffer_Scalar, MPI_DOUBLE, Buffer_Recv_Vol, nBuffer_Scalar, MPI_DOUBLE, MASTER_NODE, MPI_COMM_WORLD);
#else
      for (iPoint = 0; iPoint < nBuffer_Scalar; iPoint++) Buffer_Recv_Var[iPoint] = Buffer_Send_Var[iPoint];
      for (iPoint = 0; iPoint < nBuffer_Scalar; iPoint++) Buffer_Recv_Res[iPoint] = Buffer_Send_Res[iPoint];
      if (nDim == 3)
        for (iPoint = 0; iPoint < nBuffer_Scalar; iPoint++) Buffer_Recv_Vol[iPoint] = Buffer_Send_Vol[iPoint];
#endif

      /*--- The master node unpacks and sorts this variable by global index ---*/

      if (rank == MASTER_NODE) {
        jPoint = 0; iVar = iVar_SensDim;
        for (iProcessor = 0; iProcessor < size; iProcessor++) {
          for (iPoint = 0; iPoint < Buffer_Recv_nPoint[iProcessor]; iPoint++) {

            /*--- Get global index, then loop over each variable and store ---*/

            iGlobal_Index = Buffer_Recv_GlobalIndex[jPoint];
            Data[iVar+0][iGlobal_Index] = Buffer_Recv_Var[jPoint];
            Data[iVar+1][iGlobal_Index] = Buffer_Recv_Res[jPoint];
            if (nDim == 3)
              Data[iVar+2][iGlobal_Index] = Buffer_Recv_Vol[jPoint];
            jPoint++;
          }

          /*--- Adjust jPoint to index of next proc's data in the buffers. ---*/

          jPoint = (iProcessor+1)*nBuffer_Scalar;
        }
      }
    }


	/*--- Communicate the Velocities for dynamic FEM problem ---*/

    if ((Kind_Solver == FEM_ELASTICITY) && (config->GetDynamic_Analysis() == DYNAMIC)) {

        /*--- Loop over this partition to collect the current variable ---*/

        jPoint = 0; su2double *Node_Vel;
        for (iPoint = 0; iPoint < geometry->GetnPoint(); iPoint++) {

          /*--- Check for halos & write only if requested ---*/

          if (!Local_Halo[iPoint] || Wrt_Halo) {

            /*--- Load buffers with the three grid velocity components. ---*/

        	Node_Vel = solver[FEA_SOL]->node[iPoint]->GetSolution_Vel();
            Buffer_Send_Var[jPoint] = Node_Vel[0];
            Buffer_Send_Res[jPoint] = Node_Vel[1];
            if (geometry->GetnDim() == 3) Buffer_Send_Vol[jPoint] = Node_Vel[2];
            jPoint++;
          }
        }

        /*--- Gather the data on the master node. ---*/

  #ifdef HAVE_MPI
        SU2_MPI::Gather(Buffer_Send_Var, nBuffer_Scalar, MPI_DOUBLE, Buffer_Recv_Var, nBuffer_Scalar, MPI_DOUBLE, MASTER_NODE, MPI_COMM_WORLD);
        SU2_MPI::Gather(Buffer_Send_Res, nBuffer_Scalar, MPI_DOUBLE, Buffer_Recv_Res, nBuffer_Scalar, MPI_DOUBLE, MASTER_NODE, MPI_COMM_WORLD);
        if (geometry->GetnDim() == 3) {
          SU2_MPI::Gather(Buffer_Send_Vol, nBuffer_Scalar, MPI_DOUBLE, Buffer_Recv_Vol, nBuffer_Scalar, MPI_DOUBLE, MASTER_NODE, MPI_COMM_WORLD);
        }
  #else
        for (iPoint = 0; iPoint < nBuffer_Scalar; iPoint++) Buffer_Recv_Var[iPoint] = Buffer_Send_Var[iPoint];
        for (iPoint = 0; iPoint < nBuffer_Scalar; iPoint++) Buffer_Recv_Res[iPoint] = Buffer_Send_Res[iPoint];
        if (geometry->GetnDim() == 3) {
          for (iPoint = 0; iPoint < nBuffer_Scalar; iPoint++) Buffer_Recv_Vol[iPoint] = Buffer_Send_Vol[iPoint];
        }
  #endif

        /*--- The master node unpacks and sorts this variable by global index ---*/

        if (rank == MASTER_NODE) {
          jPoint = 0; iVar = iVar_FEA_Vel;
          for (iProcessor = 0; iProcessor < size; iProcessor++) {
            for (iPoint = 0; iPoint < Buffer_Recv_nPoint[iProcessor]; iPoint++) {

              /*--- Get global index, then loop over each variable and store ---*/

              iGlobal_Index = Buffer_Recv_GlobalIndex[jPoint];
              Data[iVar][iGlobal_Index]   = Buffer_Recv_Var[jPoint];
              Data[iVar+1][iGlobal_Index] = Buffer_Recv_Res[jPoint];
              if (geometry->GetnDim() == 3)
                Data[iVar+2][iGlobal_Index] = Buffer_Recv_Vol[jPoint];
              jPoint++;
            }

            /*--- Adjust jPoint to index of next proc's data in the buffers. ---*/

            jPoint = (iProcessor+1)*nBuffer_Scalar;
          }
       }
    }

	/*--- Communicate the Accelerations for dynamic FEM problem ---*/

    if ((Kind_Solver == FEM_ELASTICITY) && (config->GetDynamic_Analysis() == DYNAMIC)) {

        /*--- Loop over this partition to collect the current variable ---*/

        jPoint = 0; su2double *Node_Accel;
        for (iPoint = 0; iPoint < geometry->GetnPoint(); iPoint++) {

          /*--- Check for halos & write only if requested ---*/

          if (!Local_Halo[iPoint] || Wrt_Halo) {

            /*--- Load buffers with the three grid velocity components. ---*/

        	Node_Accel = solver[FEA_SOL]->node[iPoint]->GetSolution_Accel();
            Buffer_Send_Var[jPoint] = Node_Accel[0];
            Buffer_Send_Res[jPoint] = Node_Accel[1];
            if (geometry->GetnDim() == 3) Buffer_Send_Vol[jPoint] = Node_Accel[2];
            jPoint++;
          }
        }

        /*--- Gather the data on the master node. ---*/

  #ifdef HAVE_MPI
        SU2_MPI::Gather(Buffer_Send_Var, nBuffer_Scalar, MPI_DOUBLE, Buffer_Recv_Var, nBuffer_Scalar, MPI_DOUBLE, MASTER_NODE, MPI_COMM_WORLD);
        SU2_MPI::Gather(Buffer_Send_Res, nBuffer_Scalar, MPI_DOUBLE, Buffer_Recv_Res, nBuffer_Scalar, MPI_DOUBLE, MASTER_NODE, MPI_COMM_WORLD);
        if (geometry->GetnDim() == 3) {
          SU2_MPI::Gather(Buffer_Send_Vol, nBuffer_Scalar, MPI_DOUBLE, Buffer_Recv_Vol, nBuffer_Scalar, MPI_DOUBLE, MASTER_NODE, MPI_COMM_WORLD);
        }
  #else
        for (iPoint = 0; iPoint < nBuffer_Scalar; iPoint++) Buffer_Recv_Var[iPoint] = Buffer_Send_Var[iPoint];
        for (iPoint = 0; iPoint < nBuffer_Scalar; iPoint++) Buffer_Recv_Res[iPoint] = Buffer_Send_Res[iPoint];
        if (geometry->GetnDim() == 3) {
          for (iPoint = 0; iPoint < nBuffer_Scalar; iPoint++) Buffer_Recv_Vol[iPoint] = Buffer_Send_Vol[iPoint];
        }
  #endif

        /*--- The master node unpacks and sorts this variable by global index ---*/

        if (rank == MASTER_NODE) {
          jPoint = 0; iVar = iVar_FEA_Accel;
          for (iProcessor = 0; iProcessor < size; iProcessor++) {
            for (iPoint = 0; iPoint < Buffer_Recv_nPoint[iProcessor]; iPoint++) {

              /*--- Get global index, then loop over each variable and store ---*/

              iGlobal_Index = Buffer_Recv_GlobalIndex[jPoint];
              Data[iVar][iGlobal_Index]   = Buffer_Recv_Var[jPoint];
              Data[iVar+1][iGlobal_Index] = Buffer_Recv_Res[jPoint];
              if (geometry->GetnDim() == 3)
                Data[iVar+2][iGlobal_Index] = Buffer_Recv_Vol[jPoint];
              jPoint++;
            }

            /*--- Adjust jPoint to index of next proc's data in the buffers. ---*/

            jPoint = (iProcessor+1)*nBuffer_Scalar;
          }
       }
    }


	/*--- Communicate the Linear elasticity stresses (2D) - Legacy elasticity solver ---*/

    if (Kind_Solver == LINEAR_ELASTICITY) {
      
      /*--- Loop over this partition to collect the current variable ---*/
      
      jPoint = 0; su2double **Stress;
      for (iPoint = 0; iPoint < geometry->GetnPoint(); iPoint++) {
        
        /*--- Check for halos & write only if requested ---*/
        
        if (!Local_Halo[iPoint] || Wrt_Halo) {
          
          /*--- Load buffers with the three grid velocity components. ---*/
          
          Stress = solver[FEA_SOL]->node[iPoint]->GetStress();
          /*--- Sigma xx ---*/
          Buffer_Send_Var[jPoint] = Stress[0][0];
          /*--- Sigma yy ---*/
          Buffer_Send_Res[jPoint] = Stress[1][1];
          /*--- Sigma xy ---*/
          Buffer_Send_Vol[jPoint] = Stress[0][1];
          jPoint++;
        }
      }
      
      /*--- Gather the data on the master node. ---*/
      
#ifdef HAVE_MPI
      SU2_MPI::Gather(Buffer_Send_Var, nBuffer_Scalar, MPI_DOUBLE, Buffer_Recv_Var, nBuffer_Scalar, MPI_DOUBLE, MASTER_NODE, MPI_COMM_WORLD);
      SU2_MPI::Gather(Buffer_Send_Res, nBuffer_Scalar, MPI_DOUBLE, Buffer_Recv_Res, nBuffer_Scalar, MPI_DOUBLE, MASTER_NODE, MPI_COMM_WORLD);
      SU2_MPI::Gather(Buffer_Send_Vol, nBuffer_Scalar, MPI_DOUBLE, Buffer_Recv_Vol, nBuffer_Scalar, MPI_DOUBLE, MASTER_NODE, MPI_COMM_WORLD);
#else
      for (iPoint = 0; iPoint < nBuffer_Scalar; iPoint++) Buffer_Recv_Var[iPoint] = Buffer_Send_Var[iPoint];
      for (iPoint = 0; iPoint < nBuffer_Scalar; iPoint++) Buffer_Recv_Res[iPoint] = Buffer_Send_Res[iPoint];
      for (iPoint = 0; iPoint < nBuffer_Scalar; iPoint++) Buffer_Recv_Vol[iPoint] = Buffer_Send_Vol[iPoint];
#endif
      
      /*--- The master node unpacks and sorts this variable by global index ---*/
      
      if (rank == MASTER_NODE) {
        jPoint = 0; iVar = iVar_FEA_Stress;
        for (iProcessor = 0; iProcessor < size; iProcessor++) {
          for (iPoint = 0; iPoint < Buffer_Recv_nPoint[iProcessor]; iPoint++) {
            
            /*--- Get global index, then loop over each variable and store ---*/
            
            iGlobal_Index = Buffer_Recv_GlobalIndex[jPoint];
            Data[iVar][iGlobal_Index]   = Buffer_Recv_Var[jPoint];
            Data[iVar+1][iGlobal_Index] = Buffer_Recv_Res[jPoint];
            Data[iVar+2][iGlobal_Index] = Buffer_Recv_Vol[jPoint];
            jPoint++;
          }
          
          /*--- Adjust jPoint to index of next proc's data in the buffers. ---*/
          
          jPoint = (iProcessor+1)*nBuffer_Scalar;
        }
      }
    }
    
    /*--- Communicate the FEM elasticity stresses (2D) - New elasticity solver---*/
<<<<<<< HEAD
    
=======

>>>>>>> 1809033a
    if (Kind_Solver == FEM_ELASTICITY) {

      /*--- Loop over this partition to collect the current variable ---*/

      jPoint = 0; su2double *Stress;
      for (iPoint = 0; iPoint < geometry->GetnPoint(); iPoint++) {

        /*--- Check for halos & write only if requested ---*/

        if (!Local_Halo[iPoint] || Wrt_Halo) {

          /*--- Load buffers with the three grid velocity components. ---*/

          Stress = solver[FEA_SOL]->node[iPoint]->GetStress_FEM();
          /*--- Sigma xx ---*/
          Buffer_Send_Var[jPoint] = Stress[0];
          /*--- Sigma yy ---*/
          Buffer_Send_Res[jPoint] = Stress[1];
          /*--- Sigma xy ---*/
          Buffer_Send_Vol[jPoint] = Stress[2];
          jPoint++;
        }
      }

      /*--- Gather the data on the master node. ---*/

#ifdef HAVE_MPI
      SU2_MPI::Gather(Buffer_Send_Var, nBuffer_Scalar, MPI_DOUBLE, Buffer_Recv_Var, nBuffer_Scalar, MPI_DOUBLE, MASTER_NODE, MPI_COMM_WORLD);
      SU2_MPI::Gather(Buffer_Send_Res, nBuffer_Scalar, MPI_DOUBLE, Buffer_Recv_Res, nBuffer_Scalar, MPI_DOUBLE, MASTER_NODE, MPI_COMM_WORLD);
      SU2_MPI::Gather(Buffer_Send_Vol, nBuffer_Scalar, MPI_DOUBLE, Buffer_Recv_Vol, nBuffer_Scalar, MPI_DOUBLE, MASTER_NODE, MPI_COMM_WORLD);
#else
      for (iPoint = 0; iPoint < nBuffer_Scalar; iPoint++) Buffer_Recv_Var[iPoint] = Buffer_Send_Var[iPoint];
      for (iPoint = 0; iPoint < nBuffer_Scalar; iPoint++) Buffer_Recv_Res[iPoint] = Buffer_Send_Res[iPoint];
      for (iPoint = 0; iPoint < nBuffer_Scalar; iPoint++) Buffer_Recv_Vol[iPoint] = Buffer_Send_Vol[iPoint];
#endif

      /*--- The master node unpacks and sorts this variable by global index ---*/

      if (rank == MASTER_NODE) {
        jPoint = 0; iVar = iVar_FEA_Stress;
        for (iProcessor = 0; iProcessor < size; iProcessor++) {
          for (iPoint = 0; iPoint < Buffer_Recv_nPoint[iProcessor]; iPoint++) {

            /*--- Get global index, then loop over each variable and store ---*/

            iGlobal_Index = Buffer_Recv_GlobalIndex[jPoint];
            Data[iVar][iGlobal_Index]   = Buffer_Recv_Var[jPoint];
            Data[iVar+1][iGlobal_Index] = Buffer_Recv_Res[jPoint];
            Data[iVar+2][iGlobal_Index] = Buffer_Recv_Vol[jPoint];
            jPoint++;
          }

          /*--- Adjust jPoint to index of next proc's data in the buffers. ---*/

          jPoint = (iProcessor+1)*nBuffer_Scalar;
        }
      }
    }

    /*--- Communicate the Linear elasticity stresses (3D) - Legacy elasticity solver ---*/
    
    if ((Kind_Solver == LINEAR_ELASTICITY)  && (geometry->GetnDim() == 3)) {
      
      /*--- Loop over this partition to collect the current variable ---*/
      
      jPoint = 0; su2double **Stress;
      for (iPoint = 0; iPoint < geometry->GetnPoint(); iPoint++) {
        
        /*--- Check for halos & write only if requested ---*/
        
        if (!Local_Halo[iPoint] || Wrt_Halo) {
          
          /*--- Load buffers with the three grid velocity components. ---*/
          
          Stress = solver[FEA_SOL]->node[iPoint]->GetStress();
          /*--- Sigma zz ---*/
          Buffer_Send_Var[jPoint] = Stress[2][2];
          /*--- Sigma xz ---*/
          Buffer_Send_Res[jPoint] = Stress[0][2];
          /*--- Sigma yz ---*/
          Buffer_Send_Vol[jPoint] = Stress[1][2]; 
          jPoint++;
        }
      }
      
      /*--- Gather the data on the master node. ---*/
      
#ifdef HAVE_MPI
      SU2_MPI::Gather(Buffer_Send_Var, nBuffer_Scalar, MPI_DOUBLE, Buffer_Recv_Var, nBuffer_Scalar, MPI_DOUBLE, MASTER_NODE, MPI_COMM_WORLD);
      SU2_MPI::Gather(Buffer_Send_Res, nBuffer_Scalar, MPI_DOUBLE, Buffer_Recv_Res, nBuffer_Scalar, MPI_DOUBLE, MASTER_NODE, MPI_COMM_WORLD);
      SU2_MPI::Gather(Buffer_Send_Vol, nBuffer_Scalar, MPI_DOUBLE, Buffer_Recv_Vol, nBuffer_Scalar, MPI_DOUBLE, MASTER_NODE, MPI_COMM_WORLD);
#else
      for (iPoint = 0; iPoint < nBuffer_Scalar; iPoint++) Buffer_Recv_Var[iPoint] = Buffer_Send_Var[iPoint];
      for (iPoint = 0; iPoint < nBuffer_Scalar; iPoint++) Buffer_Recv_Res[iPoint] = Buffer_Send_Res[iPoint];
      for (iPoint = 0; iPoint < nBuffer_Scalar; iPoint++) Buffer_Recv_Vol[iPoint] = Buffer_Send_Vol[iPoint];

#endif
      
      /*--- The master node unpacks and sorts this variable by global index ---*/
      
      if (rank == MASTER_NODE) {
        jPoint = 0; iVar = iVar_FEA_Stress_3D;
        for (iProcessor = 0; iProcessor < size; iProcessor++) {
          for (iPoint = 0; iPoint < Buffer_Recv_nPoint[iProcessor]; iPoint++) {
            
            /*--- Get global index, then loop over each variable and store ---*/
            
            iGlobal_Index = Buffer_Recv_GlobalIndex[jPoint];
            Data[iVar][iGlobal_Index]   = Buffer_Recv_Var[jPoint];
            Data[iVar+1][iGlobal_Index] = Buffer_Recv_Res[jPoint];
            Data[iVar+2][iGlobal_Index] = Buffer_Recv_Vol[jPoint];
            jPoint++;
          }
          
          /*--- Adjust jPoint to index of next proc's data in the buffers. ---*/
          
          jPoint = (iProcessor+1)*nBuffer_Scalar;
        }
      }
    }    

    /*--- Communicate the FEM elasticity stresses (3D) - New elasticity solver---*/

    if ((Kind_Solver == FEM_ELASTICITY) && (geometry->GetnDim() == 3)) {

      /*--- Loop over this partition to collect the current variable ---*/

      jPoint = 0; su2double *Stress;
      for (iPoint = 0; iPoint < geometry->GetnPoint(); iPoint++) {

        /*--- Check for halos & write only if requested ---*/

        if (!Local_Halo[iPoint] || Wrt_Halo) {

          /*--- Load buffers with the three grid velocity components. ---*/

          Stress = solver[FEA_SOL]->node[iPoint]->GetStress_FEM();
          /*--- Sigma zz ---*/
          Buffer_Send_Var[jPoint] = Stress[3];
          /*--- Sigma xz ---*/
          Buffer_Send_Res[jPoint] = Stress[4];
          /*--- Sigma yz ---*/
          Buffer_Send_Vol[jPoint] = Stress[5];
          jPoint++;
        }
      }

      /*--- Gather the data on the master node. ---*/

#ifdef HAVE_MPI
      SU2_MPI::Gather(Buffer_Send_Var, nBuffer_Scalar, MPI_DOUBLE, Buffer_Recv_Var, nBuffer_Scalar, MPI_DOUBLE, MASTER_NODE, MPI_COMM_WORLD);
      SU2_MPI::Gather(Buffer_Send_Res, nBuffer_Scalar, MPI_DOUBLE, Buffer_Recv_Res, nBuffer_Scalar, MPI_DOUBLE, MASTER_NODE, MPI_COMM_WORLD);
      SU2_MPI::Gather(Buffer_Send_Vol, nBuffer_Scalar, MPI_DOUBLE, Buffer_Recv_Vol, nBuffer_Scalar, MPI_DOUBLE, MASTER_NODE, MPI_COMM_WORLD);
#else
      for (iPoint = 0; iPoint < nBuffer_Scalar; iPoint++) Buffer_Recv_Var[iPoint] = Buffer_Send_Var[iPoint];
      for (iPoint = 0; iPoint < nBuffer_Scalar; iPoint++) Buffer_Recv_Res[iPoint] = Buffer_Send_Res[iPoint];
      for (iPoint = 0; iPoint < nBuffer_Scalar; iPoint++) Buffer_Recv_Vol[iPoint] = Buffer_Send_Vol[iPoint];

#endif

      /*--- The master node unpacks and sorts this variable by global index ---*/

      if (rank == MASTER_NODE) {
        jPoint = 0; iVar = iVar_FEA_Stress_3D;
        for (iProcessor = 0; iProcessor < size; iProcessor++) {
          for (iPoint = 0; iPoint < Buffer_Recv_nPoint[iProcessor]; iPoint++) {

            /*--- Get global index, then loop over each variable and store ---*/

            iGlobal_Index = Buffer_Recv_GlobalIndex[jPoint];
            Data[iVar][iGlobal_Index]   = Buffer_Recv_Var[jPoint];
            Data[iVar+1][iGlobal_Index] = Buffer_Recv_Res[jPoint];
            Data[iVar+2][iGlobal_Index] = Buffer_Recv_Vol[jPoint];
            jPoint++;
          }

          /*--- Adjust jPoint to index of next proc's data in the buffers. ---*/

          jPoint = (iProcessor+1)*nBuffer_Scalar;
        }
      }
    }

    
    /*--- Communicate the Linear elasticity ---*/
    
    if (( Kind_Solver == LINEAR_ELASTICITY ) || ( Kind_Solver == FEM_ELASTICITY )) {
      
      /*--- Loop over this partition to collect the current variable ---*/
      jPoint = 0;
      for (iPoint = 0; iPoint < geometry->GetnPoint(); iPoint++) {
        
        /*--- Check for halos & write only if requested ---*/
        
        if (!Local_Halo[iPoint] || Wrt_Halo) {
          
          /*--- Load buffers with the temperature and laminar viscosity variables. ---*/
          
          Buffer_Send_Var[jPoint] = solver[FEA_SOL]->node[iPoint]->GetVonMises_Stress();
          jPoint++;
        }
      }
      
      /*--- Gather the data on the master node. ---*/
      
#ifdef HAVE_MPI
      SU2_MPI::Gather(Buffer_Send_Var, nBuffer_Scalar, MPI_DOUBLE, Buffer_Recv_Var, nBuffer_Scalar, MPI_DOUBLE, MASTER_NODE, MPI_COMM_WORLD);
#else
      for (iPoint = 0; iPoint < nBuffer_Scalar; iPoint++) Buffer_Recv_Var[iPoint] = Buffer_Send_Var[iPoint];
#endif
      
      /*--- The master node unpacks and sorts this variable by global index ---*/
      
      if (rank == MASTER_NODE) {
        jPoint = 0; iVar = iVar_FEA_Extra;
        for (iProcessor = 0; iProcessor < size; iProcessor++) {
          for (iPoint = 0; iPoint < Buffer_Recv_nPoint[iProcessor]; iPoint++) {
            
            /*--- Get global index, then loop over each variable and store ---*/
            
            iGlobal_Index = Buffer_Recv_GlobalIndex[jPoint];
            Data[iVar][iGlobal_Index] = Buffer_Recv_Var[jPoint];
            jPoint++;
          }
          
          /*--- Adjust jPoint to index of next proc's data in the buffers. ---*/
          
          jPoint = (iProcessor+1)*nBuffer_Scalar;
        }
      }
    }
    
    if (config->GetExtraOutput()) {
      
      for (jVar = 0; jVar < nVar_Extra; jVar++) {
        
        /*--- Loop over this partition to collect the current variable ---*/
        
        jPoint = 0;
        for (iPoint = 0; iPoint < geometry->GetnPoint(); iPoint++) {
          
          /*--- Check for halos & write only if requested ---*/
          
          if (!Local_Halo[iPoint] || Wrt_Halo) {
            
            /*--- Get this variable into the temporary send buffer. ---*/
            
            if (Kind_Solver == RANS) {
              Buffer_Send_Var[jPoint] = solver[TURB_SOL]->OutputVariables[iPoint*nVar_Extra+jVar];
            }
            jPoint++;
            
          }
        }
        
        /*--- Gather the data on the master node. ---*/
        
#ifdef HAVE_MPI
        SU2_MPI::Gather(Buffer_Send_Var, nBuffer_Scalar, MPI_DOUBLE, Buffer_Recv_Var, nBuffer_Scalar, MPI_DOUBLE, MASTER_NODE, MPI_COMM_WORLD);
#else
        for (iPoint = 0; iPoint < nBuffer_Scalar; iPoint++) Buffer_Recv_Var[iPoint] = Buffer_Send_Var[iPoint];
#endif
        
        /*--- The master node unpacks and sorts this variable by global index ---*/
        
        if (rank == MASTER_NODE) {
          jPoint = 0; iVar = iVar_Extra;
          for (iProcessor = 0; iProcessor < size; iProcessor++) {
            for (iPoint = 0; iPoint < Buffer_Recv_nPoint[iProcessor]; iPoint++) {
              
              /*--- Get global index, then loop over each variable and store ---*/
              
              iGlobal_Index = Buffer_Recv_GlobalIndex[jPoint];
              Data[iVar+jVar][iGlobal_Index] = Buffer_Recv_Var[jPoint];
              jPoint++;
            }
            
            /*--- Adjust jPoint to index of next proc's data in the buffers. ---*/
            
            jPoint = (iProcessor+1)*nBuffer_Scalar;
          }
        }
      }
    }
    
  }
  
  /*--- Immediately release the temporary buffers. ---*/
  
  delete [] Buffer_Send_Var;
  delete [] Buffer_Send_Res;
  delete [] Buffer_Send_Vol;
  delete [] Buffer_Send_GlobalIndex;
  if (rank == MASTER_NODE) {
    delete [] Buffer_Recv_Var;
    delete [] Buffer_Recv_Res;
    delete [] Buffer_Recv_Vol;
    delete [] Buffer_Recv_GlobalIndex;
  }
  
  /*--- Release memory needed for surface coefficients ---*/
  
  delete [] Local_Halo;
  
  if ((Kind_Solver == NAVIER_STOKES) || (Kind_Solver == RANS)) {
    delete [] Aux_Frict; delete [] Aux_Heat; delete [] Aux_yPlus;
  }
  if (( Kind_Solver == ADJ_EULER              ) ||
      ( Kind_Solver == ADJ_NAVIER_STOKES      ) ||
      ( Kind_Solver == ADJ_RANS               ) ||
      ( Kind_Solver == DISC_ADJ_EULER         ) ||
      ( Kind_Solver == DISC_ADJ_NAVIER_STOKES ) ||
      ( Kind_Solver == DISC_ADJ_RANS          )) {
    delete [] Aux_Sens;
  }
  
}

void COutput::MergeBaselineSolution(CConfig *config, CGeometry *geometry, CSolver *solver, unsigned short val_iZone) {
  
  /*--- Local variables needed on all processors ---*/
  unsigned short iVar;
  unsigned long iPoint = 0, jPoint = 0;
  
  nVar_Total = config->fields.size() - 1;
  
  /*--- Merge the solution either in serial or parallel. ---*/
  
#ifndef HAVE_MPI
  
  /*--- In serial, the single process has access to all solution data,
   so it is simple to retrieve and store inside Solution_Data. ---*/
  
  unsigned short iMarker;
  unsigned long iVertex, nTotalPoints = 0;
  int SendRecv;
  
  /*--- First, create a structure to locate any periodic halo nodes ---*/
  int *Local_Halo = new int[geometry->GetnPoint()];
  for (iPoint = 0; iPoint < geometry->GetnPoint(); iPoint++)
    Local_Halo[iPoint] = !geometry->node[iPoint]->GetDomain();
  
  for (iMarker = 0; iMarker < config->GetnMarker_All(); iMarker++) {
    if (config->GetMarker_All_KindBC(iMarker) == SEND_RECEIVE) {
      SendRecv = config->GetMarker_All_SendRecv(iMarker);
      for (iVertex = 0; iVertex < geometry->nVertex[iMarker]; iVertex++) {
        iPoint = geometry->vertex[iMarker][iVertex]->GetNode();
        if ((geometry->vertex[iMarker][iVertex]->GetRotation_Type() > 0) &&
            (geometry->vertex[iMarker][iVertex]->GetRotation_Type() % 2 == 1) &&
            (SendRecv < 0)) {
          Local_Halo[iPoint] = false;
        }
      }
      
    }
  }
  
  /*--- Total number of points in the mesh (this might include periodic points). ---*/
  
  for (iPoint = 0; iPoint < geometry->GetnPoint(); iPoint++)
    if (!Local_Halo[iPoint]) nTotalPoints++;
  
  nGlobal_Poin = nTotalPoints;
  Data = new su2double*[nVar_Total];
  for (iVar = 0; iVar < nVar_Total; iVar++) {
    Data[iVar] = new su2double[nGlobal_Poin];
  }
  
  /*--- Loop over all points in the mesh, but only write data
   for nodes in the domain (ignore periodic halo nodes). ---*/
  
  jPoint = 0;
  for (iPoint = 0; iPoint < geometry->GetnPoint(); iPoint++) {
    if (!Local_Halo[iPoint]) {
      
      /*--- Solution (first, and second system of equations) ---*/
      
      unsigned short jVar = 0;
      for (iVar = 0; iVar < nVar_Total; iVar++) {
        Data[jVar][jPoint] = solver->node[iPoint]->GetSolution(iVar);
        jVar++;
      }
    }
    
    /*--- Increment jPoint as the counter. We need this because iPoint
     may include halo nodes that we skip over during this loop. ---*/
    
    jPoint++;
    
  }
  
#else
  
  /*--- MPI preprocessing ---*/
  
  int rank, nProcessor, iProcessor;
  MPI_Comm_rank(MPI_COMM_WORLD, &rank);
  MPI_Comm_size(MPI_COMM_WORLD, &nProcessor);
  
  /*--- Local variables needed for merging with MPI ---*/
  
  unsigned long iVertex, iMarker;
  unsigned long Buffer_Send_nPoint[1], *Buffer_Recv_nPoint = NULL;
  unsigned long nLocalPoint = 0, MaxLocalPoint = 0;
  unsigned long iGlobal_Index = 0, nBuffer_Scalar = 0;
  
  int *Local_Halo = new int[geometry->GetnPoint()];
  for (iPoint = 0; iPoint < geometry->GetnPoint(); iPoint++)
    Local_Halo[iPoint] = !geometry->node[iPoint]->GetDomain();
  
  bool Wrt_Halo = config->GetWrt_Halo(), isPeriodic;
  
  /*--- Search all send/recv boundaries on this partition for any periodic
   nodes that were part of the original domain. We want to recover these
   for visualization purposes. ---*/
  
  if (Wrt_Halo) {
    nLocalPoint = geometry->GetnPoint();
  } else {
    for (iMarker = 0; iMarker < config->GetnMarker_All(); iMarker++) {
      if (config->GetMarker_All_KindBC(iMarker) == SEND_RECEIVE) {
        
        /*--- Checking for less than or equal to the rank, because there may
         be some periodic halo nodes that send info to the same rank. ---*/
        
        for (iVertex = 0; iVertex < geometry->nVertex[iMarker]; iVertex++) {
          iPoint = geometry->vertex[iMarker][iVertex]->GetNode();
          isPeriodic = ((geometry->vertex[iMarker][iVertex]->GetRotation_Type() > 0) &&
                        (geometry->vertex[iMarker][iVertex]->GetRotation_Type() % 2 == 1));
          if (isPeriodic) Local_Halo[iPoint] = false;
        }
      }
    }
    
    /*--- Sum total number of nodes that belong to the domain ---*/
    
    for (iPoint = 0; iPoint < geometry->GetnPoint(); iPoint++)
      if (Local_Halo[iPoint] == false)
        nLocalPoint++;
    
  }
  Buffer_Send_nPoint[0] = nLocalPoint;
  
  if (rank == MASTER_NODE) Buffer_Recv_nPoint = new unsigned long[nProcessor];
  
  SU2_MPI::Allreduce(&nLocalPoint, &MaxLocalPoint, 1, MPI_UNSIGNED_LONG, MPI_MAX, MPI_COMM_WORLD);
  SU2_MPI::Gather(&Buffer_Send_nPoint, 1, MPI_UNSIGNED_LONG, Buffer_Recv_nPoint, 1, MPI_UNSIGNED_LONG, MASTER_NODE, MPI_COMM_WORLD);
  
  nBuffer_Scalar = MaxLocalPoint;
  
  /*--- Send and Recv buffers. ---*/
  
  su2double *Buffer_Send_Var = new su2double[MaxLocalPoint];
  su2double *Buffer_Recv_Var = NULL;
  
  unsigned long *Buffer_Send_GlobalIndex = new unsigned long[MaxLocalPoint];
  unsigned long *Buffer_Recv_GlobalIndex = NULL;
  
  /*--- Prepare the receive buffers in the master node only. ---*/
  if (rank == MASTER_NODE) {
    
    Buffer_Recv_Var = new su2double[nProcessor*MaxLocalPoint];
    Buffer_Recv_GlobalIndex = new unsigned long[nProcessor*MaxLocalPoint];
    
    /*--- Sum total number of nodes to be written and allocate arrays ---*/
    nGlobal_Poin = 0;
    for (iProcessor = 0; iProcessor < nProcessor; iProcessor++) {
      nGlobal_Poin += Buffer_Recv_nPoint[iProcessor];
    }
    Data = new su2double*[nVar_Total];
    for (iVar = 0; iVar < nVar_Total; iVar++) {
      Data[iVar] = new su2double[nGlobal_Poin];
    }
    
  }
  
  /*--- Main communication routine. Loop over each variable that has
   been requested by the user and perform the MPI comm. Temporary
   1-D buffers are used to send the solution for each variable at all
   nodes on each partition to the master node. These are then unpacked
   by the master and sorted by global index in one large n-dim. array. ---*/
  
  for (iVar = 0; iVar < nVar_Total; iVar++) {
    
    /*--- Loop over this partition to collect the current variable ---*/
    jPoint = 0;
    for (iPoint = 0; iPoint < geometry->GetnPoint(); iPoint++) {
      
      /*--- Check for halos and write only if requested ---*/
      if (!Local_Halo[iPoint] || Wrt_Halo) {
        
        /*--- Get this variable into the temporary send buffer. ---*/
        Buffer_Send_Var[jPoint] = solver->node[iPoint]->GetSolution(iVar);
        
        /*--- Only send/recv the volumes & global indices during the first loop ---*/
        if (iVar == 0) {
          Buffer_Send_GlobalIndex[jPoint] = geometry->node[iPoint]->GetGlobalIndex();
        }
        jPoint++;
      }
    }
    
    /*--- Gather the data on the master node. ---*/

    SU2_MPI::Gather(Buffer_Send_Var, nBuffer_Scalar, MPI_DOUBLE, Buffer_Recv_Var, nBuffer_Scalar, MPI_DOUBLE, MASTER_NODE, MPI_COMM_WORLD);
    if (iVar == 0) {
      SU2_MPI::Gather(Buffer_Send_GlobalIndex, nBuffer_Scalar, MPI_UNSIGNED_LONG, Buffer_Recv_GlobalIndex, nBuffer_Scalar, MPI_UNSIGNED_LONG, MASTER_NODE, MPI_COMM_WORLD);
    }
    
    /*--- The master node unpacks and sorts this variable by global index ---*/
    if (rank == MASTER_NODE) {
      jPoint = 0;
      for (iProcessor = 0; iProcessor < nProcessor; iProcessor++) {
        for (iPoint = 0; iPoint < Buffer_Recv_nPoint[iProcessor]; iPoint++) {
          
          /*--- Get global index, then loop over each variable and store ---*/
          iGlobal_Index = Buffer_Recv_GlobalIndex[jPoint];
          Data[iVar][iGlobal_Index] = Buffer_Recv_Var[jPoint];
          jPoint++;
        }
        /*--- Adjust jPoint to index of next proc's data in the buffers. ---*/
        jPoint = (iProcessor+1)*nBuffer_Scalar;
      }
    }
  }
  
  /*--- Immediately release the temporary buffers. ---*/
  
  delete [] Buffer_Send_Var;
  delete [] Buffer_Send_GlobalIndex;
  if (rank == MASTER_NODE) {
    delete [] Buffer_Recv_Var;
    delete [] Buffer_Recv_GlobalIndex;
  }
  
#endif
  
  delete [] Local_Halo;
  
}

void COutput::SetRestart(CConfig *config, CGeometry *geometry, CSolver **solver, unsigned short val_iZone) {
  
  /*--- Local variables ---*/
  
  unsigned short nZone = geometry->GetnZone();
  unsigned short Kind_Solver  = config->GetKind_Solver();
  unsigned short iVar, iDim, nDim = geometry->GetnDim();
  unsigned long iPoint, iExtIter = config->GetExtIter();
  bool grid_movement = config->GetGrid_Movement();
  bool dynamic_fem = (config->GetDynamic_Analysis() == DYNAMIC);
  bool fem = (config->GetKind_Solver() == FEM_ELASTICITY);
  ofstream restart_file;
  string filename;
  
  /*--- Retrieve filename from config ---*/
  
  if ((config->GetContinuous_Adjoint()) || (config->GetDiscrete_Adjoint())) {
    filename = config->GetRestart_AdjFileName();
    filename = config->GetObjFunc_Extension(filename);
  } else if (fem){
    filename = config->GetRestart_FEMFileName();
  } else {
    filename = config->GetRestart_FlowFileName();
  }
  
  /*--- Append the zone number if multizone problems ---*/
  if (nZone > 1)
    filename= config->GetMultizone_FileName(filename, val_iZone);

  /*--- Unsteady problems require an iteration number to be appended. ---*/
  if (config->GetUnsteady_Simulation() == TIME_SPECTRAL) {
    filename = config->GetUnsteady_FileName(filename, SU2_TYPE::Int(val_iZone));
  } else if (config->GetWrt_Unsteady()) {
    filename = config->GetUnsteady_FileName(filename, SU2_TYPE::Int(iExtIter));
  } else if ((fem) && (config->GetWrt_Dynamic())) {
	filename = config->GetUnsteady_FileName(filename, SU2_TYPE::Int(iExtIter));
  }
  
  /*--- Open the restart file and write the solution. ---*/
  
  restart_file.open(filename.c_str(), ios::out);
  restart_file.precision(15);
  
  /*--- Write the header line based on the particular solver ----*/
  
  restart_file << "\"PointID\"";
  
  /*--- Mesh coordinates are always written to the restart first ---*/
  
  if (nDim == 2) {
    restart_file << "\t\"x\"\t\"y\"";
  } else {
    restart_file << "\t\"x\"\t\"y\"\t\"z\"";
  }
  
  for (iVar = 0; iVar < nVar_Consv; iVar++) {
	if (( Kind_Solver == LINEAR_ELASTICITY ) || ( Kind_Solver == FEM_ELASTICITY ))
    restart_file << "\t\"Displacement_" << iVar+1<<"\"";
	else
    restart_file << "\t\"Conservative_" << iVar+1<<"\"";
  }

  if (!config->GetLow_MemoryOutput()) {
    
    if (config->GetWrt_Limiters()) {
      for (iVar = 0; iVar < nVar_Consv; iVar++) {
        restart_file << "\t\"Limiter_" << iVar+1<<"\"";
      }
    }
    if (config->GetWrt_Residuals()) {
      for (iVar = 0; iVar < nVar_Consv; iVar++) {
        restart_file << "\t\"Residual_" << iVar+1<<"\"";
      }
    }
    
    /*--- Mesh velocities for dynamic mesh cases ---*/
    
    if (grid_movement && !fem) {
      if (nDim == 2) {
        restart_file << "\t\"Grid_Velx\"\t\"Grid_Vely\"";
      } else {
        restart_file << "\t\"Grid_Velx\"\t\"Grid_Vely\"\t\"Grid_Velz\"";
      }
    }
    
    /*--- Solver specific output variables ---*/
    
    if (config->GetKind_Regime() == FREESURFACE) {
      restart_file << "\t\"Density\"";
    }
    
    if ((Kind_Solver == EULER) || (Kind_Solver == NAVIER_STOKES) || (Kind_Solver == RANS)) {
      restart_file << "\t\"Pressure\"\t\"Temperature\"\t\"Pressure_Coefficient\"\t\"Mach\"";
    }
    
    if ((Kind_Solver == NAVIER_STOKES) || (Kind_Solver == RANS)) {
      restart_file << "\t\"Laminar_Viscosity\"\t\"Skin_Friction_Coefficient\"\t\"Heat_Flux\"\t\"Y_Plus\"";
    }
    
    if (Kind_Solver == RANS) {
      restart_file << "\t\"Eddy_Viscosity\"";
    }
    
    if (config->GetWrt_SharpEdges()) {
      if ((Kind_Solver == EULER) || (Kind_Solver == NAVIER_STOKES) || (Kind_Solver == RANS)) {
        restart_file << "\t\"Sharp_Edge_Dist\"";
      }
    }
    
    if (Kind_Solver == POISSON_EQUATION) {
      for (iDim = 0; iDim < geometry->GetnDim(); iDim++)
        restart_file << "\t\"poissonField_" << iDim+1 << "\"";
    }
    
    if ((Kind_Solver == ADJ_EULER              ) ||
        (Kind_Solver == ADJ_NAVIER_STOKES      ) ||
        (Kind_Solver == ADJ_RANS               )   ) {
      restart_file << "\t\"Surface_Sensitivity\"\t\"Solution_Sensor\"";
    }
    if (( Kind_Solver == DISC_ADJ_EULER              ) ||
        ( Kind_Solver == DISC_ADJ_NAVIER_STOKES      ) ||
        ( Kind_Solver == DISC_ADJ_RANS               )) {
      restart_file << "\t\"Surface_Sensitivity\"\t\"Sensitivity_x\"\t\"Sensitivity_y\"";
      if (geometry->GetnDim() == 3){
        restart_file << "\t\"Sensitivity_z\"";
      }
    }
    
    if ((Kind_Solver == LINEAR_ELASTICITY) && (geometry->GetnDim() == 2)) {
      restart_file << "\t\"Sxx\"\t\"Syy\"\t\"Sxy\"\t\"Von_Mises_Stress\"\t\"Flow_Pressure\"";
    }

    if ((Kind_Solver == LINEAR_ELASTICITY) && (geometry->GetnDim() == 3)) {
      restart_file << "\t\"Sxx\"\t\"Syy\"\t\"Sxy\"\t\"Szz\"\t\"Sxz\"\t\"Syz\"\t\"Von_Mises_Stress\"\t\"Flow_Pressure\"";
    }
    
    if (Kind_Solver == FEM_ELASTICITY) {
    	if (!dynamic_fem) {
    		if (geometry->GetnDim() == 2)
    			restart_file << "\t\"Sxx\"\t\"Syy\"\t\"Sxy\"\t\"Von_Mises_Stress\"";
    		if (geometry->GetnDim() == 3)
    			restart_file << "\t\"Sxx\"\t\"Syy\"\t\"Sxy\"\t\"Szz\"\t\"Sxz\"\t\"Syz\"\t\"Von_Mises_Stress\"";
    	}
    	else if (dynamic_fem) {
    		if (geometry->GetnDim() == 2){
    			restart_file << "\t\"Velocity_1\"\t\"Velocity_2\"\t\"Acceleration_1\"\t\"Acceleration_2\"";
    			restart_file << "\t\"Sxx\"\t\"Syy\"\t\"Sxy\"\t\"Von_Mises_Stress\"";
    		}
        	if (geometry->GetnDim() == 3){
        		restart_file << "\t\"Velocity_1\"\t\"Velocity_2\"\t\"Velocity_3\"\t\"Acceleration_1\"\t\"Acceleration_2\"\t\"Acceleration_3\"";
        		restart_file << "\t\"Sxx\"\t\"Syy\"\t\"Sxy\"\t\"Szz\"\t\"Sxz\"\t\"Syz\"\t\"Von_Mises_Stress\"";
        	}
    	}
    }


    if (config->GetExtraOutput()) {
      string *headings = NULL;
      //if (Kind_Solver == RANS) {
      headings = solver[TURB_SOL]->OutputHeadingNames;
      //}
      
      for (iVar = 0; iVar < nVar_Extra; iVar++) {
        if (headings == NULL) {
          restart_file << "\t\"ExtraOutput_" << iVar+1<<"\"";
        } else{
          restart_file << "\t\""<< headings[iVar] <<"\"";
        }
      }
    }
  }
  
  restart_file << endl;
  
  /*--- Write the restart file ---*/
  
  for (iPoint = 0; iPoint < geometry->GetGlobal_nPointDomain(); iPoint++) {
    
    /*--- Index of the point ---*/
    restart_file << iPoint << "\t";
    
    /*--- Write the grid coordinates first ---*/
    for (iDim = 0; iDim < nDim; iDim++) {
      restart_file << scientific << Coords[iDim][iPoint] << "\t";
    }
    
    /*--- Loop over the variables and write the values to file ---*/
    for (iVar = 0; iVar < nVar_Total; iVar++) {
      restart_file << scientific << Data[iVar][iPoint] << "\t";
    }
    restart_file << endl;
  }
  
  restart_file.close();
  
}

void COutput::DeallocateCoordinates(CConfig *config, CGeometry *geometry) {
  
  unsigned short iDim, nDim = geometry->GetnDim();

  int rank = MASTER_NODE;
#ifdef HAVE_MPI
  MPI_Comm_rank(MPI_COMM_WORLD, &rank);
#endif
  
  /*--- The master node alone owns all data found in this routine. ---*/
  
  if (rank == MASTER_NODE) {
    
    /*--- Deallocate memory for coordinate data ---*/
    
    for (iDim = 0; iDim < nDim; iDim++) {
      delete [] Coords[iDim];
    }
    delete [] Coords;
    
  }
}

void COutput::DeallocateConnectivity(CConfig *config, CGeometry *geometry, bool surf_sol) {
  
  int rank = MASTER_NODE;
#ifdef HAVE_MPI
  MPI_Comm_rank(MPI_COMM_WORLD, &rank);
#endif
  
  /*--- The master node alone owns all data found in this routine. ---*/
  if (rank == MASTER_NODE) {
    
    /*--- Deallocate memory for connectivity data ---*/
    if (surf_sol) {
      if (nGlobal_Line > 0) delete [] Conn_Line;
      if (nGlobal_BoundTria > 0) delete [] Conn_BoundTria;
      if (nGlobal_BoundQuad > 0) delete [] Conn_BoundQuad;
    }
    else {
      if (nGlobal_Tria > 0) delete [] Conn_Tria;
      if (nGlobal_Quad > 0) delete [] Conn_Quad;
      if (nGlobal_Tetr > 0) delete [] Conn_Tetr;
      if (nGlobal_Hexa > 0) delete [] Conn_Hexa;
      if (nGlobal_Pris > 0) delete [] Conn_Pris;
      if (nGlobal_Pyra > 0) delete [] Conn_Pyra;
    }
    
  }
}

void COutput::DeallocateSolution(CConfig *config, CGeometry *geometry) {
  
  int rank = MASTER_NODE;
#ifdef HAVE_MPI
  MPI_Comm_rank(MPI_COMM_WORLD, &rank);
#endif
  
  /*--- The master node alone owns all data found in this routine. ---*/
  if (rank == MASTER_NODE) {
    
    /*--- Deallocate memory for solution data ---*/
    for (unsigned short iVar = 0; iVar < nVar_Total; iVar++) {
      delete [] Data[iVar];
    }
    delete [] Data;
    
  }
}

void COutput::SetConvHistory_Header(ofstream *ConvHist_file, CConfig *config) {
  char cstr[200], buffer[50], turb_resid[1000];
  unsigned short iMarker, iMarker_Monitoring;
  string Monitoring_Tag, monitoring_coeff, aeroelastic_coeff;
  
  bool rotating_frame = config->GetRotating_Frame();
  bool aeroelastic = config->GetAeroelastic_Simulation();
  bool equiv_area = config->GetEquivArea();
  bool turbulent = ((config->GetKind_Solver() == RANS) || (config->GetKind_Solver() == ADJ_RANS) ||
                    (config->GetKind_Solver() == DISC_ADJ_RANS));
  bool frozen_turb = config->GetFrozen_Visc();
  bool freesurface = (config->GetKind_Regime() == FREESURFACE);
  bool inv_design = (config->GetInvDesign_Cp() || config->GetInvDesign_HeatFlux());
  bool output_1d = config->GetWrt_1D_Output();
  bool output_per_surface = false;
  bool output_massflow = (config->GetKind_ObjFunc() == MASS_FLOW_RATE);
  if (config->GetnMarker_Monitoring() > 1) output_per_surface = true;
  
  unsigned short direct_diff = config->GetDirectDiff();

  bool isothermal = false;
  for (iMarker = 0; iMarker < config->GetnMarker_All(); iMarker++)
    if ((config->GetMarker_All_KindBC(iMarker) == ISOTHERMAL             ))
      isothermal = true;
  
  /*--- Write file name with extension ---*/
  
  string filename = config->GetConv_FileName();
  strcpy (cstr, filename.data());
  
  if (config->GetWrt_Unsteady() && config->GetRestart()) {
    long iExtIter = config->GetUnst_RestartIter();
    if (SU2_TYPE::Int(iExtIter) < 10) SPRINTF (buffer, "_0000%d", SU2_TYPE::Int(iExtIter));
    if ((SU2_TYPE::Int(iExtIter) >= 10) && (SU2_TYPE::Int(iExtIter) < 100)) SPRINTF (buffer, "_000%d", SU2_TYPE::Int(iExtIter));
    if ((SU2_TYPE::Int(iExtIter) >= 100) && (SU2_TYPE::Int(iExtIter) < 1000)) SPRINTF (buffer, "_00%d", SU2_TYPE::Int(iExtIter));
    if ((SU2_TYPE::Int(iExtIter) >= 1000) && (SU2_TYPE::Int(iExtIter) < 10000)) SPRINTF (buffer, "_0%d", SU2_TYPE::Int(iExtIter));
    if (SU2_TYPE::Int(iExtIter) >= 10000) SPRINTF (buffer, "_%d", SU2_TYPE::Int(iExtIter));
    strcat(cstr, buffer);
  }
  
  if ((config->GetOutput_FileFormat() == TECPLOT) ||
      (config->GetOutput_FileFormat() == FIELDVIEW)) SPRINTF (buffer, ".dat");
  else if ((config->GetOutput_FileFormat() == TECPLOT_BINARY) ||
           (config->GetOutput_FileFormat() == FIELDVIEW_BINARY))  SPRINTF (buffer, ".plt");
  else if (config->GetOutput_FileFormat() == PARAVIEW)  SPRINTF (buffer, ".csv");
  strcat(cstr, buffer);
  
  ConvHist_file->open(cstr, ios::out);
  ConvHist_file->precision(15);
  
  /*--- Begin of the header ---*/
  
  char begin[]= "\"Iteration\"";
  
  /*--- Header for the coefficients ---*/
  
  char flow_coeff[]= ",\"CLift\",\"CDrag\",\"CSideForce\",\"CMx\",\"CMy\",\"CMz\",\"CFx\",\"CFy\",\"CFz\",\"CL/CD\"";
  char heat_coeff[]= ",\"HeatFlux_Total\",\"HeatFlux_Maximum\"";
  char equivalent_area_coeff[]= ",\"CEquivArea\",\"CNearFieldOF\"";
  char rotating_frame_coeff[]= ",\"CMerit\",\"CT\",\"CQ\"";
  char free_surface_coeff[]= ",\"CFreeSurface\"";
  char wave_coeff[]= ",\"CWave\"";
  char fea_coeff[]= ",\"CFEA\"";
  char fem_coeff[]= ",\"VM_Stress\"";
  char adj_coeff[]= ",\"Sens_Geo\",\"Sens_Mach\",\"Sens_AoA\",\"Sens_Press\",\"Sens_Temp\",\"Sens_AoS\",\"Sens_BPress\"";
  char oneD_outputs[]= ",\"Avg_TotalPress\",\"Avg_Mach\",\"Avg_Temperature\",\"MassFlowRate\",\"FluxAvg_Pressure\",\"FluxAvg_Density\",\"FluxAvg_Velocity\",\"FluxAvg_Enthalpy\"";
  char Cp_inverse_design[]= ",\"Cp_Diff\"";
  char Heat_inverse_design[]= ",\"HeatFlux_Diff\"";
  char mass_flow_rate[] = ",\"MassFlowRate\"";
  char d_flow_coeff[] = ",\"D(CLift)\",\"D(CDrag)\",\"D(CSideForce)\",\"D(CMx)\",\"D(CMy)\",\"D(CMz)\",\"D(CFx)\",\"D(CFy)\",\"D(CFz)\",\"D(CL/CD)\"";
  
  /* Find the markers being monitored and create a header for them */
  for (iMarker_Monitoring = 0; iMarker_Monitoring < config->GetnMarker_Monitoring(); iMarker_Monitoring++) {
    Monitoring_Tag = config->GetMarker_Monitoring(iMarker_Monitoring);
    monitoring_coeff += ",\"CLift_"  + Monitoring_Tag + "\"";
    monitoring_coeff += ",\"CDrag_"  + Monitoring_Tag + "\"";
    monitoring_coeff += ",\"CSideForce_" + Monitoring_Tag + "\"";
    monitoring_coeff += ",\"CL/CD_" + Monitoring_Tag + "\"";
    monitoring_coeff += ",\"CFx_"    + Monitoring_Tag + "\"";
    monitoring_coeff += ",\"CFy_"    + Monitoring_Tag + "\"";
    monitoring_coeff += ",\"CFz_"    + Monitoring_Tag + "\"";
    monitoring_coeff += ",\"CMx_"    + Monitoring_Tag + "\"";
    monitoring_coeff += ",\"CMy_"    + Monitoring_Tag + "\"";
    monitoring_coeff += ",\"CMz_"    + Monitoring_Tag + "\"";
    aeroelastic_coeff += ",\"plunge_" + Monitoring_Tag + "\"";
    aeroelastic_coeff += ",\"pitch_"  + Monitoring_Tag + "\"";
  }
  
  /*--- Header for the residuals ---*/

  char flow_resid[]= ",\"Res_Flow[0]\",\"Res_Flow[1]\",\"Res_Flow[2]\",\"Res_Flow[3]\",\"Res_Flow[4]\"";
  char adj_flow_resid[]= ",\"Res_AdjFlow[0]\",\"Res_AdjFlow[1]\",\"Res_AdjFlow[2]\",\"Res_AdjFlow[3]\",\"Res_AdjFlow[4]\"";
  switch (config->GetKind_Turb_Model()) {
    case SA:	   SPRINTF (turb_resid, ",\"Res_Turb[0]\""); break;
    case SA_NEG: SPRINTF (turb_resid, ",\"Res_Turb[0]\""); break;
    case SST:   	SPRINTF (turb_resid, ",\"Res_Turb[0]\",\"Res_Turb[1]\""); break;
  }
  char adj_turb_resid[]= ",\"Res_AdjTurb[0]\"";
  char levelset_resid[]= ",\"Res_LevelSet\"";
  char adj_levelset_resid[]= ",\"Res_AdjLevelSet\"";
  char wave_resid[]= ",\"Res_Wave[0]\",\"Res_Wave[1]\"";
  char fea_resid[]= ",\"Res_FEA\"";
  char fem_resid[]= ",\"Res_FEM[0]\",\"Res_FEM[1]\",\"Res_FEM[2]\"";
  char heat_resid[]= ",\"Res_Heat\"";
  
  /*--- End of the header ---*/
  
  char end[]= ",\"Linear_Solver_Iterations\",\"CFL_Number\",\"Time(min)\"\n";
  
  if ((config->GetOutput_FileFormat() == TECPLOT) ||
      (config->GetOutput_FileFormat() == TECPLOT_BINARY) ||
      (config->GetOutput_FileFormat() == FIELDVIEW) ||
      (config->GetOutput_FileFormat() == FIELDVIEW_BINARY)) {
    ConvHist_file[0] << "TITLE = \"SU2 Simulation\"" << endl;
    ConvHist_file[0] << "VARIABLES = ";
  }
  
  /*--- Write the header, case depending ---*/
  switch (config->GetKind_Solver()) {
      
    case EULER : case NAVIER_STOKES: case RANS :
      ConvHist_file[0] << begin << flow_coeff;
      if (isothermal) ConvHist_file[0] << heat_coeff;
      if (equiv_area) ConvHist_file[0] << equivalent_area_coeff;
      if (inv_design) {
        ConvHist_file[0] << Cp_inverse_design;
        if (isothermal) ConvHist_file[0] << Heat_inverse_design;
      }
      if (rotating_frame) ConvHist_file[0] << rotating_frame_coeff;
      ConvHist_file[0] << flow_resid;
      if (turbulent) ConvHist_file[0] << turb_resid;
      if (aeroelastic) ConvHist_file[0] << aeroelastic_coeff;
      if (output_per_surface) ConvHist_file[0] << monitoring_coeff;
      if (output_1d) ConvHist_file[0] << oneD_outputs;
      if (output_massflow && !output_1d)  ConvHist_file[0]<< mass_flow_rate;
      if (direct_diff != NO_DERIVATIVE) ConvHist_file[0] << d_flow_coeff;
      ConvHist_file[0] << end;
      if (freesurface) {
        ConvHist_file[0] << begin << flow_coeff << free_surface_coeff;
        ConvHist_file[0] << flow_resid << levelset_resid << end;
      }

      break;
      
    case ADJ_EULER      : case ADJ_NAVIER_STOKES      : case ADJ_RANS:
    case DISC_ADJ_EULER: case DISC_ADJ_NAVIER_STOKES: case DISC_ADJ_RANS:
      ConvHist_file[0] << begin << adj_coeff << adj_flow_resid;
      if ((turbulent) && (!frozen_turb)) ConvHist_file[0] << adj_turb_resid;
      ConvHist_file[0] << end;
      if (freesurface) {
        ConvHist_file[0] << begin << adj_coeff << adj_flow_resid << adj_levelset_resid << end;
      }
      break;
      
    case WAVE_EQUATION:
      ConvHist_file[0] << begin << wave_coeff;
      ConvHist_file[0] << wave_resid << end;
      break;
      
    case HEAT_EQUATION:
      ConvHist_file[0] << begin << heat_coeff;
      ConvHist_file[0] << heat_resid << end;
      break;
      
    case LINEAR_ELASTICITY:
      ConvHist_file[0] << begin << fea_coeff;
      ConvHist_file[0] << fea_resid << end;
      break;
<<<<<<< HEAD
      
=======

>>>>>>> 1809033a
    case FEM_ELASTICITY:
      ConvHist_file[0] << begin << fem_coeff;
      ConvHist_file[0] << fem_resid << end;
      break;
      
  }
  
  if (config->GetOutput_FileFormat() == TECPLOT ||
      config->GetOutput_FileFormat() == TECPLOT_BINARY ||
      config->GetOutput_FileFormat() == FIELDVIEW ||
      config->GetOutput_FileFormat() == FIELDVIEW_BINARY) {
    ConvHist_file[0] << "ZONE T= \"Convergence history\"" << endl;
  }
  
}


void COutput::SetConvHistory_Body(ofstream *ConvHist_file,
                                     CGeometry ***geometry,
                                     CSolver ****solver_container,
                                     CConfig **config,
                                     CIntegration ***integration,
                                     bool DualTime_Iteration,
                                     su2double timeused,
                                     unsigned short val_iZone) {
  
  bool output_1d  = config[val_iZone]->GetWrt_1D_Output();
  bool output_massflow = (config[val_iZone]->GetKind_ObjFunc() == MASS_FLOW_RATE);
  unsigned short FinestMesh = config[val_iZone]->GetFinestMesh();
  
  int rank;
#ifdef HAVE_MPI
  MPI_Comm_rank(MPI_COMM_WORLD, &rank);
#else
  rank = MASTER_NODE;
#endif
  
  /*--- If 1-D outputs requested, calculated them. Requires info from all nodes,
   Get area-averaged and flux-averaged values at the specified surface ---*/
  
  if (output_1d) {
    switch (config[val_iZone]->GetKind_Solver()) {
      case EULER:                   case NAVIER_STOKES:                   case RANS:
      case ADJ_EULER:               case ADJ_NAVIER_STOKES:               case ADJ_RANS:
        OneDimensionalOutput(solver_container[val_iZone][FinestMesh][FLOW_SOL], geometry[val_iZone][FinestMesh], config[val_iZone]);
        break;
    }
  }
  if (output_massflow && !output_1d) {
    switch (config[val_iZone]->GetKind_Solver()) {
      case EULER:                   case NAVIER_STOKES:                   case RANS:
      case ADJ_EULER:               case ADJ_NAVIER_STOKES:               case ADJ_RANS:
        SetMassFlowRate(solver_container[val_iZone][FinestMesh][FLOW_SOL], geometry[val_iZone][FinestMesh], config[val_iZone]);
        break;
    }
  }

  /*--- Output using only the master node ---*/
  if (rank == MASTER_NODE) {
    
    unsigned long iIntIter = config[val_iZone]->GetIntIter();
    unsigned long iExtIter = config[val_iZone]->GetExtIter();
    
    /*--- WARNING: These buffers have hard-coded lengths. Note that you
     may have to adjust them to be larger if adding more entries. ---*/
    char begin[1000], direct_coeff[1000], surface_coeff[1000], aeroelastic_coeff[1000], monitoring_coeff[10000],
    adjoint_coeff[1000], flow_resid[1000], adj_flow_resid[1000], turb_resid[1000], trans_resid[1000],
    adj_turb_resid[1000], levelset_resid[1000], adj_levelset_resid[1000], wave_coeff[1000],
    heat_coeff[1000], fea_coeff[1000], fem_coeff[1000], wave_resid[1000], heat_resid[1000], fea_resid[1000],
	fem_resid[1000], end[1000], oneD_outputs[1000], massflow_outputs[1000], d_direct_coeff[1000];

    su2double dummy = 0.0, *Coord;
    unsigned short iVar, iMarker, iMarker_Monitoring;
    
    unsigned long LinSolvIter = 0, iPointMaxResid;
    su2double timeiter = timeused/su2double(iExtIter+1);
    
    unsigned short nDim = geometry[val_iZone][FinestMesh]->GetnDim();
    
    bool compressible = (config[val_iZone]->GetKind_Regime() == COMPRESSIBLE);
    bool incompressible = (config[val_iZone]->GetKind_Regime() == INCOMPRESSIBLE);
    bool freesurface = (config[val_iZone]->GetKind_Regime() == FREESURFACE);
    
    bool rotating_frame = config[val_iZone]->GetRotating_Frame();
    bool aeroelastic = config[val_iZone]->GetAeroelastic_Simulation();
    bool equiv_area = config[val_iZone]->GetEquivArea();
    bool inv_design = (config[val_iZone]->GetInvDesign_Cp() || config[val_iZone]->GetInvDesign_HeatFlux());
    bool transition = (config[val_iZone]->GetKind_Trans_Model() == LM);
    bool isothermal = false;
    for (iMarker = 0; iMarker < config[val_iZone]->GetnMarker_All(); iMarker++)
      if ((config[val_iZone]->GetMarker_All_KindBC(iMarker) == ISOTHERMAL))
        isothermal = true;
    bool turbulent = ((config[val_iZone]->GetKind_Solver() == RANS) || (config[val_iZone]->GetKind_Solver() == ADJ_RANS) ||
                      (config[val_iZone]->GetKind_Solver() == DISC_ADJ_RANS));
    bool adjoint = config[val_iZone]->GetContinuous_Adjoint() || config[val_iZone]->GetDiscrete_Adjoint();
    bool disc_adj = config[val_iZone]->GetDiscrete_Adjoint();
    bool wave = (config[val_iZone]->GetKind_Solver() == WAVE_EQUATION);
    bool heat = (config[val_iZone]->GetKind_Solver() == HEAT_EQUATION);
    bool fea = (config[val_iZone]->GetKind_Solver() == LINEAR_ELASTICITY);
    bool flow = (config[val_iZone]->GetKind_Solver() == EULER) || (config[val_iZone]->GetKind_Solver() == NAVIER_STOKES) ||
    (config[val_iZone]->GetKind_Solver() == RANS) || (config[val_iZone]->GetKind_Solver() == ADJ_EULER) ||
    (config[val_iZone]->GetKind_Solver() == ADJ_NAVIER_STOKES) || (config[val_iZone]->GetKind_Solver() == ADJ_RANS);
    
    bool fem = (config[val_iZone]->GetKind_Solver() == FEM_ELASTICITY);					// FEM structural solver.
	bool linear_analysis = (config[val_iZone]->GetGeometricConditions() == SMALL_DEFORMATIONS);	// Linear analysis.
	bool nonlinear_analysis = (config[val_iZone]->GetGeometricConditions() == LARGE_DEFORMATIONS);	// Nonlinear analysis.

    bool fsi = (config[val_iZone]->GetFSI_Simulation());					// FEM structural solver.
    
    bool turbo = config[val_iZone]->GetBoolTurboPerf();
    string inMarker_Tag, outMarker_Tag;

    bool output_per_surface = false;
    if (config[val_iZone]->GetnMarker_Monitoring() > 1) output_per_surface = true;

    unsigned short direct_diff = config[val_iZone]->GetDirectDiff();


    /*--- Initialize variables to store information from all domains (direct solution) ---*/
    su2double Total_CLift = 0.0, Total_CDrag = 0.0, Total_CSideForce = 0.0, Total_CMx = 0.0, Total_CMy = 0.0, Total_CMz = 0.0, Total_CEff = 0.0,
    Total_CEquivArea = 0.0, Total_CNearFieldOF = 0.0, Total_CFx = 0.0, Total_CFy = 0.0, Total_CFz = 0.0, Total_CMerit = 0.0,
    Total_CT = 0.0, Total_CQ = 0.0, Total_CFreeSurface = 0.0, Total_CWave = 0.0, Total_CHeat = 0.0, Total_CpDiff = 0.0, Total_HeatFluxDiff = 0.0,
    Total_CFEA = 0.0, Total_Heat = 0.0, Total_MaxHeat = 0.0, Total_Mdot = 0.0, Total_CFEM = 0.0;
    su2double OneD_AvgStagPress = 0.0, OneD_AvgMach = 0.0, OneD_AvgTemp = 0.0, OneD_MassFlowRate = 0.0,
    OneD_FluxAvgPress = 0.0, OneD_FluxAvgDensity = 0.0, OneD_FluxAvgVelocity = 0.0, OneD_FluxAvgEntalpy = 0.0;
    
    /*--- Initialize variables to store information from all zone for turboperformance (direct solution) ---*/
    su2double *TotalStaticEfficiency = NULL,
    *TotalTotalEfficiency = NULL,
	*KineticEnergyLoss 	  = NULL,
	*TotalPressureLoss 	  = NULL,
	*MassFlowIn 		  = NULL,
	*MassFlowOut          = NULL,
	*FlowAngleIn          = NULL,
	*FlowAngleOut         = NULL,
	*EulerianWork         = NULL,
	*TotalEnthalpyIn      = NULL,
	*PressureRatio        = NULL,
	*PressureOut          = NULL,
	*EnthalpyOut          = NULL,
	*MachIn               = NULL,
	*MachOut              = NULL,
	*NormalMachIn         = NULL,
	*NormalMachOut        = NULL,
	*VelocityOutIs        = NULL,
  *TotalPresureIn				= NULL,
  *TotalTemperatureIn		= NULL,
  *FlowAngleIn_BC				= NULL,
	*EntropyIn  					= NULL,
  *EntropyIn_BC					= NULL,
  *TotalEnthalpyIn_BC   = NULL;



    /*--- Initialize variables to store information from all domains (adjoint solution) ---*/
    su2double Total_Sens_Geo = 0.0, Total_Sens_Mach = 0.0, Total_Sens_AoA = 0.0;
    su2double Total_Sens_Press = 0.0, Total_Sens_Temp = 0.0, Total_Sens_BPress=0.0;
    
    /*--- Initialize variables to store information from all domains (direct differentiation) ---*/
    su2double D_Total_CLift = 0.0, D_Total_CDrag = 0.0, D_Total_CSideForce = 0.0, D_Total_CMx = 0.0, D_Total_CMy = 0.0, D_Total_CMz = 0.0, D_Total_CEff = 0.0, D_Total_CFx = 0.0, D_Total_CFy = 0.0, D_Total_CFz = 0.0;

    /*--- Residual arrays ---*/
    su2double *residual_flow         = NULL,
    *residual_turbulent    = NULL,
    *residual_transition   = NULL,
    *residual_levelset     = NULL;
    su2double *residual_adjflow      = NULL,
    *residual_adjturbulent = NULL,
    *residual_adjlevelset  = NULL;
    su2double *residual_wave         = NULL;
    su2double *residual_fea          = NULL;
    su2double *residual_fem		   = NULL;
    su2double *residual_heat         = NULL;
    
    /*--- Coefficients Monitored arrays ---*/
    su2double *aeroelastic_plunge = NULL,
    *aeroelastic_pitch  = NULL,
    *Surface_CLift      = NULL,
    *Surface_CDrag      = NULL,
    *Surface_CSideForce = NULL,
    *Surface_CEff       = NULL,
    *Surface_CFx        = NULL,
    *Surface_CFy        = NULL,
    *Surface_CFz        = NULL,
    *Surface_CMx        = NULL,
    *Surface_CMy        = NULL,
    *Surface_CMz        = NULL;
    
    /*--- Initialize number of variables ---*/
    unsigned short nVar_Flow = 0, nVar_LevelSet = 0, nVar_Turb = 0,
    nVar_Trans = 0, nVar_Wave = 0, nVar_Heat = 0, nVar_FEA = 0,
    nVar_AdjFlow = 0, nVar_AdjLevelSet = 0, nVar_AdjTurb = 0,
    nVar_FEM = 0;
    
    /*--- Direct problem variables ---*/
    if (compressible) nVar_Flow = nDim+2; else nVar_Flow = nDim+1;
    if (turbulent) {
      switch (config[val_iZone]->GetKind_Turb_Model()) {
        case SA:	   nVar_Turb = 1; break;
        case SA_NEG: nVar_Turb = 1; break;
        case SST:    nVar_Turb = 2; break;
      }
    }
    if (transition) nVar_Trans = 2;
    if (wave) nVar_Wave = 2;
    if (fea) nVar_FEA = nDim;
    if (heat) nVar_Heat = 1;
    if (freesurface) nVar_LevelSet = 1;
    
    if (fem) {
    	if (linear_analysis) nVar_FEM = nDim;
    	if (nonlinear_analysis) nVar_FEM = 3;
    }

    /*--- Adjoint problem variables ---*/
    if (compressible) nVar_AdjFlow = nDim+2; else nVar_AdjFlow = nDim+1;
    if (turbulent) {
      switch (config[val_iZone]->GetKind_Turb_Model()) {
        case SA:	   nVar_AdjTurb = 1; break;
        case SA_NEG: nVar_AdjTurb = 1; break;
        case SST:    nVar_AdjTurb = 2; break;
      }
    }
    if (freesurface) nVar_AdjLevelSet = 1;
    
    /*--- Allocate memory for the residual ---*/
    residual_flow       = new su2double[nVar_Flow];
    residual_turbulent  = new su2double[nVar_Turb];
    residual_transition = new su2double[nVar_Trans];
    residual_levelset   = new su2double[nVar_LevelSet];
    residual_wave       = new su2double[nVar_Wave];
    residual_fea        = new su2double[nVar_FEA];
    residual_heat       = new su2double[nVar_Heat];
    residual_fem 		= new su2double[nVar_FEM];
    
    residual_adjflow      = new su2double[nVar_AdjFlow];
    residual_adjturbulent = new su2double[nVar_AdjTurb];
    residual_adjlevelset  = new su2double[nVar_AdjLevelSet];
    
    /*--- Allocate memory for the coefficients being monitored ---*/
    aeroelastic_plunge = new su2double[config[ZONE_0]->GetnMarker_Monitoring()];
    aeroelastic_pitch  = new su2double[config[ZONE_0]->GetnMarker_Monitoring()];
    Surface_CLift      = new su2double[config[ZONE_0]->GetnMarker_Monitoring()];
    Surface_CDrag      = new su2double[config[ZONE_0]->GetnMarker_Monitoring()];
    Surface_CSideForce = new su2double[config[ZONE_0]->GetnMarker_Monitoring()];
    Surface_CEff       = new su2double[config[ZONE_0]->GetnMarker_Monitoring()];
    Surface_CFx        = new su2double[config[ZONE_0]->GetnMarker_Monitoring()];
    Surface_CFy        = new su2double[config[ZONE_0]->GetnMarker_Monitoring()];
    Surface_CFz        = new su2double[config[ZONE_0]->GetnMarker_Monitoring()];
    Surface_CMx        = new su2double[config[ZONE_0]->GetnMarker_Monitoring()];
    Surface_CMy        = new su2double[config[ZONE_0]->GetnMarker_Monitoring()];
    Surface_CMz        = new su2double[config[ZONE_0]->GetnMarker_Monitoring()];
    
    /*--- Allocate memory for the turboperformace ---*/
    TotalStaticEfficiency = new su2double[config[ZONE_0]->Get_nMarkerTurboPerf()];
    TotalTotalEfficiency  = new su2double[config[ZONE_0]->Get_nMarkerTurboPerf()];
    KineticEnergyLoss 	  = new su2double[config[ZONE_0]->Get_nMarkerTurboPerf()];
    TotalPressureLoss 	  = new su2double[config[ZONE_0]->Get_nMarkerTurboPerf()];
    MassFlowIn 		        = new su2double[config[ZONE_0]->Get_nMarkerTurboPerf()];
    MassFlowOut           = new su2double[config[ZONE_0]->Get_nMarkerTurboPerf()];
    FlowAngleIn           = new su2double[config[ZONE_0]->Get_nMarkerTurboPerf()];
    FlowAngleOut          = new su2double[config[ZONE_0]->Get_nMarkerTurboPerf()];
    EulerianWork          = new su2double[config[ZONE_0]->Get_nMarkerTurboPerf()];
    TotalEnthalpyIn       = new su2double[config[ZONE_0]->Get_nMarkerTurboPerf()];
    PressureRatio         = new su2double[config[ZONE_0]->Get_nMarkerTurboPerf()];
    PressureOut           = new su2double[config[ZONE_0]->Get_nMarkerTurboPerf()];
    EnthalpyOut           = new su2double[config[ZONE_0]->Get_nMarkerTurboPerf()];
    MachIn                = new su2double[config[ZONE_0]->Get_nMarkerTurboPerf()];
    MachOut               = new su2double[config[ZONE_0]->Get_nMarkerTurboPerf()];
    NormalMachIn          = new su2double[config[ZONE_0]->Get_nMarkerTurboPerf()];
    NormalMachOut         = new su2double[config[ZONE_0]->Get_nMarkerTurboPerf()];
    VelocityOutIs         = new su2double[config[ZONE_0]->Get_nMarkerTurboPerf()];
    TotalPresureIn				= new su2double[config[ZONE_0]->Get_nMarkerTurboPerf()];
    TotalTemperatureIn		= new su2double[config[ZONE_0]->Get_nMarkerTurboPerf()];
    FlowAngleIn_BC				= new su2double[config[ZONE_0]->Get_nMarkerTurboPerf()];
    EntropyIn   					= new su2double[config[ZONE_0]->Get_nMarkerTurboPerf()];
    EntropyIn_BC					= new su2double[config[ZONE_0]->Get_nMarkerTurboPerf()];
    TotalEnthalpyIn_BC    = new su2double[config[ZONE_0]->Get_nMarkerTurboPerf()];





    /*--- Write information from nodes ---*/
    switch (config[val_iZone]->GetKind_Solver()) {
        
      case EULER:                   case NAVIER_STOKES:                   case RANS:
      case ADJ_EULER:               case ADJ_NAVIER_STOKES:               case ADJ_RANS:
      case DISC_ADJ_EULER:          case DISC_ADJ_NAVIER_STOKES:          case DISC_ADJ_RANS:
        
        /*--- Flow solution coefficients ---*/
        Total_CLift       = solver_container[val_iZone][FinestMesh][FLOW_SOL]->GetTotal_CLift();
        Total_CDrag       = solver_container[val_iZone][FinestMesh][FLOW_SOL]->GetTotal_CDrag();
        Total_CSideForce  = solver_container[val_iZone][FinestMesh][FLOW_SOL]->GetTotal_CSideForce();
        Total_CEff        = solver_container[val_iZone][FinestMesh][FLOW_SOL]->GetTotal_CEff();
        Total_CMx         = solver_container[val_iZone][FinestMesh][FLOW_SOL]->GetTotal_CMx();
        Total_CMy         = solver_container[val_iZone][FinestMesh][FLOW_SOL]->GetTotal_CMy();
        Total_CMz         = solver_container[val_iZone][FinestMesh][FLOW_SOL]->GetTotal_CMz();
        Total_CFx         = solver_container[val_iZone][FinestMesh][FLOW_SOL]->GetTotal_CFx();
        Total_CFy         = solver_container[val_iZone][FinestMesh][FLOW_SOL]->GetTotal_CFy();
        Total_CFz         = solver_container[val_iZone][FinestMesh][FLOW_SOL]->GetTotal_CFz();

        if (direct_diff != NO_DERIVATIVE){
          D_Total_CLift       = SU2_TYPE::GetDerivative(Total_CLift);
          D_Total_CDrag       = SU2_TYPE::GetDerivative(Total_CDrag);
          D_Total_CSideForce  = SU2_TYPE::GetDerivative(Total_CSideForce);
          D_Total_CEff        = SU2_TYPE::GetDerivative(Total_CEff);
          D_Total_CMx         = SU2_TYPE::GetDerivative(Total_CMx);
          D_Total_CMy         = SU2_TYPE::GetDerivative(Total_CMy);
          D_Total_CMz         = SU2_TYPE::GetDerivative(Total_CMz);
          D_Total_CFx         = SU2_TYPE::GetDerivative(Total_CFx);
          D_Total_CFy         = SU2_TYPE::GetDerivative(Total_CFy);
          D_Total_CFz         = SU2_TYPE::GetDerivative(Total_CFz);
        }

        if (freesurface) {
          Total_CFreeSurface = solver_container[val_iZone][FinestMesh][FLOW_SOL]->GetTotal_CFreeSurface();
        }
        
        if (isothermal) {
          Total_Heat     = solver_container[val_iZone][FinestMesh][FLOW_SOL]->GetTotal_HeatFlux();
          Total_MaxHeat  = solver_container[val_iZone][FinestMesh][FLOW_SOL]->GetTotal_MaxHeatFlux();
        }
        
        if (equiv_area) {
          Total_CEquivArea    = solver_container[val_iZone][FinestMesh][FLOW_SOL]->GetTotal_CEquivArea();
          Total_CNearFieldOF  = solver_container[val_iZone][FinestMesh][FLOW_SOL]->GetTotal_CNearFieldOF();
          
          /*--- Note that there is a redefinition of the nearfield based functionals ---*/
          Total_CEquivArea    = config[val_iZone]->GetWeightCd()*Total_CDrag + (1.0-config[val_iZone]->GetWeightCd())*Total_CEquivArea;
          Total_CNearFieldOF  = config[val_iZone]->GetWeightCd()*Total_CDrag + (1.0-config[val_iZone]->GetWeightCd())*Total_CNearFieldOF;
        }
        
        if (inv_design) {
          Total_CpDiff  = solver_container[val_iZone][FinestMesh][FLOW_SOL]->GetTotal_CpDiff();
          if (isothermal) {
            Total_HeatFluxDiff = solver_container[val_iZone][FinestMesh][FLOW_SOL]->GetTotal_HeatFluxDiff();
          }
        }
        
        if (rotating_frame) {
          Total_CT      = solver_container[val_iZone][FinestMesh][FLOW_SOL]->GetTotal_CT();
          Total_CQ      = solver_container[val_iZone][FinestMesh][FLOW_SOL]->GetTotal_CQ();
          Total_CMerit  = solver_container[val_iZone][FinestMesh][FLOW_SOL]->GetTotal_CMerit();
        }
        
        if (aeroelastic) {
          /*--- Look over the markers being monitored and get the desired values ---*/
          for (iMarker_Monitoring = 0; iMarker_Monitoring < config[ZONE_0]->GetnMarker_Monitoring(); iMarker_Monitoring++) {
            aeroelastic_plunge[iMarker_Monitoring] = config[val_iZone]->GetAeroelastic_plunge(iMarker_Monitoring);
            aeroelastic_pitch[iMarker_Monitoring]  = config[val_iZone]->GetAeroelastic_pitch(iMarker_Monitoring);
          }
        }
        
        if (output_per_surface) {
          /*--- Look over the markers being monitored and get the desired values ---*/
          for (iMarker_Monitoring = 0; iMarker_Monitoring < config[ZONE_0]->GetnMarker_Monitoring(); iMarker_Monitoring++) {
            Surface_CLift[iMarker_Monitoring]      = solver_container[val_iZone][FinestMesh][FLOW_SOL]->GetSurface_CLift(iMarker_Monitoring);
            Surface_CDrag[iMarker_Monitoring]      = solver_container[val_iZone][FinestMesh][FLOW_SOL]->GetSurface_CDrag(iMarker_Monitoring);
            Surface_CSideForce[iMarker_Monitoring] = solver_container[val_iZone][FinestMesh][FLOW_SOL]->GetSurface_CSideForce(iMarker_Monitoring);
            Surface_CEff[iMarker_Monitoring]       = solver_container[val_iZone][FinestMesh][FLOW_SOL]->GetSurface_CEff(iMarker_Monitoring);
            Surface_CFx[iMarker_Monitoring]        = solver_container[val_iZone][FinestMesh][FLOW_SOL]->GetSurface_CFx(iMarker_Monitoring);
            Surface_CFy[iMarker_Monitoring]        = solver_container[val_iZone][FinestMesh][FLOW_SOL]->GetSurface_CFy(iMarker_Monitoring);
            Surface_CFz[iMarker_Monitoring]        = solver_container[val_iZone][FinestMesh][FLOW_SOL]->GetSurface_CFz(iMarker_Monitoring);
            Surface_CMx[iMarker_Monitoring]        = solver_container[val_iZone][FinestMesh][FLOW_SOL]->GetSurface_CMx(iMarker_Monitoring);
            Surface_CMy[iMarker_Monitoring]        = solver_container[val_iZone][FinestMesh][FLOW_SOL]->GetSurface_CMy(iMarker_Monitoring);
            Surface_CMz[iMarker_Monitoring]        = solver_container[val_iZone][FinestMesh][FLOW_SOL]->GetSurface_CMz(iMarker_Monitoring);
          }
        }
        
        if (turbo) {
        	/*--- Loop over the nMarker of turboperformance and get the desired values ---*/
        	for (iMarker_Monitoring = 0; iMarker_Monitoring < config[ZONE_0]->Get_nMarkerTurboPerf(); iMarker_Monitoring++) {
        		TotalStaticEfficiency[iMarker_Monitoring] = solver_container[val_iZone][FinestMesh][FLOW_SOL]->GetTotalStaticEfficiency(iMarker_Monitoring);
						TotalTotalEfficiency[iMarker_Monitoring]  = solver_container[val_iZone][FinestMesh][FLOW_SOL]->GetTotalTotalEfficiency(iMarker_Monitoring);
						KineticEnergyLoss[iMarker_Monitoring] 	  = solver_container[val_iZone][FinestMesh][FLOW_SOL]->GetKineticEnergyLoss(iMarker_Monitoring);
						TotalPressureLoss[iMarker_Monitoring] 	  = solver_container[val_iZone][FinestMesh][FLOW_SOL]->GetTotalPressureLoss(iMarker_Monitoring);
						MassFlowIn[iMarker_Monitoring] 		        = solver_container[val_iZone][FinestMesh][FLOW_SOL]->GetMassFlowIn(iMarker_Monitoring);
						MassFlowOut[iMarker_Monitoring]           = solver_container[val_iZone][FinestMesh][FLOW_SOL]->GetMassFlowOut(iMarker_Monitoring);
						FlowAngleIn[iMarker_Monitoring]           = solver_container[val_iZone][FinestMesh][FLOW_SOL]->GetFlowAngleIn(iMarker_Monitoring);
						FlowAngleOut[iMarker_Monitoring]          = solver_container[val_iZone][FinestMesh][FLOW_SOL]->GetFlowAngleOut(iMarker_Monitoring);
						EulerianWork[iMarker_Monitoring]          = solver_container[val_iZone][FinestMesh][FLOW_SOL]->GetEulerianWork(iMarker_Monitoring);
						TotalEnthalpyIn[iMarker_Monitoring]       = solver_container[val_iZone][FinestMesh][FLOW_SOL]->GetTotalEnthalpyIn(iMarker_Monitoring);
						PressureRatio[iMarker_Monitoring]         = solver_container[val_iZone][FinestMesh][FLOW_SOL]->GetPressureRatio(iMarker_Monitoring);
						PressureOut[iMarker_Monitoring]           = solver_container[val_iZone][FinestMesh][FLOW_SOL]->GetPressureOut(iMarker_Monitoring);
						EnthalpyOut[iMarker_Monitoring]           = solver_container[val_iZone][FinestMesh][FLOW_SOL]->GetEnthalpyOut(iMarker_Monitoring);
						MachIn[iMarker_Monitoring]                = solver_container[val_iZone][FinestMesh][FLOW_SOL]->GetMachIn(iMarker_Monitoring);
						MachOut[iMarker_Monitoring]               = solver_container[val_iZone][FinestMesh][FLOW_SOL]->GetMachOut(iMarker_Monitoring);
						NormalMachIn[iMarker_Monitoring]          = solver_container[val_iZone][FinestMesh][FLOW_SOL]->GetNormalMachIn(iMarker_Monitoring);
						NormalMachOut[iMarker_Monitoring]         = solver_container[val_iZone][FinestMesh][FLOW_SOL]->GetNormalMachOut(iMarker_Monitoring);
						VelocityOutIs[iMarker_Monitoring]         = solver_container[val_iZone][FinestMesh][FLOW_SOL]->GetVelocityOutIs(iMarker_Monitoring);
				    TotalPresureIn[iMarker_Monitoring]				= solver_container[val_iZone][FinestMesh][FLOW_SOL]->GetTotalPresureIn(iMarker_Monitoring);
				    TotalTemperatureIn[iMarker_Monitoring]		= solver_container[val_iZone][FinestMesh][FLOW_SOL]->GetTotalTemperatureIn(iMarker_Monitoring);
				    FlowAngleIn_BC[iMarker_Monitoring]				= solver_container[val_iZone][FinestMesh][FLOW_SOL]->GetFlowAngleIn_BC(iMarker_Monitoring);
				    EntropyIn[iMarker_Monitoring]             = solver_container[val_iZone][FinestMesh][FLOW_SOL]->GetEntropyIn(iMarker_Monitoring);
				    EntropyIn_BC[iMarker_Monitoring]					= solver_container[val_iZone][FinestMesh][FLOW_SOL]->GetEntropyIn_BC(iMarker_Monitoring);
				    TotalEnthalpyIn_BC[iMarker_Monitoring]		= solver_container[val_iZone][FinestMesh][FLOW_SOL]->GetTotalEnthalpyIn_BC(iMarker_Monitoring);
        	}
        }


//        if (fluid_structure) {
//          Total_CFEA  = solver_container[ZONE_0][FinestMesh][FEA_SOL]->GetTotal_CFEA();
//        }
        
        if (output_1d) {
          
          /*--- Get area-averaged and flux-averaged values at the specified surface ---*/
          
          OneD_AvgStagPress = solver_container[val_iZone][FinestMesh][FLOW_SOL]->GetOneD_TotalPress();
          OneD_AvgMach = solver_container[val_iZone][FinestMesh][FLOW_SOL]->GetOneD_Mach();
          OneD_AvgTemp = solver_container[val_iZone][FinestMesh][FLOW_SOL]->GetOneD_Temp();
          OneD_MassFlowRate = solver_container[val_iZone][FinestMesh][FLOW_SOL]->GetOneD_MassFlowRate();
          
          OneD_FluxAvgPress = solver_container[val_iZone][FinestMesh][FLOW_SOL]->GetOneD_FluxAvgPress();
          OneD_FluxAvgDensity = solver_container[val_iZone][FinestMesh][FLOW_SOL]->GetOneD_FluxAvgDensity();
          OneD_FluxAvgVelocity = solver_container[val_iZone][FinestMesh][FLOW_SOL]->GetOneD_FluxAvgVelocity();
          OneD_FluxAvgEntalpy = solver_container[val_iZone][FinestMesh][FLOW_SOL]->GetOneD_FluxAvgEntalpy();
          
        }
        /*--- Get Mass Flow at the Monitored Markers ---*/


        if (output_massflow) {
          Total_Mdot = solver_container[val_iZone][FinestMesh][FLOW_SOL]->GetOneD_MassFlowRate();
        }

        /*--- Flow Residuals ---*/
        
        for (iVar = 0; iVar < nVar_Flow; iVar++)
          residual_flow[iVar] = solver_container[val_iZone][FinestMesh][FLOW_SOL]->GetRes_RMS(iVar);
        
        /*--- Turbulent residual ---*/
        
        if (turbulent) {
          for (iVar = 0; iVar < nVar_Turb; iVar++)
            residual_turbulent[iVar] = solver_container[val_iZone][FinestMesh][TURB_SOL]->GetRes_RMS(iVar);
        }
        
        /*--- Transition residual ---*/
        
        if (transition) {
          for (iVar = 0; iVar < nVar_Trans; iVar++)
            residual_transition[iVar] = solver_container[val_iZone][FinestMesh][TRANS_SOL]->GetRes_RMS(iVar);
        }
        
        /*--- Free Surface residual ---*/
        
        if (freesurface) {
          for (iVar = 0; iVar < nVar_LevelSet; iVar++)
            residual_levelset[iVar] = solver_container[val_iZone][FinestMesh][FLOW_SOL]->GetRes_RMS(nDim+1);
        }
        
        /*--- FEA residual ---*/
//        if (fluid_structure) {
//          for (iVar = 0; iVar < nVar_FEA; iVar++)
//            residual_fea[iVar] = solver_container[ZONE_0][FinestMesh][FEA_SOL]->GetRes_RMS(iVar);
//        }
        
        /*--- Iterations of the linear solver ---*/
        
        LinSolvIter = (unsigned long) solver_container[val_iZone][FinestMesh][FLOW_SOL]->GetIterLinSolver();
        
        /*--- Adjoint solver ---*/
        
        if (adjoint) {
          
          /*--- Adjoint solution coefficients ---*/
          
          Total_Sens_Geo   = solver_container[val_iZone][FinestMesh][ADJFLOW_SOL]->GetTotal_Sens_Geo();
          Total_Sens_Mach  = solver_container[val_iZone][FinestMesh][ADJFLOW_SOL]->GetTotal_Sens_Mach();
          Total_Sens_AoA   = solver_container[val_iZone][FinestMesh][ADJFLOW_SOL]->GetTotal_Sens_AoA();
          Total_Sens_Press = solver_container[val_iZone][FinestMesh][ADJFLOW_SOL]->GetTotal_Sens_Press();
          Total_Sens_Temp  = solver_container[val_iZone][FinestMesh][ADJFLOW_SOL]->GetTotal_Sens_Temp();
          Total_Sens_BPress  = solver_container[val_iZone][FinestMesh][ADJFLOW_SOL]->GetTotal_Sens_BPress();
          
          /*--- Adjoint flow residuals ---*/
          
          for (iVar = 0; iVar < nVar_AdjFlow; iVar++) {
            residual_adjflow[iVar] = solver_container[val_iZone][FinestMesh][ADJFLOW_SOL]->GetRes_RMS(iVar);
          }
          
          /*--- Adjoint turbulent residuals ---*/
          
          if (turbulent) {
            if (!config[val_iZone]->GetFrozen_Visc()) {
              for (iVar = 0; iVar < nVar_AdjTurb; iVar++)
                residual_adjturbulent[iVar] = solver_container[val_iZone][FinestMesh][ADJTURB_SOL]->GetRes_RMS(iVar);
            }
          }
          
          /*--- Adjoint level set residuals ---*/
          
          if (freesurface) {
            for (iVar = 0; iVar < nVar_AdjLevelSet; iVar++)
              residual_adjlevelset[iVar] = solver_container[val_iZone][FinestMesh][ADJFLOW_SOL]->GetRes_RMS(nDim+1);
          }
          
        }
        
        break;
        
      case WAVE_EQUATION:
        
        /*--- Wave coefficients  ---*/
        
        Total_CWave = solver_container[val_iZone][FinestMesh][WAVE_SOL]->GetTotal_CWave();
        
        /*--- Wave Residuals ---*/
        
        for (iVar = 0; iVar < nVar_Wave; iVar++) {
          residual_wave[iVar] = solver_container[val_iZone][FinestMesh][WAVE_SOL]->GetRes_RMS(iVar);
        }
        
        break;
        
      case HEAT_EQUATION:
        
        /*--- Heat coefficients  ---*/
        
        Total_CHeat = solver_container[val_iZone][FinestMesh][HEAT_SOL]->GetTotal_CHeat();
        
        /*--- Wave Residuals ---*/
        
        for (iVar = 0; iVar < nVar_Heat; iVar++) {
          residual_heat[iVar] = solver_container[val_iZone][FinestMesh][HEAT_SOL]->GetRes_RMS(iVar);
        }
        
        break;
        
      case LINEAR_ELASTICITY:
        
        /*--- FEA coefficients ---*/
        
        Total_CFEA = solver_container[val_iZone][FinestMesh][FEA_SOL]->GetTotal_CFEA();
        
        /*--- Plasma Residuals ---*/
        
        for (iVar = 0; iVar < nVar_FEA; iVar++) {
          residual_fea[iVar] = solver_container[val_iZone][FinestMesh][FEA_SOL]->GetRes_RMS(iVar);
        }
        
        break;
        
      case FEM_ELASTICITY:

        /*--- FEM coefficients -- As of now, this is the Von Mises Stress ---*/

        Total_CFEM = solver_container[val_iZone][FinestMesh][FEA_SOL]->GetTotal_CFEA();

        /*--- Residuals: ---*/
        /*--- Linear analysis: RMS of the displacements in the nDim coordinates ---*/
        /*--- Nonlinear analysis: UTOL, RTOL and DTOL (defined in the Postprocessing function) ---*/

        if (linear_analysis){
            for (iVar = 0; iVar < nVar_FEM; iVar++) {
              residual_fem[iVar] = solver_container[val_iZone][FinestMesh][FEA_SOL]->GetRes_RMS(iVar);
            }
        }
        else if (nonlinear_analysis){
            for (iVar = 0; iVar < nVar_FEM; iVar++) {
              residual_fem[iVar] = solver_container[val_iZone][FinestMesh][FEA_SOL]->GetRes_FEM(iVar);
            }
        }

        break;

    }
    
    /*--- Header frequency ---*/
    
    bool Unsteady = ((config[val_iZone]->GetUnsteady_Simulation() == DT_STEPPING_1ST) ||
                     (config[val_iZone]->GetUnsteady_Simulation() == DT_STEPPING_2ND));
    bool In_NoDualTime = (!DualTime_Iteration && (iExtIter % config[val_iZone]->GetWrt_Con_Freq() == 0));
    bool In_DualTime_0 = (DualTime_Iteration && (iIntIter % config[val_iZone]->GetWrt_Con_Freq_DualTime() == 0));
    bool In_DualTime_1 = (!DualTime_Iteration && Unsteady);
    bool In_DualTime_2 = (Unsteady && DualTime_Iteration && (iExtIter % config[val_iZone]->GetWrt_Con_Freq() == 0));
    bool In_DualTime_3 = (Unsteady && !DualTime_Iteration && (iExtIter % config[val_iZone]->GetWrt_Con_Freq() == 0));
    
    /*--- Header frequency: analogy for dynamic structural analysis ---*/
    /*--- DualTime_Iteration is a bool we receive, which is true if it comes from FEM_StructuralIteration and false from SU2_CFD ---*/
    /*--- We maintain the name, as it is an input of the function ---*/
    /*--- TODO: The function GetWrt_Con_Freq_DualTime should be modified to be able to define different frequencies ---*/
    /*--- dynamic determines if the problem is, or not, time dependent ---*/
	bool dynamic = (config[val_iZone]->GetDynamic_Analysis() == DYNAMIC);							// Dynamic simulations.
    bool In_NoDynamic = (!DualTime_Iteration && (iExtIter % config[val_iZone]->GetWrt_Con_Freq() == 0));
    bool In_Dynamic_0 = (DualTime_Iteration && (iIntIter % config[val_iZone]->GetWrt_Con_Freq_DualTime() == 0));
    bool In_Dynamic_1 = (!DualTime_Iteration && nonlinear_analysis);
    bool In_Dynamic_2 = (nonlinear_analysis && DualTime_Iteration && (iExtIter % config[val_iZone]->GetWrt_Con_Freq() == 0));
    bool In_Dynamic_3 = (nonlinear_analysis && !DualTime_Iteration && (iExtIter % config[val_iZone]->GetWrt_Con_Freq() == 0));

    bool write_heads;
    if (Unsteady) write_heads = (iIntIter == 0);
    else write_heads = (((iExtIter % (config[val_iZone]->GetWrt_Con_Freq()*40)) == 0));

    bool write_turbo = (((iExtIter % (config[val_iZone]->GetWrt_Con_Freq()*200)) == 0));

    /*--- Analogous for dynamic problems (as of now I separate the problems, it may be worthy to do all together later on ---*/
    bool write_heads_FEM;
    if (nonlinear_analysis) write_heads_FEM = (iIntIter == 0);
    else write_heads_FEM = (((iExtIter % (config[val_iZone]->GetWrt_Con_Freq()*40)) == 0));


    if (  (!fem && ((In_NoDualTime || In_DualTime_0 || In_DualTime_1) && (In_NoDualTime || In_DualTime_2 || In_DualTime_3))) ||
    	  (fem  && ( (In_NoDynamic || In_Dynamic_0 || In_Dynamic_1) && (In_NoDynamic || In_Dynamic_2 || In_Dynamic_3)))
       ){

      
      /*--- Prepare the history file output, note that the dual
       time output don't write to the history file ---*/
      if (!DualTime_Iteration) {
        
        /*--- Write the begining of the history file ---*/
        SPRINTF (begin, "%12d", SU2_TYPE::Int(iExtIter));
        
        /*--- Write the end of the history file ---*/
        SPRINTF (end, ", %12.10f, %12.10f, %12.10f\n", su2double(LinSolvIter), config[val_iZone]->GetCFL(MESH_0), timeused/60.0);
        
        /*--- Write the solution and residual of the history file ---*/
        switch (config[val_iZone]->GetKind_Solver()) {
            
          case EULER : case NAVIER_STOKES: case RANS:
          case ADJ_EULER: case ADJ_NAVIER_STOKES: case ADJ_RANS: case DISC_ADJ_EULER:
          case DISC_ADJ_NAVIER_STOKES: case DISC_ADJ_RANS:
            
            /*--- Direct coefficients ---*/
            SPRINTF (direct_coeff, ", %12.10f, %12.10f, %12.10f, %12.10f, %12.10f, %12.10f, %12.10f, %12.10f, %12.10f, %12.10f",
                     Total_CLift, Total_CDrag, Total_CSideForce, Total_CMx, Total_CMy, Total_CMz, Total_CFx, Total_CFy,
                     Total_CFz, Total_CEff);
            if (direct_diff != NO_DERIVATIVE){
              SPRINTF (d_direct_coeff, ", %12.10f, %12.10f, %12.10f, %12.10f, %12.10f, %12.10f, %12.10f, %12.10f, %12.10f, %12.10f",
                       D_Total_CLift, D_Total_CDrag, D_Total_CSideForce, D_Total_CMx, D_Total_CMy, D_Total_CMz, D_Total_CFx, D_Total_CFy,
                       D_Total_CFz, D_Total_CEff);
            }
            if (isothermal)
              SPRINTF (direct_coeff, ", %12.10f, %12.10f, %12.10f, %12.10f, %12.10f, %12.10f, %12.10f, %12.10f, %12.10f, %12.10f, %12.10f, %12.10f", Total_CLift, Total_CDrag, Total_CSideForce, Total_CMx, Total_CMy,
                       Total_CMz, Total_CFx, Total_CFy, Total_CFz, Total_CEff, Total_Heat, Total_MaxHeat);
            if (equiv_area)
              SPRINTF (direct_coeff, ", %12.10f, %12.10f, %12.10f, %12.10f, %12.10f, %12.10f, %12.10f, %12.10f, %12.10f, %12.10f, %12.10f, %12.10f", Total_CLift, Total_CDrag, Total_CSideForce, Total_CMx, Total_CMy, Total_CMz, Total_CFx, Total_CFy, Total_CFz, Total_CEff, Total_CEquivArea, Total_CNearFieldOF);
            if (inv_design) {
              SPRINTF (direct_coeff, ", %12.10f, %12.10f, %12.10f, %12.10f, %12.10f, %12.10f, %12.10f, %12.10f, %12.10f, %12.10f, %12.10f", Total_CLift, Total_CDrag, Total_CSideForce, Total_CMx, Total_CMy, Total_CMz, Total_CFx, Total_CFy, Total_CFz, Total_CEff, Total_CpDiff);
              Total_CpDiff  = solver_container[val_iZone][FinestMesh][FLOW_SOL]->GetTotal_CpDiff();
              if (isothermal) {
                SPRINTF (direct_coeff, ", %12.10f, %12.10f, %12.10f, %12.10f, %12.10f, %12.10f, %12.10f, %12.10f, %12.10f, %12.10f, %12.10f, %12.10f, %12.10f, %12.10f", Total_CLift, Total_CDrag, Total_CSideForce, Total_CMx, Total_CMy, Total_CMz, Total_CFx, Total_CFy, Total_CFz, Total_CEff, Total_Heat, Total_MaxHeat, Total_CpDiff, Total_HeatFluxDiff);
              }
            }
            if (rotating_frame)
              SPRINTF (direct_coeff, ", %12.10f, %12.10f, %12.10f, %12.10f, %12.10f, %12.10f, %12.10f, %12.10f, %12.10f, %12.10f, %12.10f, %12.10f, %12.10f", Total_CLift, Total_CDrag, Total_CSideForce, Total_CMx,
                       Total_CMy, Total_CMz, Total_CFx, Total_CFy, Total_CFz, Total_CEff, Total_CMerit, Total_CT, Total_CQ);
            
            if (freesurface) {
              SPRINTF (direct_coeff, ", %12.10f, %12.10f, %12.10f, %12.10f, %12.10f, %12.10f, %12.10f, %12.10f, %12.10f, %12.10f, %12.10f", Total_CLift, Total_CDrag, Total_CSideForce, Total_CMx, Total_CMy, Total_CMz, Total_CFx, Total_CFy,
                       Total_CFz, Total_CEff, Total_CFreeSurface);
            }
//            if (fluid_structure)
//              SPRINTF (direct_coeff, ", %12.10f, %12.10f, %12.10f, %12.10f, %12.10f, %12.10f, %12.10f, %12.10f, %12.10f, %12.10f, %12.10f", Total_CLift, Total_CDrag, Total_CSideForce, Total_CMx, Total_CMy, Total_CMz,
//                       Total_CFx, Total_CFy, Total_CFz, Total_CEff, Total_CFEA);
            
            if (aeroelastic) {
              for (iMarker_Monitoring = 0; iMarker_Monitoring < config[ZONE_0]->GetnMarker_Monitoring(); iMarker_Monitoring++) {
                //Append one by one the surface coeff to aeroelastic coeff. (Think better way do this, maybe use string)
                if (iMarker_Monitoring == 0) {
                  SPRINTF(aeroelastic_coeff, ", %12.10f", aeroelastic_plunge[iMarker_Monitoring]);
                }
                else {
                  SPRINTF(surface_coeff, ", %12.10f", aeroelastic_plunge[iMarker_Monitoring]);
                  strcat(aeroelastic_coeff, surface_coeff);
                }
                SPRINTF(surface_coeff, ", %12.10f", aeroelastic_pitch[iMarker_Monitoring]);
                strcat(aeroelastic_coeff, surface_coeff);
              }
            }
            
            if (output_per_surface) {
              for (iMarker_Monitoring = 0; iMarker_Monitoring < config[ZONE_0]->GetnMarker_Monitoring(); iMarker_Monitoring++) {
                //Append one by one the surface coeff to monitoring coeff. (Think better way do this, maybe use string)
                if (iMarker_Monitoring == 0) {
                  SPRINTF(monitoring_coeff, ", %12.10f", Surface_CLift[iMarker_Monitoring]);
                }
                else {
                  SPRINTF(surface_coeff, ", %12.10f", Surface_CLift[iMarker_Monitoring]);
                  strcat(monitoring_coeff, surface_coeff);
                }
                SPRINTF(surface_coeff, ", %12.10f", Surface_CDrag[iMarker_Monitoring]);
                strcat(monitoring_coeff, surface_coeff);
                SPRINTF(surface_coeff, ", %12.10f", Surface_CSideForce[iMarker_Monitoring]);
                strcat(monitoring_coeff, surface_coeff);
                SPRINTF(surface_coeff, ", %12.10f", Surface_CEff[iMarker_Monitoring]);
                strcat(monitoring_coeff, surface_coeff);
                SPRINTF(surface_coeff, ", %12.10f", Surface_CFx[iMarker_Monitoring]);
                strcat(monitoring_coeff, surface_coeff);
                SPRINTF(surface_coeff, ", %12.10f", Surface_CFy[iMarker_Monitoring]);
                strcat(monitoring_coeff, surface_coeff);
                SPRINTF(surface_coeff, ", %12.10f", Surface_CFz[iMarker_Monitoring]);
                strcat(monitoring_coeff, surface_coeff);
                SPRINTF(surface_coeff, ", %12.10f", Surface_CMx[iMarker_Monitoring]);
                strcat(monitoring_coeff, surface_coeff);
                SPRINTF(surface_coeff, ", %12.10f", Surface_CMy[iMarker_Monitoring]);
                strcat(monitoring_coeff, surface_coeff);
                SPRINTF(surface_coeff, ", %12.10f", Surface_CMz[iMarker_Monitoring]);
                strcat(monitoring_coeff, surface_coeff);
              }
            }
            
            
            /*--- Flow residual ---*/
            if (nDim == 2) {
              if (compressible) SPRINTF (flow_resid, ", %12.10f, %12.10f, %12.10f, %12.10f, %12.10f", log10 (residual_flow[0]), log10 (residual_flow[1]), log10 (residual_flow[2]), log10 (residual_flow[3]), dummy);
              if (incompressible || freesurface) SPRINTF (flow_resid, ", %12.10f, %12.10f, %12.10f, %12.10f, %12.10f", log10 (residual_flow[0]), log10 (residual_flow[1]), log10 (residual_flow[2]), dummy, dummy);
            }
            else {
              if (compressible) SPRINTF (flow_resid, ", %12.10f, %12.10f, %12.10f, %12.10f, %12.10f", log10 (residual_flow[0]), log10 (residual_flow[1]), log10 (residual_flow[2]), log10 (residual_flow[3]), log10 (residual_flow[4]) );
              if (incompressible || freesurface) SPRINTF (flow_resid, ", %12.10f, %12.10f, %12.10f, %12.10f, %12.10f", log10 (residual_flow[0]), log10 (residual_flow[1]), log10 (residual_flow[2]), log10 (residual_flow[3]), dummy);
            }
            
            /*--- Turbulent residual ---*/
            if (turbulent) {
              switch(nVar_Turb) {
                case 1: SPRINTF (turb_resid, ", %12.10f", log10 (residual_turbulent[0])); break;
                case 2: SPRINTF (turb_resid, ", %12.10f, %12.10f", log10(residual_turbulent[0]), log10(residual_turbulent[1])); break;
              }
            }
            /*---- Averaged stagnation pressure at an exit ----*/
            if (output_1d) {
              SPRINTF( oneD_outputs, ", %12.10f, %12.10f, %12.10f, %12.10f, %12.10f, %12.10f, %12.10f, %12.10f", OneD_AvgStagPress, OneD_AvgMach, OneD_AvgTemp, OneD_MassFlowRate, OneD_FluxAvgPress, OneD_FluxAvgDensity, OneD_FluxAvgVelocity, OneD_FluxAvgEntalpy);
            }
            if (output_massflow && !output_1d) {
              SPRINTF(massflow_outputs,", %12.10f", Total_Mdot);
            }

            
            /*--- Transition residual ---*/
            if (transition) {
              SPRINTF (trans_resid, ", %12.10f, %12.10f", log10(residual_transition[0]), log10(residual_transition[1]));
            }
            
            /*--- Free surface residual ---*/
            if (freesurface) {
              SPRINTF (levelset_resid, ", %12.10f", log10 (residual_levelset[0]));
            }
            
            /*--- Fluid structure residual ---*/
//            if (fluid_structure) {
//              if (nDim == 2) SPRINTF (levelset_resid, ", %12.10f, %12.10f, 0.0", log10 (residual_fea[0]), log10 (residual_fea[1]));
//              else SPRINTF (levelset_resid, ", %12.10f, %12.10f, %12.10f", log10 (residual_fea[0]), log10 (residual_fea[1]), log10 (residual_fea[2]));
//            }
            
            if (adjoint) {
              
              /*--- Adjoint coefficients ---*/
              SPRINTF (adjoint_coeff, ", %12.10f, %12.10f, %12.10f, %12.10f, %12.10f, 0.0, %12.10f", Total_Sens_Geo, Total_Sens_Mach, Total_Sens_AoA, Total_Sens_Press, Total_Sens_Temp, Total_Sens_BPress);
              
              /*--- Adjoint flow residuals ---*/
              if (nDim == 2) {
                if (compressible) SPRINTF (adj_flow_resid, ", %12.10f, %12.10f, %12.10f, %12.10f, 0.0", log10 (residual_adjflow[0]), log10 (residual_adjflow[1]), log10 (residual_adjflow[2]), log10 (residual_adjflow[3]) );
                if (incompressible || freesurface) SPRINTF (adj_flow_resid, ", %12.10f, %12.10f, %12.10f, 0.0, 0.0", log10 (residual_adjflow[0]), log10 (residual_adjflow[1]), log10 (residual_adjflow[2]) );
              }
              else {
                if (compressible) SPRINTF (adj_flow_resid, ", %12.10f, %12.10f, %12.10f, %12.10f, %12.10f", log10 (residual_adjflow[0]), log10 (residual_adjflow[1]), log10 (residual_adjflow[2]), log10 (residual_adjflow[3]), log10 (residual_adjflow[4]) );
                if (incompressible || freesurface) SPRINTF (adj_flow_resid, ", %12.10f, %12.10f, %12.10f, %12.10f, 0.0", log10 (residual_adjflow[0]), log10 (residual_adjflow[1]), log10 (residual_adjflow[2]), log10 (residual_adjflow[3]) );
              }
              
              /*--- Adjoint turbulent residuals ---*/
              if (turbulent)
                if (!config[val_iZone]->GetFrozen_Visc())
                  SPRINTF (adj_turb_resid, ", %12.10f", log10 (residual_adjturbulent[0]));
              
              /*--- Adjoint free surface residuals ---*/
              if (freesurface) SPRINTF (adj_levelset_resid, ", %12.10f", log10 (residual_adjlevelset[0]));
            }
            
            break;
            
          case WAVE_EQUATION:
            
            SPRINTF (direct_coeff, ", %12.10f", Total_CWave);
            SPRINTF (wave_resid, ", %12.10f, %12.10f, %12.10f, %12.10f, %12.10f", log10 (residual_wave[0]), log10 (residual_wave[1]), dummy, dummy, dummy );
            
            break;
            
          case HEAT_EQUATION:
            
            SPRINTF (direct_coeff, ", %12.10f", Total_CHeat);
            SPRINTF (heat_resid, ", %12.10f, %12.10f, %12.10f, %12.10f, %12.10f", log10 (residual_heat[0]), dummy, dummy, dummy, dummy );
            
            break;
            
          case LINEAR_ELASTICITY:
            
            SPRINTF (direct_coeff, ", %12.10f", Total_CFEA);
            SPRINTF (fea_resid, ", %12.10f, %12.10f, %12.10f, %12.10f, %12.10f", log10 (residual_fea[0]), dummy, dummy, dummy, dummy );
            
            break;
            
          case FEM_ELASTICITY:

            SPRINTF (direct_coeff, ", %12.10f", Total_CFEM);
		    /*--- FEM residual ---*/
		    if (nDim == 2) {
			  if (linear_analysis) SPRINTF (fem_resid, ", %12.10f, %12.10f, %12.10f, %12.10f, %12.10f", log10 (residual_fem[0]), log10 (residual_fem[1]), dummy, dummy, dummy);
			  if (nonlinear_analysis) SPRINTF (fem_resid, ", %12.10f, %12.10f, %12.10f, %12.10f, %12.10f", log10 (residual_fem[0]), log10 (residual_fem[1]), log10 (residual_fem[2]), dummy, dummy);
		    }
		    else {
			  SPRINTF (fem_resid, ", %12.10f, %12.10f, %12.10f, %12.10f, %12.10f", log10 (residual_fem[0]), log10 (residual_fem[1]), log10 (residual_fem[2]), dummy, dummy);
		    }

            break;

        }
      }
      
      /*--- Write the screen header---*/
      if (  (!fem && ((write_heads) && !(!DualTime_Iteration && Unsteady))) ||
    		(fem && ((write_heads_FEM) && !(!DualTime_Iteration && nonlinear_analysis)))
    	 ){
        
       if (!fem){       
        if (!Unsteady && (config[val_iZone]->GetUnsteady_Simulation() != TIME_STEPPING)) {
          switch (config[val_iZone]->GetKind_Solver()) {
            case EULER : case NAVIER_STOKES: case RANS:
            case ADJ_EULER : case ADJ_NAVIER_STOKES: case ADJ_RANS:
              
              cout << endl << "---------------------- Local Time Stepping Summary ----------------------" << endl;
              
              for (unsigned short iMesh = FinestMesh; iMesh <= config[val_iZone]->GetnMGLevels(); iMesh++)
                cout << "MG level: "<< iMesh << " -> Min. DT: " << solver_container[val_iZone][iMesh][FLOW_SOL]->GetMin_Delta_Time()<<
                ". Max. DT: " << solver_container[val_iZone][iMesh][FLOW_SOL]->GetMax_Delta_Time() <<
                ". CFL: " << config[val_iZone]->GetCFL(iMesh)  << "." << endl;
              
              cout << "-------------------------------------------------------------------------" << endl;

              if (direct_diff != NO_DERIVATIVE){
                cout << endl << "---------------------- Direct Differentiation Summary -------------------" << endl;
                cout << "Coefficients are differentiated with respect to ";
                switch (direct_diff) {
                  case D_MACH:
                    cout << "Mach number." << endl;
                    break;
                  case D_AOA:
                    cout << "AoA." << endl;
                    break;
                  case D_SIDESLIP:
                    cout << "AoS." << endl;
                    break;
                  case D_REYNOLDS:
                    cout << "Reynolds number." << endl;
                    break;
                  case D_TURB2LAM:
                    cout << "Turb/Lam ratio." << endl;
                    break;
                  case D_PRESSURE:
                    cout << "Freestream Pressure." << endl;
                    break;
                  case D_TEMPERATURE:
                    cout << "Freestream Temperature." << endl;
                    break;
                  case D_DENSITY:
                    cout << "Freestream Density." << endl;
                    break;
                  case D_VISCOSITY:
                    cout << "Freestream Viscosity." << endl;
                    break;
                  case D_DESIGN:
                    cout << "Design Variables." << endl;
                    break;
                  default:
                    break;
                  }

                cout << "    D_CLift(Total)" << "    D_CDrag(Total)" << "      D_CMz(Total)" <<"     D_CEff(Total)" << endl;
                cout.width(18); cout << D_Total_CLift;
                cout.width(18); cout << D_Total_CDrag;
                cout.width(18); cout << D_Total_CMz;
                cout.width(18); cout << D_Total_CEff;
                cout << endl << "-------------------------------------------------------------------------" << endl;
                cout << endl;
              }
              if (turbo && write_turbo){
              	cout << endl << "---------------------- Turbo Performance Summary -------------------" << endl;
              	for (iMarker_Monitoring = 0; iMarker_Monitoring < config[ZONE_0]->Get_nMarkerTurboPerf(); iMarker_Monitoring++){
              		inMarker_Tag = config[ZONE_0]->GetMarker_TurboPerf_BoundIn(iMarker_Monitoring);
              		outMarker_Tag = config[ZONE_0]->GetMarker_TurboPerf_BoundOut(iMarker_Monitoring);
              		switch (config[ZONE_0]->GetKind_TurboPerf(iMarker_Monitoring)) {
              			case BLADE:
              				cout << "BC convergence summary  for  " << inMarker_Tag << " and "<< outMarker_Tag << " : "<<endl;
											cout << endl;
											cout << "     Total Inlet Enthalpy" << "     Total Inlet Enyhalpy BC" << "     err(%)" <<  endl;
											cout.width(25); cout << TotalEnthalpyIn[iMarker_Monitoring]*config[ZONE_0]->GetEnergy_Ref();
											cout.width(25); cout << TotalEnthalpyIn_BC[iMarker_Monitoring]*config[ZONE_0]->GetEnergy_Ref();
											cout.width(25); cout << abs((TotalEnthalpyIn[iMarker_Monitoring] - TotalEnthalpyIn_BC[iMarker_Monitoring])/TotalEnthalpyIn[iMarker_Monitoring])*100.0;
											cout << endl;
											cout << endl;
											cout << "     Inlet Entropy" << "     Inlet Entropy BC" << "     err(%)" <<  endl;
											cout.width(25); cout << EntropyIn[iMarker_Monitoring]*config[ZONE_0]->GetEnergy_Ref()/config[ZONE_0]->GetTemperature_Ref();
											cout.width(25); cout << EntropyIn_BC[iMarker_Monitoring]*config[ZONE_0]->GetEnergy_Ref()/config[ZONE_0]->GetTemperature_Ref();
											cout.width(25); cout << abs((EntropyIn[iMarker_Monitoring] - EntropyIn_BC[iMarker_Monitoring])/EntropyIn[iMarker_Monitoring])*100.0;
											cout << endl;
											cout << endl;
											cout << "     Inlet Absolute Angle" << "     Inlet Absolute Angle BC" << "     err(%)" <<  endl;
											cout.width(25); cout << 180.0/PI_NUMBER*FlowAngleIn[iMarker_Monitoring];
											cout.width(25); cout << 180.0/PI_NUMBER*FlowAngleIn_BC[iMarker_Monitoring];
											cout.width(25); cout << abs((FlowAngleIn[iMarker_Monitoring] - FlowAngleIn_BC[iMarker_Monitoring])/FlowAngleIn[iMarker_Monitoring])*100.0;
											cout << endl;
											cout << endl;
											cout << "Blade performance between boundaries " << inMarker_Tag << " and "<< outMarker_Tag << " : "<<endl;
											cout << endl;
											cout << "   Total Pressure Loss(%)" << "   Kinetic Energy Loss(%)" << "            Eulerian Work" << endl;
											cout.width(25); cout << TotalPressureLoss[iMarker_Monitoring]*100.0;
											cout.width(25); cout << KineticEnergyLoss[iMarker_Monitoring]*100.0;
											cout.width(25); cout << EulerianWork[iMarker_Monitoring]*config[ZONE_0]->GetEnergy_Ref();
											cout << endl;
											cout << endl;
											cout << "     Total Inlet Enthalpy" << "          Outlet Enthalpy" << "            D_MassFlow(%)" <<  endl;
											cout.width(25); cout << TotalEnthalpyIn[iMarker_Monitoring]*config[ZONE_0]->GetEnergy_Ref();
											cout.width(25); cout << EnthalpyOut[iMarker_Monitoring]*config[ZONE_0]->GetEnergy_Ref();
											cout.width(25); cout << abs((MassFlowIn[iMarker_Monitoring] - MassFlowOut[iMarker_Monitoring])/MassFlowIn[iMarker_Monitoring])*100.0;
											cout << endl;
											cout << endl;
											cout << "   Isentropic Outlet Vel." << "         Inlet Flow Angle" << "        Outlet Flow Angle" <<endl;
											cout.width(25); cout << VelocityOutIs[iMarker_Monitoring]*config[ZONE_0]->GetVelocity_Ref();
											cout.width(25); cout << 180.0/PI_NUMBER*FlowAngleIn[iMarker_Monitoring];
											cout.width(25); cout << 180.0/PI_NUMBER*FlowAngleOut[iMarker_Monitoring];
											cout << endl;
											cout << endl;
											cout << "          Inlet Mass Flow"<< "               Inlet Mach" << "              Outlet Mach" << endl;
											cout.width(25); cout << MassFlowIn[iMarker_Monitoring]*config[ZONE_0]->GetVelocity_Ref()*config[ZONE_0]->GetDensity_Ref();
											cout.width(25); cout << MachIn[iMarker_Monitoring];
											cout.width(25); cout << MachOut[iMarker_Monitoring];
											cout << endl;
											cout << endl;
											cout << "        Inlet Normal Mach" << "       Outlet Normal Mach" << endl;
											cout.width(25); cout << NormalMachIn[iMarker_Monitoring];
											cout.width(25); cout << NormalMachOut[iMarker_Monitoring]*config[ZONE_0]->GetEnergy_Ref()/config[ZONE_0]->GetTemperature_Ref();
											cout << endl;
											cout << endl;
											cout << "           Pressure Ratio" << "         Outlet Pressure" << endl;
											cout.width(25); cout << PressureRatio[iMarker_Monitoring];
											cout.width(25); cout << PressureOut[iMarker_Monitoring]*config[ZONE_0]->GetPressure_Ref();
											cout << endl;
											cout << endl << "-------------------------------------------------------------------------" << endl;
											cout << endl;

											break;
              			case STAGE:
											cout << "Stage performance between boundaries " << inMarker_Tag << " and "<< outMarker_Tag << " : "<<endl;
											cout << endl;
											cout << "    Tot Tot Efficiency(%)" << "   Tot Stat Efficiency(%)" << endl;
											cout.width(25); cout << TotalTotalEfficiency[iMarker_Monitoring]*100.0;
											cout.width(25); cout << TotalStaticEfficiency[iMarker_Monitoring]*100.0;
											cout << endl;
											cout << endl;
											cout << "           Pressure Ratio" << "          Outlet Pressure" << endl;
											cout.width(25); cout << PressureRatio[iMarker_Monitoring];
											cout.width(25); cout << PressureOut[iMarker_Monitoring];
											cout << endl;
											cout << endl;
											cout << "     Total Inlet Enthalpy" << "    Total Outlet Enthalpy" << endl;
											cout.width(25); cout << TotalEnthalpyIn[iMarker_Monitoring];
											cout.width(25); cout << EnthalpyOut[iMarker_Monitoring];
											cout << endl;
											cout << endl << "-------------------------------------------------------------------------" << endl;
											cout << endl;

											break;
              			case TURBINE:
											cout << "Multi-stage performance between boundaries " << inMarker_Tag << " and "<< outMarker_Tag << " : "<<endl;
											cout << endl;
											cout << "    Tot Tot Efficiency(%)" << "   Tot Stat Efficiency(%)" << endl;
											cout.width(25); cout << TotalTotalEfficiency[iMarker_Monitoring]*100.0;
											cout.width(25); cout << TotalStaticEfficiency[iMarker_Monitoring]*100.0;
											cout << endl;
											cout << endl;
											cout << "           Pressure Ratio" << "          Outlet Pressure" << endl;
											cout.width(25); cout << PressureRatio[iMarker_Monitoring];
											cout.width(25); cout << PressureOut[iMarker_Monitoring];
											cout << endl;
											cout << endl;
											cout << "     Total Inlet Enthalpy" << "    Total Outlet Enthalpy" << endl;
											cout.width(25); cout << TotalEnthalpyIn[iMarker_Monitoring];
											cout.width(25); cout << EnthalpyOut[iMarker_Monitoring];
											cout << endl;
											cout << endl << "-------------------------------------------------------------------------" << endl;
											cout << endl;
											break;
              			default:
              				break;
              		}
              	}


              }
              break;

            case DISC_ADJ_EULER: case DISC_ADJ_NAVIER_STOKES: case DISC_ADJ_RANS:
               cout << endl;
               cout << "------------------------ Discrete Adjoint Summary -----------------------" << endl;
               cout << "Total Geometry Sensitivity (updated every "  << config[val_iZone]->GetWrt_Sol_Freq() << " iterations): ";
               cout.precision(4);
               cout.setf(ios::scientific, ios::floatfield);
               cout << Total_Sens_Geo;
               cout << endl << "-------------------------------------------------------------------------" << endl;
              break;

          }
        }
        else {
          if (flow) {
						if ((config[val_iZone]->GetUnsteady_Simulation() == TIME_STEPPING) && (config[val_iZone]->GetUnst_CFL()== 0.0))
						{
							cout << endl << "Min DT: " << solver_container[val_iZone][FinestMesh][FLOW_SOL]->GetMin_Delta_Time()<< ".Max DT: " << solver_container[val_iZone][FinestMesh][FLOW_SOL]->GetMax_Delta_Time() << ".Time step: " << config[val_iZone]->GetDelta_UnstTimeND() << ".";
						} else if ((config[val_iZone]->GetUnsteady_Simulation() == TIME_STEPPING) && (config[val_iZone]->GetUnst_CFL()!= 0.0)){
						cout << endl << "Min DT: " << solver_container[val_iZone][FinestMesh][FLOW_SOL]->GetMin_Delta_Time()<< ".Max DT: " << solver_container[val_iZone][FinestMesh][FLOW_SOL]->GetMax_Delta_Time() << ". Time step: " << solver_container[val_iZone][config[val_iZone]->GetFinestMesh()][FLOW_SOL]->GetMin_Delta_Time() << ". CFL: " << config[val_iZone]->GetUnst_CFL()<<".";
						} else {
							cout << endl << "Min DT: " << solver_container[val_iZone][FinestMesh][FLOW_SOL]->GetMin_Delta_Time()<< ".Max DT: " << solver_container[val_iZone][FinestMesh][FLOW_SOL]->GetMax_Delta_Time() << ".Dual Time step: " << config[val_iZone]->GetDelta_UnstTimeND() << ".";
						}
					} else {
            cout << endl << "Dual Time step: " << config[val_iZone]->GetDelta_UnstTimeND() << ".";
          }
        }
	   }
       else if (fem && !fsi){
    		if (dynamic){
    			cout << endl << "Simulation time: " << config[val_iZone]->GetCurrent_DynTime() << ". Time step: " << config[val_iZone]->GetDelta_DynTime() << ".";
    		}
    	}
        
        switch (config[val_iZone]->GetKind_Solver()) {
          case EULER :                  case NAVIER_STOKES:
            
            /*--- Visualize the maximum residual ---*/
            iPointMaxResid = solver_container[val_iZone][FinestMesh][FLOW_SOL]->GetPoint_Max(0);
            Coord = solver_container[val_iZone][FinestMesh][FLOW_SOL]->GetPoint_Max_Coord(0);
            
            cout << endl << "----------------------- Residual Evolution Summary ----------------------" << endl;

            cout << "log10[Maximum residual]: " << log10(solver_container[val_iZone][FinestMesh][FLOW_SOL]->GetRes_Max(0)) << "." << endl;
            
            if (config[val_iZone]->GetSystemMeasurements() == SI) {
              cout <<"Maximum residual point " << iPointMaxResid << ", located at (" << Coord[0] << ", " << Coord[1];
              if (nDim == 3) cout << ", " << Coord[2];
              cout <<   ")." << endl;
            }
            else {
              cout <<"Maximum residual point " << iPointMaxResid << ", located at (" << Coord[0]*12.0 << ", " << Coord[1]*12.0;
              if (nDim == 3) cout << ", " << Coord[2]*12.0;
              cout <<   ")." << endl;
            }
            
            /*--- Print out the number of non-physical points and reconstructions ---*/
            
            if (config[val_iZone]->GetNonphysical_Points() > 0)
              cout << "There are " << config[val_iZone]->GetNonphysical_Points() << " non-physical points in the solution." << endl;
            if (config[val_iZone]->GetNonphysical_Reconstr() > 0)
              cout << "There are " << config[val_iZone]->GetNonphysical_Reconstr() << " non-physical states in the upwind reconstruction." << endl;
            
            cout << "-------------------------------------------------------------------------" << endl;

            if (!Unsteady) cout << endl << " Iter" << "    Time(s)";
            else cout << endl << " IntIter" << " ExtIter";
            
//            if (!fluid_structure) {
              if (incompressible) cout << "   Res[Press]" << "     Res[Velx]" << "   CLift(Total)" << "   CDrag(Total)" << endl;
              else if (freesurface) cout << "   Res[Press]" << "     Res[Dist]" << "   CLift(Total)" << "     CLevelSet" << endl;
              else if (rotating_frame && nDim == 3 && !turbo) cout << "     Res[Rho]" << "     Res[RhoE]" << " CThrust(Total)" << " CTorque(Total)" << endl;
              else if (aeroelastic) cout << "     Res[Rho]" << "     Res[RhoE]" << "   CLift(Total)" << "   CDrag(Total)" << "         plunge" << "          pitch" << endl;
              else if (equiv_area) cout << "     Res[Rho]" << "   CLift(Total)" << "   CDrag(Total)" << "    CPress(N-F)" << endl;
              else if (turbo)
            	  switch (config[ZONE_0]->GetKind_TurboPerf(0)) {
            	  	case BLADE:
            	  		cout << "     Res[Rho]" << "     Res[RhoE]"  << "  KineticLoss(%)" << "  D_MassFlow(%)" << endl;
            	  		break;
            	  	case STAGE: case TURBINE:
            	  		cout << "     Res[Rho]" << "     Res[RhoE]"  << " TSEfficiency(%)" << " Outlet Pressure" << endl;
            	  		break;
            	  	default:
            	  		break;
            	  }
              else cout << "     Res[Rho]" << "     Res[RhoE]" << "   CLift(Total)" << "   CDrag(Total)" << endl;
//            }
//            else if (fluid_structure) cout << "     Res[Rho]" << "   Res[Displx]" << "   CLift(Total)" << "   CDrag(Total)" << endl;
            
            break;
            
          case RANS :
            
            /*--- Visualize the maximum residual ---*/
            iPointMaxResid = solver_container[val_iZone][FinestMesh][FLOW_SOL]->GetPoint_Max(0);
            Coord = solver_container[val_iZone][FinestMesh][FLOW_SOL]->GetPoint_Max_Coord(0);
            
            cout << endl << "----------------------- Residual Evolution Summary ----------------------" << endl;

            cout << "log10[Maximum residual]: " << log10(solver_container[val_iZone][FinestMesh][FLOW_SOL]->GetRes_Max(0)) << "." << endl;
            if (config[val_iZone]->GetSystemMeasurements() == SI) {
              cout <<"Maximum residual point " << iPointMaxResid << ", located at (" << Coord[0] << ", " << Coord[1];
              if (nDim == 3) cout << ", " << Coord[2];
              cout <<   ")." << endl;
            }
            else {
              cout <<"Maximum residual point " << iPointMaxResid << ", located at (" << Coord[0]*12.0 << ", " << Coord[1]*12.0;
              if (nDim == 3) cout << ", " << Coord[2]*12.0;
              cout <<   ")." << endl;
            }
            cout <<"Maximum Omega " << solver_container[val_iZone][FinestMesh][FLOW_SOL]->GetOmega_Max() << ", maximum Strain Rate " << solver_container[val_iZone][FinestMesh][FLOW_SOL]->GetStrainMag_Max() << "." << endl;
            
            /*--- Print out the number of non-physical points and reconstructions ---*/
            if (config[val_iZone]->GetNonphysical_Points() > 0)
              cout << "There are " << config[val_iZone]->GetNonphysical_Points() << " non-physical points in the solution." << endl;
            if (config[val_iZone]->GetNonphysical_Reconstr() > 0)
              cout << "There are " << config[val_iZone]->GetNonphysical_Reconstr() << " non-physical states in the upwind reconstruction." << endl;
            
            cout << "-------------------------------------------------------------------------" << endl;

            if (!Unsteady) cout << endl << " Iter" << "    Time(s)";
            else cout << endl << " IntIter" << " ExtIter";
            if (incompressible || freesurface) cout << "   Res[Press]";
            else cout << "      Res[Rho]";//, cout << "     Res[RhoE]";
            
            switch (config[val_iZone]->GetKind_Turb_Model()) {
              case SA:	   cout << "       Res[nu]"; break;
              case SA_NEG: cout << "       Res[nu]"; break;
              case SST:	   cout << "     Res[kine]" << "     Res[omega]"; break;
            }
            
            if (transition) { cout << "      Res[Int]" << "       Res[Re]"; }
            else if (rotating_frame && nDim == 3 && !turbo ) cout << "   CThrust(Total)" << "   CTorque(Total)" << endl;
            else if (aeroelastic) cout << "   CLift(Total)" << "   CDrag(Total)" << "         plunge" << "          pitch" << endl;
            else if (equiv_area) cout << "   CLift(Total)" << "   CDrag(Total)" << "    CPress(N-F)" << endl;
            else if (turbo)
            	switch (config[ZONE_0]->GetKind_TurboPerf(0)) {
            		case BLADE:
            			cout << "  KineticLoss(%)" << "  D_MassFlow(%)" << endl;
									break;
            		case STAGE: case TURBINE:
            			cout << " TSEfficiency(%)" << " Outlet Pressure" << endl;
            			break;
            	  default:
									break;
            	}

            else cout << "   CLift(Total)"   << "   CDrag(Total)"   << endl;
            
            break;
            
          case WAVE_EQUATION :
            if (!Unsteady) cout << endl << " Iter" << "    Time(s)";
            else cout << endl << " IntIter" << "  ExtIter";
            
            cout << "      Res[Wave]" << "   CWave(Total)"<<  endl;
            break;
            
          case HEAT_EQUATION :
            if (!Unsteady) cout << endl << " Iter" << "    Time(s)";
            else cout << endl << " IntIter" << "  ExtIter";
            
            cout << "      Res[Heat]" << "   CHeat(Total)"<<  endl;
            break;
            
          case LINEAR_ELASTICITY :
            if (!Unsteady) cout << endl << " Iter" << "    Time(s)";
            else cout << endl << " IntIter" << "  ExtIter";
            
            if (nDim == 2) cout << "    Res[Displx]" << "    Res[Disply]" << "   CFEA(Total)"<<  endl;
            if (nDim == 3) cout << "    Res[Displx]" << "    Res[Disply]" << "    Res[Displz]" << "   CFEA(Total)"<<  endl;
            break;
            
          case FEM_ELASTICITY :
            if (!nonlinear_analysis) cout << endl << " Iter" << "    Time(s)";
            else cout << endl << " IntIter" << " ExtIter";

            if (linear_analysis){
                if (nDim == 2) cout << "    Res[Displx]" << "    Res[Disply]" << "   CFEM(Total)"<<  endl;
                if (nDim == 3) cout << "    Res[Displx]" << "    Res[Disply]" << "    Res[Displz]" << "   CFEM(Total)"<<  endl;
            }
            else if (nonlinear_analysis){
                cout << "      Res[UTOL]" << "      Res[RTOL]" << "      Res[ETOL]"  << "   CFEM(Total)"<<  endl;
            }
           break;

          case ADJ_EULER :              case ADJ_NAVIER_STOKES :
          case DISC_ADJ_EULER:          case DISC_ADJ_NAVIER_STOKES:
            
            /*--- Visualize the maximum residual ---*/
            iPointMaxResid = solver_container[val_iZone][FinestMesh][ADJFLOW_SOL]->GetPoint_Max(0);
            Coord = solver_container[val_iZone][FinestMesh][ADJFLOW_SOL]->GetPoint_Max_Coord(0);
            cout << endl << "log10[Maximum residual]: " << log10(solver_container[val_iZone][FinestMesh][ADJFLOW_SOL]->GetRes_Max(0)) << "." << endl;
            if (config[val_iZone]->GetSystemMeasurements() == SI) {
              cout <<"Maximum residual point " << iPointMaxResid << ", located at (" << Coord[0] << ", " << Coord[1];
              if (nDim == 3) cout << ", " << Coord[2];
              cout <<   ")." << endl;
            }
            else {
              cout <<"Maximum residual point " << iPointMaxResid << ", located at (" << Coord[0]*12.0 << ", " << Coord[1]*12.0;
              if (nDim == 3) cout << ", " << Coord[2]*12.0;
              cout <<   ")." << endl;
            }
            
            /*--- Print out the number of non-physical points and reconstructions ---*/
            if (config[val_iZone]->GetNonphysical_Points() > 0)
              cout << "There are " << config[val_iZone]->GetNonphysical_Points() << " non-physical points in the solution." << endl;

            if (!Unsteady) cout << endl << " Iter" << "    Time(s)";
            else cout << endl << " IntIter" << "  ExtIter";
            
            if (incompressible || freesurface) cout << "   Res[Psi_Press]" << "   Res[Psi_Velx]";
            else cout << "   Res[Psi_Rho]" << "     Res[Psi_E]";
            if (disc_adj){
              cout << "    Sens_Press" << "     Sens_Mach" << endl;
            } else {
              if (output_1d)
                cout << "      Sens_Geo" << "     Sens_BPress" << endl;
              else
                cout << "      Sens_Geo" << "     Sens_Mach" << endl;
            }
            if (freesurface) {
              cout << "   Res[Psi_Press]" << "   Res[Psi_Dist]" << "    Sens_Geo";
              if (output_1d)
                cout << "     Sens_BPress" << endl;
              else
                cout << "   Sens_Mach" << endl;
            }
            break;
            
          case ADJ_RANS : case DISC_ADJ_RANS:
            
            /*--- Visualize the maximum residual ---*/
            iPointMaxResid = solver_container[val_iZone][FinestMesh][ADJFLOW_SOL]->GetPoint_Max(0);
            Coord = solver_container[val_iZone][FinestMesh][ADJFLOW_SOL]->GetPoint_Max_Coord(0);
            cout << endl << "log10[Maximum residual]: " << log10(solver_container[val_iZone][FinestMesh][ADJFLOW_SOL]->GetRes_Max(0)) << "." << endl;
            if (config[val_iZone]->GetSystemMeasurements() == SI) {
              cout <<"Maximum residual point " << iPointMaxResid << ", located at (" << Coord[0] << ", " << Coord[1];
              if (nDim == 3) cout << ", " << Coord[2];
              cout <<   ")." << endl;
            }
            else {
              cout <<"Maximum residual point " << iPointMaxResid << ", located at (" << Coord[0]*12.0 << ", " << Coord[1]*12.0;
              if (nDim == 3) cout << ", " << Coord[2]*12.0;
              cout <<   ")." << endl;
            }
            
            /*--- Print out the number of non-physical points and reconstructions ---*/
            if (config[val_iZone]->GetNonphysical_Points() > 0)
              cout << "There are " << config[val_iZone]->GetNonphysical_Points() << " non-physical points in the solution." << endl;

            if (!Unsteady) cout << endl << " Iter" << "    Time(s)";
            else cout << endl << " IntIter" << "  ExtIter";
            
            if (incompressible || freesurface) cout << "     Res[Psi_Press]";
            else cout << "     Res[Psi_Rho]";
            
            if (!config[val_iZone]->GetFrozen_Visc()) {
              cout << "      Res[Psi_nu]";
            }
            else {
              if (incompressible || freesurface) cout << "   Res[Psi_Velx]";
              else cout << "     Res[Psi_E]";
            }
            if (disc_adj){
              cout << "    Sens_Press" << "     Sens_Mach" << endl;
            } else {
              if (output_1d)
               cout << "      Sens_Geo" << "     Sens_BPress" << endl;
             else
               cout << "      Sens_Geo" << "     Sens_Mach" << endl;
            }
            if (freesurface) {
              cout << "   Res[Psi_Press]" << "   Res[Psi_Dist]" << "    Sens_Geo";
              if (output_1d)
                cout << "     Sens_BPress" << endl;
              else
                cout << "   Sens_Mach" << endl;
            }
            break;
            
        }
        
      }
      
      /*--- Write the solution on the screen and history file ---*/
      cout.precision(6);
      cout.setf(ios::fixed, ios::floatfield);
      
      if (!fem){
      if (!Unsteady) {
        cout.width(5); cout << iExtIter;
        cout.width(11); cout << timeiter;
        
      } else {
        cout.width(8); cout << iIntIter;
        cout.width(8); cout << iExtIter;
      }
      }
      else if (fem){
          if (!nonlinear_analysis) {
            cout.width(5); cout << iExtIter;
            cout.width(11); cout << timeiter;

          } else {
            cout.width(8); cout << iIntIter;
            cout.width(8); cout << iExtIter;
          }
      }
      
      
      switch (config[val_iZone]->GetKind_Solver()) {
        case EULER : case NAVIER_STOKES:
          
          if (!DualTime_Iteration) {
            if (compressible) ConvHist_file[0] << begin << direct_coeff << flow_resid;
            if (incompressible) ConvHist_file[0] << begin << direct_coeff << flow_resid;
            if (freesurface) ConvHist_file[0] << begin << direct_coeff << flow_resid << levelset_resid << end;
//            if (fluid_structure) ConvHist_file[0] << fea_resid;
            if (aeroelastic) ConvHist_file[0] << aeroelastic_coeff;
            if (output_per_surface) ConvHist_file[0] << monitoring_coeff;
            if (output_1d) ConvHist_file[0] << oneD_outputs;
            if (output_massflow && !output_1d) ConvHist_file[0] << massflow_outputs;
            if (direct_diff != NO_DERIVATIVE) ConvHist_file[0] << d_direct_coeff;
            ConvHist_file[0] << end;
            ConvHist_file[0].flush();
          }
          
          cout.precision(6);
          cout.setf(ios::fixed, ios::floatfield);
          cout.width(13); cout << log10(residual_flow[0]);
//          if (!fluid_structure && !equiv_area) {
          if (!equiv_area) {
            if (compressible) {
              if (nDim == 2 ) { cout.width(14); cout << log10(residual_flow[3]); }
              else { cout.width(14); cout << log10(residual_flow[4]); }
            }
            if (incompressible) { cout.width(14); cout << log10(residual_flow[1]); }
            if (freesurface) { cout.width(14); cout << log10(residual_levelset[0]); }
          }
//          else if (fluid_structure) { cout.width(14); cout << log10(residual_fea[0]); }
          
          if (rotating_frame && nDim == 3 && !turbo ) {
            cout.setf(ios::scientific, ios::floatfield);
            cout.width(15); cout << Total_CT;
            cout.width(15); cout << Total_CQ;
            cout.unsetf(ios_base::floatfield);
          }
          else if (equiv_area) { cout.width(15); cout << min(10000.0, max(-10000.0, Total_CLift)); cout.width(15); cout << min(10000.0, max(-10000.0, Total_CDrag)); cout.width(15);
            cout.precision(4);
            cout.setf(ios::scientific, ios::floatfield);
            cout << Total_CNearFieldOF; }
          else if (freesurface) { cout.width(15); cout << Total_CLift; cout.width(15); cout << Total_CFreeSurface; }
          else if (turbo) {
          	cout.setf(ios::scientific, ios::floatfield);
          	switch (config[ZONE_0]->GetKind_TurboPerf(0)) {
          		case BLADE:
          			cout.width(15); cout << KineticEnergyLoss[0]*100.0;
          			cout.width(15); cout << abs((MassFlowIn[0] - MassFlowOut[0])/MassFlowIn[0])*100.0;
          			break;
          		case STAGE: case TURBINE:
          			cout.width(15); cout << TotalStaticEfficiency[0]*100.0;
          			cout.width(15); cout << PressureOut[0]*config[ZONE_0]->GetPressure_Ref();
          			break;
          		default:
          			break;
          	}
          	cout.unsetf(ios_base::floatfield);
          }
          else { cout.width(15); cout << min(10000.0, max(-10000.0, Total_CLift)); cout.width(15); cout << min(10000.0, max(-10000.0, Total_CDrag)); }
          if (aeroelastic) {
            cout.setf(ios::scientific, ios::floatfield);
            cout.width(15); cout << aeroelastic_plunge[0]; //Only output the first marker being monitored to the console.
            cout.width(15); cout << aeroelastic_pitch[0];
            cout.unsetf(ios_base::floatfield);
          }
          cout << endl;
          
          break;
          
        case RANS :
          
          if (!DualTime_Iteration) {
            ConvHist_file[0] << begin << direct_coeff << flow_resid << turb_resid;
            if (aeroelastic) ConvHist_file[0] << aeroelastic_coeff;
            if (output_per_surface) ConvHist_file[0] << monitoring_coeff;
            if (output_1d) ConvHist_file[0] << oneD_outputs;
            if (output_massflow && !output_1d) ConvHist_file[0] << massflow_outputs;
            if (direct_diff != NO_DERIVATIVE) ConvHist_file[0] << d_direct_coeff;
            ConvHist_file[0] << end;
            ConvHist_file[0].flush();
          }
          
          cout.precision(6);
          cout.setf(ios::fixed, ios::floatfield);
          
          if (incompressible || freesurface) cout.width(13);
         else  cout.width(14);
         cout << log10(residual_flow[0]);
//          else  cout.width(14),
//                 cout << log10(residual_flow[0]),
//                 cout.width(14);
//          if ( nDim==2 ) cout << log10(residual_flow[3]);
//          if ( nDim==3 ) cout << log10(residual_flow[4]);
          
          switch(nVar_Turb) {
            case 1: cout.width(14); cout << log10(residual_turbulent[0]); break;
            case 2: cout.width(14); cout << log10(residual_turbulent[0]);
              cout.width(15); cout << log10(residual_turbulent[1]); break;
          }
          
          if (transition) { cout.width(14); cout << log10(residual_transition[0]); cout.width(14); cout << log10(residual_transition[1]); }
          
          if (rotating_frame && nDim == 3 && !turbo ) {
            cout.setf(ios::scientific, ios::floatfield);
            cout.width(15); cout << Total_CT; cout.width(15);
            cout << Total_CQ;
            cout.unsetf(ios_base::floatfield);
          }
          else if (equiv_area) { cout.width(15); cout << min(10000.0, max(-10000.0, Total_CLift)); cout.width(15); cout << min(10000.0, max(-10000.0, Total_CDrag)); cout.width(15);
            cout.precision(4);
            cout.setf(ios::scientific, ios::floatfield);
            cout << Total_CNearFieldOF; }
          else if (turbo) {
          cout.setf(ios::scientific, ios::floatfield);
        	switch (config[ZONE_0]->GetKind_TurboPerf(0)) {
        		case BLADE:
        			cout.width(15); cout << KineticEnergyLoss[0]*100.0;
        			cout.width(15); cout << abs((MassFlowIn[0] - MassFlowOut[0])/MassFlowIn[0])*100.0;
        			break;
        		case STAGE: case TURBINE:
        			cout.width(15); cout << TotalStaticEfficiency[0]*100.0;
					cout.width(15); cout << PressureOut[0]*config[ZONE_0]->GetPressure_Ref();
					break;
        		default:
        			break;
        	}
		    cout.unsetf(ios_base::floatfield);
		  }
          else { cout.width(15); cout << min(10000.0, max(-10000.0, Total_CLift)); cout.width(15); cout << min(10000.0, max(-10000.0, Total_CDrag)); }
          
          if (aeroelastic) {
            cout.setf(ios::scientific, ios::floatfield);
            cout.width(15); cout << aeroelastic_plunge[0]; //Only output the first marker being monitored to the console.
            cout.width(15); cout << aeroelastic_pitch[0];
            cout.unsetf(ios_base::floatfield);
          }
          cout << endl;
          
          if (freesurface) {
            if (!DualTime_Iteration) {
              ConvHist_file[0] << begin << direct_coeff << flow_resid << levelset_resid << end;
              ConvHist_file[0].flush();
            }
            
            cout.precision(6);
            cout.setf(ios::fixed, ios::floatfield);
            cout.width(13); cout << log10(residual_flow[0]);
            cout.width(14); cout << log10(residual_levelset[0]);
            cout.width(15); cout << Total_CLift;
            cout.width(14); cout << Total_CFreeSurface;
            
            cout << endl;
          }
          
          break;
          
        case WAVE_EQUATION:
          
          if (!DualTime_Iteration) {
            ConvHist_file[0] << begin << wave_coeff << wave_resid << end;
            ConvHist_file[0].flush();
          }
          
          cout.precision(6);
          cout.setf(ios::fixed, ios::floatfield);
          cout.width(14); cout << log10(residual_wave[0]);
          cout.width(14); cout << Total_CWave;
          cout << endl;
          break;
          
        case HEAT_EQUATION:
          
          if (!DualTime_Iteration) {
            ConvHist_file[0] << begin << heat_coeff << heat_resid << end;
            ConvHist_file[0].flush();
          }
          
          cout.precision(6);
          cout.setf(ios::fixed, ios::floatfield);
          cout.width(14); cout << log10(residual_heat[0]);
          cout.width(14); cout << Total_CHeat;
          cout << endl;
          break;
          
        case LINEAR_ELASTICITY:
          
          if (!DualTime_Iteration) {
            ConvHist_file[0] << begin << fea_coeff << fea_resid << end;
            ConvHist_file[0].flush();
          }
          
          cout.precision(6);
          cout.setf(ios::fixed, ios::floatfield);
          cout.width(15); cout << log10(residual_fea[0]);
          cout.width(15); cout << log10(residual_fea[1]);
          if (nDim == 3) { cout.width(15); cout << log10(residual_fea[2]); }
          cout.precision(4);
          cout.setf(ios::scientific, ios::floatfield);
          cout.width(14); cout << Total_CFEA;
          cout << endl;
          break;
          
        case FEM_ELASTICITY:

          if (!DualTime_Iteration) {
            ConvHist_file[0] << begin << fem_coeff << fem_resid << end;
            ConvHist_file[0].flush();
          }

          cout.precision(6);
          cout.setf(ios::fixed, ios::floatfield);
          if (linear_analysis){
              cout.width(15); cout << log10(residual_fem[0]);
              cout.width(15); cout << log10(residual_fem[1]);
              if (nDim == 3) { cout.width(15); cout << log10(residual_fem[2]); }
          }
          else if (nonlinear_analysis){
              cout.width(15); cout << log10(residual_fem[0]);
              cout.width(15); cout << log10(residual_fem[1]);
              cout.width(15); cout << log10(residual_fem[2]);
          }

          cout.precision(4);
          cout.setf(ios::scientific, ios::floatfield);
          cout.width(14); cout << Total_CFEM;
          cout << endl;
          break;

        case ADJ_EULER :              case ADJ_NAVIER_STOKES :
        case DISC_ADJ_EULER:          case DISC_ADJ_NAVIER_STOKES:
          
          if (!DualTime_Iteration) {
            ConvHist_file[0] << begin << adjoint_coeff << adj_flow_resid << end;
            ConvHist_file[0].flush();
          }
          
          cout.precision(6);
          cout.setf(ios::fixed, ios::floatfield);
          if (compressible) {
            cout.width(15); cout << log10(residual_adjflow[0]);
            cout.width(15); cout << log10(residual_adjflow[nDim+1]);
          }
          if (incompressible || freesurface) {
            cout.width(17); cout << log10(residual_adjflow[0]);
            cout.width(16); cout << log10(residual_adjflow[1]);
          }

          if (disc_adj){
            cout.precision(4);
            cout.setf(ios::scientific, ios::floatfield);
            cout.width(14); cout << Total_Sens_Press;
            cout.width(14); cout << Total_Sens_Mach;
          }else{
            cout.precision(4);
            cout.setf(ios::scientific, ios::floatfield);
            cout.width(14); cout << Total_Sens_Geo;
            if (output_1d){
              cout.width(14); cout << Total_Sens_BPress;
            }
            else{
              cout.width(14); cout << Total_Sens_Mach;
            }
          }
          cout << endl;
          cout.unsetf(ios_base::floatfield);
          
          if (freesurface) {
            if (!DualTime_Iteration) {
              ConvHist_file[0] << begin << adjoint_coeff << adj_flow_resid << adj_levelset_resid << end;
              ConvHist_file[0].flush();
            }
            
            cout.precision(6);
            cout.setf(ios::fixed, ios::floatfield);
            cout.width(17); cout << log10(residual_adjflow[0]);
            cout.width(16); cout << log10(residual_adjlevelset[0]);
            cout.precision(3);
            cout.setf(ios::scientific, ios::floatfield);
            cout.width(12); cout << Total_Sens_Geo;
            if (output_1d){
              cout.width(12); cout << Total_Sens_BPress;
            }
            else{
              cout.width(12); cout << Total_Sens_Mach;
            }
            cout.unsetf(ios_base::floatfield);
            cout << endl;
          }
          
          break;
          
        case ADJ_RANS : case DISC_ADJ_RANS:
          
          if (!DualTime_Iteration) {
            ConvHist_file[0] << begin << adjoint_coeff << adj_flow_resid;
            if (!config[val_iZone]->GetFrozen_Visc())
              ConvHist_file[0] << adj_turb_resid;
            ConvHist_file[0] << end;
            ConvHist_file[0].flush();
          }
          
          cout.precision(6);
          cout.setf(ios::fixed, ios::floatfield);
          cout.width(17); cout << log10(residual_adjflow[0]);
          if (!config[val_iZone]->GetFrozen_Visc()) {
            cout.width(17); cout << log10(residual_adjturbulent[0]);
          }
          else {
            if (compressible) {
              if (geometry[val_iZone][FinestMesh]->GetnDim() == 2 ) { cout.width(15); cout << log10(residual_adjflow[3]); }
              else { cout.width(15); cout << log10(residual_adjflow[4]); }
            }
            if (incompressible || freesurface) {
              cout.width(15); cout << log10(residual_adjflow[1]);
            }
          }
          if (disc_adj){
            cout.precision(4);
            cout.setf(ios::scientific, ios::floatfield);
            cout.width(14); cout << Total_Sens_Press;
            cout.width(14); cout << Total_Sens_Mach;
          }else{
            cout.precision(4);
            cout.setf(ios::scientific, ios::floatfield);
            cout.width(14); cout << Total_Sens_Geo;
            if (output_1d){
              cout.width(14); cout << Total_Sens_BPress;
            }
            else{
              cout.width(14); cout << Total_Sens_Mach;
            }
          }
          cout << endl;
          cout.unsetf(ios_base::floatfield);
          if (freesurface) {
            if (!DualTime_Iteration) {
              ConvHist_file[0] << begin << adjoint_coeff << adj_flow_resid << adj_levelset_resid;
              ConvHist_file[0] << end;
              ConvHist_file[0].flush();
            }
            
            cout.precision(6);
            cout.setf(ios::fixed, ios::floatfield);
            cout.width(17); cout << log10(residual_adjflow[0]);
            cout.width(16); cout << log10(residual_adjlevelset[0]);
            
            cout.precision(4);
            cout.setf(ios::scientific, ios::floatfield);
            cout.width(12); cout << Total_Sens_Geo;
            if (output_1d){
              cout.width(14); cout << Total_Sens_BPress;
            }
            else{
              cout.width(14); cout << Total_Sens_Mach;
            }
            cout << endl;
            cout.unsetf(ios_base::floatfield);
          }
          
          break;
          
      }
      cout.unsetf(ios::fixed);
      
      delete [] residual_flow;
      delete [] residual_turbulent;
      delete [] residual_transition;
      delete [] residual_levelset;
      delete [] residual_wave;
      delete [] residual_fea;
      delete [] residual_fem;
      delete [] residual_heat;
      
      delete [] residual_adjflow;
      delete [] residual_adjturbulent;
      delete [] residual_adjlevelset;
      
      delete [] Surface_CLift;
      delete [] Surface_CDrag;
      delete [] Surface_CSideForce;
      delete [] Surface_CEff;
      delete [] Surface_CFx;
      delete [] Surface_CFy;
      delete [] Surface_CFz;
      delete [] Surface_CMx;
      delete [] Surface_CMy;
      delete [] Surface_CMz;
      delete [] aeroelastic_pitch;
      delete [] aeroelastic_plunge;

      delete [] TotalStaticEfficiency;
      delete [] TotalTotalEfficiency;
      delete [] KineticEnergyLoss;
      delete [] TotalPressureLoss;
      delete [] MassFlowIn;
      delete [] MassFlowOut;
      delete [] FlowAngleIn;
      delete [] FlowAngleOut;
      delete [] EulerianWork;
      delete []	TotalEnthalpyIn;
      delete [] PressureRatio;
      delete [] PressureOut;
      delete [] EnthalpyOut;
      delete [] MachIn;
      delete [] MachOut;
      delete [] NormalMachIn;
      delete [] NormalMachOut;
      delete [] VelocityOutIs;
      delete [] TotalPresureIn;
      delete [] TotalTemperatureIn;
      delete [] FlowAngleIn_BC;
      delete [] EntropyIn;
      delete [] EntropyIn_BC;
      delete [] TotalEnthalpyIn_BC;
    }
  }
}

void COutput::SetCFL_Number(CSolver ****solver_container, CConfig **config, unsigned short val_iZone) {
  
  su2double CFLFactor = 1.0, power = 1.0, CFL = 0.0, CFLMin = 0.0, CFLMax = 0.0, Div = 1.0, Diff = 0.0, MGFactor[100];
  unsigned short iMesh;
  
  unsigned short FinestMesh = config[val_iZone]->GetFinestMesh();
  unsigned long ExtIter = config[val_iZone]->GetExtIter();

  RhoRes_New = solver_container[val_iZone][FinestMesh][FLOW_SOL]->GetRes_RMS(0);
  switch( config[val_iZone]->GetKind_Solver()){
    case ADJ_EULER : case ADJ_NAVIER_STOKES: case ADJ_RANS:
      RhoRes_New = solver_container[val_iZone][FinestMesh][ADJFLOW_SOL]->GetRes_RMS(0);
      break;
  }

  if (RhoRes_New < EPS) RhoRes_New = EPS;
  if (RhoRes_Old < EPS) RhoRes_Old = RhoRes_New;
  
  Div = RhoRes_Old/RhoRes_New;
  Diff = RhoRes_New-RhoRes_Old;
  
  /*--- Compute MG factor ---*/
  
  for (iMesh = 0; iMesh <= config[val_iZone]->GetnMGLevels(); iMesh++) {
    if (iMesh == MESH_0) MGFactor[iMesh] = 1.0;
    else MGFactor[iMesh] = MGFactor[iMesh-1] * config[val_iZone]->GetCFL(iMesh)/config[val_iZone]->GetCFL(iMesh-1);
  }
  
  if (Div < 1.0) power = config[val_iZone]->GetCFL_AdaptParam(0);
  else power = config[val_iZone]->GetCFL_AdaptParam(1);
  
  /*--- Detect a stall in the residual ---*/
  
  if ((fabs(Diff) <= RhoRes_New*1E-8) && (ExtIter != 0)) { Div = 0.1; power = config[val_iZone]->GetCFL_AdaptParam(1); }
  
  CFLMin = config[val_iZone]->GetCFL_AdaptParam(2);
  CFLMax = config[val_iZone]->GetCFL_AdaptParam(3);
  
  CFLFactor = pow(Div, power);
  
  for (iMesh = 0; iMesh <= config[val_iZone]->GetnMGLevels(); iMesh++) {
    CFL = config[val_iZone]->GetCFL(iMesh);
    CFL *= CFLFactor;
    
    if ((iMesh == MESH_0) && (CFL <= CFLMin)) {
      for (iMesh = 0; iMesh <= config[val_iZone]->GetnMGLevels(); iMesh++) {
        config[val_iZone]->SetCFL(iMesh, 1.001*CFLMin*MGFactor[iMesh]);
      }
      break;
    }
    if ((iMesh == MESH_0) && (CFL >= CFLMax)) {
      for (iMesh = 0; iMesh <= config[val_iZone]->GetnMGLevels(); iMesh++)
        config[val_iZone]->SetCFL(iMesh, 0.999*CFLMax*MGFactor[iMesh]);
      break;
    }
    
    config[val_iZone]->SetCFL(iMesh, CFL);
    
  }
  
  RhoRes_Old = solver_container[val_iZone][FinestMesh][FLOW_SOL]->GetRes_RMS(0);
  switch( config[val_iZone]->GetKind_Solver()){
      case ADJ_EULER : case ADJ_NAVIER_STOKES: case ADJ_RANS:
        RhoRes_Old = solver_container[val_iZone][FinestMesh][ADJFLOW_SOL]->GetRes_RMS(0);
        break;
    }
  
}


void COutput::SetForces_Breakdown(CGeometry ***geometry,
                                  CSolver ****solver_container,
                                  CConfig **config,
                                  CIntegration ***integration,
                                  unsigned short val_iZone) {
  
  char cstr[200];
  unsigned short iMarker_Monitoring;
  ofstream Breakdown_file;
  
  int rank = MASTER_NODE;
  bool compressible       = (config[val_iZone]->GetKind_Regime() == COMPRESSIBLE);
  bool incompressible     = (config[val_iZone]->GetKind_Regime() == INCOMPRESSIBLE);
  bool freesurface        = (config[val_iZone]->GetKind_Regime() == FREESURFACE);
  bool unsteady           = (config[val_iZone]->GetUnsteady_Simulation() != NO);
  bool viscous            = config[val_iZone]->GetViscous();
  bool grid_movement      = config[val_iZone]->GetGrid_Movement();
  bool gravity            = config[val_iZone]->GetGravityForce();
  bool turbulent          = config[val_iZone]->GetKind_Solver() == RANS;

#ifdef HAVE_MPI
  MPI_Comm_rank(MPI_COMM_WORLD, &rank);
#endif
  
  unsigned short FinestMesh = config[val_iZone]->GetFinestMesh();
  unsigned short nDim = geometry[val_iZone][FinestMesh]->GetnDim();
  bool flow = ((config[val_iZone]->GetKind_Solver() == EULER) || (config[val_iZone]->GetKind_Solver() == NAVIER_STOKES) ||
               (config[val_iZone]->GetKind_Solver() == RANS));
  
  /*--- Output the mean flow solution using only the master node ---*/
  
  if ((rank == MASTER_NODE) && (flow)) {
    
    cout << "Writing the forces breakdown file." << endl;

    /*--- Initialize variables to store information from all domains (direct solution) ---*/
    
    su2double Total_CLift = 0.0, Total_CDrag = 0.0, Total_CSideForce = 0.0, Total_CMx = 0.0, Total_CMy = 0.0, Total_CMz = 0.0, Total_CEff = 0.0, Total_CFx = 0.0, Total_CFy = 0.0, Total_CFz = 0.0,
    Inv_CLift = 0.0, Inv_CDrag = 0.0, Inv_CSideForce = 0.0, Inv_CMx = 0.0, Inv_CMy = 0.0, Inv_CMz = 0.0, Inv_CEff = 0.0, Inv_CFx = 0.0, Inv_CFy = 0.0, Inv_CFz = 0.0,
    *Surface_CLift = NULL, *Surface_CDrag = NULL, *Surface_CSideForce = NULL, *Surface_CEff = NULL, *Surface_CFx = NULL, *Surface_CFy = NULL,  *Surface_CFz = NULL, *Surface_CMx = NULL, *Surface_CMy = NULL, *Surface_CMz = NULL,
    *Surface_CLift_Inv = NULL, *Surface_CDrag_Inv = NULL, *Surface_CSideForce_Inv = NULL, *Surface_CEff_Inv = NULL, *Surface_CFx_Inv = NULL, *Surface_CFy_Inv = NULL,  *Surface_CFz_Inv = NULL, *Surface_CMx_Inv = NULL, *Surface_CMy_Inv = NULL, *Surface_CMz_Inv = NULL;
    
    /*--- WARNING: when compiling on Windows, ctime() is not available. Comment out
     the two lines below that use the dt variable. ---*/
    //time_t now = time(0);
    //string dt = ctime(&now); dt[24] = '.';

    /*--- Allocate memory for the coefficients being monitored ---*/
    
    Surface_CLift      = new su2double[config[ZONE_0]->GetnMarker_Monitoring()];
    Surface_CDrag      = new su2double[config[ZONE_0]->GetnMarker_Monitoring()];
    Surface_CSideForce = new su2double[config[ZONE_0]->GetnMarker_Monitoring()];
    Surface_CEff       = new su2double[config[ZONE_0]->GetnMarker_Monitoring()];
    Surface_CFx        = new su2double[config[ZONE_0]->GetnMarker_Monitoring()];
    Surface_CFy        = new su2double[config[ZONE_0]->GetnMarker_Monitoring()];
    Surface_CFz        = new su2double[config[ZONE_0]->GetnMarker_Monitoring()];
    Surface_CMx        = new su2double[config[ZONE_0]->GetnMarker_Monitoring()];
    Surface_CMy        = new su2double[config[ZONE_0]->GetnMarker_Monitoring()];
    Surface_CMz        = new su2double[config[ZONE_0]->GetnMarker_Monitoring()];
    
    Surface_CLift_Inv      = new su2double[config[ZONE_0]->GetnMarker_Monitoring()];
    Surface_CDrag_Inv      = new su2double[config[ZONE_0]->GetnMarker_Monitoring()];
    Surface_CSideForce_Inv = new su2double[config[ZONE_0]->GetnMarker_Monitoring()];
    Surface_CEff_Inv       = new su2double[config[ZONE_0]->GetnMarker_Monitoring()];
    Surface_CFx_Inv        = new su2double[config[ZONE_0]->GetnMarker_Monitoring()];
    Surface_CFy_Inv        = new su2double[config[ZONE_0]->GetnMarker_Monitoring()];
    Surface_CFz_Inv        = new su2double[config[ZONE_0]->GetnMarker_Monitoring()];
    Surface_CMx_Inv        = new su2double[config[ZONE_0]->GetnMarker_Monitoring()];
    Surface_CMy_Inv        = new su2double[config[ZONE_0]->GetnMarker_Monitoring()];
    Surface_CMz_Inv        = new su2double[config[ZONE_0]->GetnMarker_Monitoring()];

    /*--- Flow solution coefficients ---*/
    
    Total_CLift       = solver_container[val_iZone][FinestMesh][FLOW_SOL]->GetTotal_CLift();
    Total_CDrag       = solver_container[val_iZone][FinestMesh][FLOW_SOL]->GetTotal_CDrag();
    Total_CSideForce  = solver_container[val_iZone][FinestMesh][FLOW_SOL]->GetTotal_CSideForce();
    Total_CEff        = solver_container[val_iZone][FinestMesh][FLOW_SOL]->GetTotal_CEff();
    Total_CMx         = solver_container[val_iZone][FinestMesh][FLOW_SOL]->GetTotal_CMx();
    Total_CMy         = solver_container[val_iZone][FinestMesh][FLOW_SOL]->GetTotal_CMy();
    Total_CMz         = solver_container[val_iZone][FinestMesh][FLOW_SOL]->GetTotal_CMz();
    Total_CFx         = solver_container[val_iZone][FinestMesh][FLOW_SOL]->GetTotal_CFx();
    Total_CFy         = solver_container[val_iZone][FinestMesh][FLOW_SOL]->GetTotal_CFy();
    Total_CFz         = solver_container[val_iZone][FinestMesh][FLOW_SOL]->GetTotal_CFz();
    
    /*--- Flow inviscid solution coefficients ---*/
    
    Inv_CLift       = solver_container[val_iZone][FinestMesh][FLOW_SOL]->GetAllBound_CLift_Inv();
    Inv_CDrag       = solver_container[val_iZone][FinestMesh][FLOW_SOL]->GetAllBound_CDrag_Inv();
    Inv_CSideForce  = solver_container[val_iZone][FinestMesh][FLOW_SOL]->GetAllBound_CSideForce_Inv();
    Inv_CEff        = solver_container[val_iZone][FinestMesh][FLOW_SOL]->GetAllBound_CEff_Inv();
    Inv_CMx         = solver_container[val_iZone][FinestMesh][FLOW_SOL]->GetAllBound_CMx_Inv();
    Inv_CMy         = solver_container[val_iZone][FinestMesh][FLOW_SOL]->GetAllBound_CMy_Inv();
    Inv_CMz         = solver_container[val_iZone][FinestMesh][FLOW_SOL]->GetAllBound_CMz_Inv();
    Inv_CFx         = solver_container[val_iZone][FinestMesh][FLOW_SOL]->GetAllBound_CFx_Inv();
    Inv_CFy         = solver_container[val_iZone][FinestMesh][FLOW_SOL]->GetAllBound_CFy_Inv();
    Inv_CFz         = solver_container[val_iZone][FinestMesh][FLOW_SOL]->GetAllBound_CFz_Inv();
    
    /*--- Look over the markers being monitored and get the desired values ---*/
    
    for (iMarker_Monitoring = 0; iMarker_Monitoring < config[ZONE_0]->GetnMarker_Monitoring(); iMarker_Monitoring++) {
      Surface_CLift[iMarker_Monitoring]      = solver_container[val_iZone][FinestMesh][FLOW_SOL]->GetSurface_CLift(iMarker_Monitoring);
      Surface_CDrag[iMarker_Monitoring]      = solver_container[val_iZone][FinestMesh][FLOW_SOL]->GetSurface_CDrag(iMarker_Monitoring);
      Surface_CSideForce[iMarker_Monitoring] = solver_container[val_iZone][FinestMesh][FLOW_SOL]->GetSurface_CSideForce(iMarker_Monitoring);
      Surface_CEff[iMarker_Monitoring]       = solver_container[val_iZone][FinestMesh][FLOW_SOL]->GetSurface_CEff(iMarker_Monitoring);
      Surface_CFx[iMarker_Monitoring]        = solver_container[val_iZone][FinestMesh][FLOW_SOL]->GetSurface_CFx(iMarker_Monitoring);
      Surface_CFy[iMarker_Monitoring]        = solver_container[val_iZone][FinestMesh][FLOW_SOL]->GetSurface_CFy(iMarker_Monitoring);
      Surface_CFz[iMarker_Monitoring]        = solver_container[val_iZone][FinestMesh][FLOW_SOL]->GetSurface_CFz(iMarker_Monitoring);
      Surface_CMx[iMarker_Monitoring]        = solver_container[val_iZone][FinestMesh][FLOW_SOL]->GetSurface_CMx(iMarker_Monitoring);
      Surface_CMy[iMarker_Monitoring]        = solver_container[val_iZone][FinestMesh][FLOW_SOL]->GetSurface_CMy(iMarker_Monitoring);
      Surface_CMz[iMarker_Monitoring]        = solver_container[val_iZone][FinestMesh][FLOW_SOL]->GetSurface_CMz(iMarker_Monitoring);
      
      Surface_CLift_Inv[iMarker_Monitoring]      = solver_container[val_iZone][FinestMesh][FLOW_SOL]->GetSurface_CLift_Inv(iMarker_Monitoring);
      Surface_CDrag_Inv[iMarker_Monitoring]      = solver_container[val_iZone][FinestMesh][FLOW_SOL]->GetSurface_CDrag_Inv(iMarker_Monitoring);
      Surface_CSideForce_Inv[iMarker_Monitoring] = solver_container[val_iZone][FinestMesh][FLOW_SOL]->GetSurface_CSideForce_Inv(iMarker_Monitoring);
      Surface_CEff_Inv[iMarker_Monitoring]       = solver_container[val_iZone][FinestMesh][FLOW_SOL]->GetSurface_CEff_Inv(iMarker_Monitoring);
      Surface_CFx_Inv[iMarker_Monitoring]        = solver_container[val_iZone][FinestMesh][FLOW_SOL]->GetSurface_CFx_Inv(iMarker_Monitoring);
      Surface_CFy_Inv[iMarker_Monitoring]        = solver_container[val_iZone][FinestMesh][FLOW_SOL]->GetSurface_CFy_Inv(iMarker_Monitoring);
      Surface_CFz_Inv[iMarker_Monitoring]        = solver_container[val_iZone][FinestMesh][FLOW_SOL]->GetSurface_CFz_Inv(iMarker_Monitoring);
      Surface_CMx_Inv[iMarker_Monitoring]        = solver_container[val_iZone][FinestMesh][FLOW_SOL]->GetSurface_CMx_Inv(iMarker_Monitoring);
      Surface_CMy_Inv[iMarker_Monitoring]        = solver_container[val_iZone][FinestMesh][FLOW_SOL]->GetSurface_CMy_Inv(iMarker_Monitoring);
      Surface_CMz_Inv[iMarker_Monitoring]        = solver_container[val_iZone][FinestMesh][FLOW_SOL]->GetSurface_CMz_Inv(iMarker_Monitoring);
    }
    
    /*--- Write file name with extension ---*/
    
    string filename = config[val_iZone]->GetBreakdown_FileName();
    strcpy (cstr, filename.data());

    Breakdown_file.open(cstr, ios::out);
    
    Breakdown_file << endl <<"-------------------------------------------------------------------------" << endl;
    Breakdown_file <<"|    ___ _   _ ___                                                      |" << endl;
    Breakdown_file <<"|   / __| | | |_  )   Release 4.1.0  \"Cardinal\"                         |" << endl;
    Breakdown_file <<"|   \\__ \\ |_| |/ /                                                      |" << endl;
    Breakdown_file <<"|   |___/\\___//___|   Suite (Computational Fluid Dynamics Code)         |" << endl;
    Breakdown_file << "|                                                                       |" << endl;
    //Breakdown_file << "|   Local date and time: " << dt << "                      |" << endl;
    Breakdown_file <<"-------------------------------------------------------------------------" << endl;
    Breakdown_file << "| SU2 Lead Dev.: Dr. Francisco Palacios, Francisco.D.Palacios@boeing.com|" << endl;
    Breakdown_file << "|                Dr. Thomas D. Economon, economon@stanford.edu          |" << endl;
    Breakdown_file <<"-------------------------------------------------------------------------" << endl;
    Breakdown_file << "| SU2 Developers:                                                       |" << endl;
    Breakdown_file << "| - Prof. Juan J. Alonso's group at Stanford University.                |" << endl;
    Breakdown_file << "| - Prof. Piero Colonna's group at Delft University of Technology.      |" << endl;
    Breakdown_file << "| - Prof. Nicolas R. Gauger's group at Kaiserslautern U. of Technology. |" << endl;
    Breakdown_file << "| - Prof. Alberto Guardone's group at Polytechnic University of Milan.  |" << endl;
    Breakdown_file << "| - Prof. Rafael Palacios' group at Imperial College London.            |" << endl;
    Breakdown_file <<"-------------------------------------------------------------------------" << endl;
    Breakdown_file << "| Copyright (C) 2012-2016 SU2, the open-source CFD code.                |" << endl;
    Breakdown_file << "|                                                                       |" << endl;
    Breakdown_file << "| SU2 is free software; you can redistribute it and/or                  |" << endl;
    Breakdown_file << "| modify it under the terms of the GNU Lesser General Public            |" << endl;
    Breakdown_file << "| License as published by the Free Software Foundation; either          |" << endl;
    Breakdown_file << "| version 2.1 of the License, or (at your option) any later version.    |" << endl;
    Breakdown_file << "|                                                                       |" << endl;
    Breakdown_file << "| SU2 is distributed in the hope that it will be useful,                |" << endl;
    Breakdown_file << "| but WITHOUT ANY WARRANTY; without even the implied warranty of        |" << endl;
    Breakdown_file << "| MERCHANTABILITY or FITNESS FOR A PARTICULAR PURPOSE. See the GNU      |" << endl;
    Breakdown_file << "| Lesser General Public License for more details.                       |" << endl;
    Breakdown_file << "|                                                                       |" << endl;
    Breakdown_file << "| You should have received a copy of the GNU Lesser General Public      |" << endl;
    Breakdown_file << "| License along with SU2. If not, see <http://www.gnu.org/licenses/>.   |" << endl;
    Breakdown_file <<"-------------------------------------------------------------------------" << endl;
    
    Breakdown_file.precision(6);
    
    Breakdown_file << endl << endl <<"Problem definition:" << endl << endl;
    
    if (compressible) {
      if (viscous) {
        Breakdown_file << "Viscous flow: Computing pressure using the ideal gas law" << endl;
        Breakdown_file << "based on the free-stream temperature and a density computed" << endl;
        Breakdown_file << "from the Reynolds number." << endl;
      } else {
        Breakdown_file << "Inviscid flow: Computing density based on free-stream" << endl;
        Breakdown_file << "temperature and pressure using the ideal gas law." << endl;
      }
    }
    
    if (grid_movement) Breakdown_file << "Force coefficients computed using MACH_MOTION." << endl;
    else Breakdown_file << "Force coefficients computed using free-stream values." << endl;
    
    if (incompressible || freesurface) {
      Breakdown_file << "Viscous and Inviscid flow: rho_ref, and vel_ref" << endl;
      Breakdown_file << "are based on the free-stream values, p_ref = rho_ref*vel_ref^2." << endl;
      Breakdown_file << "The free-stream value of the pressure is 0." << endl;
      Breakdown_file << "Mach number: "<< config[val_iZone]->GetMach() << ", computed using the Bulk modulus." << endl;
      Breakdown_file << "Angle of attack (deg): "<< config[val_iZone]->GetAoA() << ", computed using the the free-stream velocity." << endl;
      Breakdown_file << "Side slip angle (deg): "<< config[val_iZone]->GetAoS() << ", computed using the the free-stream velocity." << endl;
      if (viscous) Breakdown_file << "Reynolds number: " << config[val_iZone]->GetReynolds() << ", computed using free-stream values."<< endl;
      Breakdown_file << "Only dimensional computation, the grid should be dimensional." << endl;
    }
    
    Breakdown_file <<"-- Input conditions:"<< endl;
    
    if (compressible) {
      switch (config[val_iZone]->GetKind_FluidModel()) {
          
        case STANDARD_AIR:
          Breakdown_file << "Fluid Model: STANDARD_AIR "<< endl;
          Breakdown_file << "Specific gas constant: " << config[val_iZone]->GetGas_Constant();
          if (config[val_iZone]->GetSystemMeasurements() == SI) Breakdown_file << " N.m/kg.K." << endl;
          else if (config[val_iZone]->GetSystemMeasurements() == US) Breakdown_file << " lbf.ft/slug.R." << endl;
          Breakdown_file << "Specific gas constant (non-dim): " << config[val_iZone]->GetGas_ConstantND()<< endl;
          Breakdown_file << "Specific Heat Ratio: 1.4000 "<< endl;
          break;
          
        case IDEAL_GAS:
          Breakdown_file << "Fluid Model: IDEAL_GAS "<< endl;
          Breakdown_file << "Specific gas constant: " << config[val_iZone]->GetGas_Constant() << " N.m/kg.K." << endl;
          Breakdown_file << "Specific gas constant (non-dim): " << config[val_iZone]->GetGas_ConstantND()<< endl;
          Breakdown_file << "Specific Heat Ratio: "<< config[val_iZone]->GetGamma() << endl;
          break;
          
        case VW_GAS:
          Breakdown_file << "Fluid Model: Van der Waals "<< endl;
          Breakdown_file << "Specific gas constant: " << config[val_iZone]->GetGas_Constant() << " N.m/kg.K." << endl;
          Breakdown_file << "Specific gas constant (non-dim): " << config[val_iZone]->GetGas_ConstantND()<< endl;
          Breakdown_file << "Specific Heat Ratio: "<< config[val_iZone]->GetGamma() << endl;
          Breakdown_file << "Critical Pressure:   " << config[val_iZone]->GetPressure_Critical()  << " Pa." << endl;
          Breakdown_file << "Critical Temperature:  " << config[val_iZone]->GetTemperature_Critical() << " K." << endl;
          Breakdown_file << "Critical Pressure (non-dim):   " << config[val_iZone]->GetPressure_Critical() /config[val_iZone]->GetPressure_Ref() << endl;
          Breakdown_file << "Critical Temperature (non-dim) :  " << config[val_iZone]->GetTemperature_Critical() /config[val_iZone]->GetTemperature_Ref() << endl;
          break;
          
        case PR_GAS:
          Breakdown_file << "Fluid Model: Peng-Robinson "<< endl;
          Breakdown_file << "Specific gas constant: " << config[val_iZone]->GetGas_Constant() << " N.m/kg.K." << endl;
          Breakdown_file << "Specific gas constant(non-dim): " << config[val_iZone]->GetGas_ConstantND()<< endl;
          Breakdown_file << "Specific Heat Ratio: "<< config[val_iZone]->GetGamma() << endl;
          Breakdown_file << "Critical Pressure:   " << config[val_iZone]->GetPressure_Critical()  << " Pa." << endl;
          Breakdown_file << "Critical Temperature:  " << config[val_iZone]->GetTemperature_Critical() << " K." << endl;
          Breakdown_file << "Critical Pressure (non-dim):   " << config[val_iZone]->GetPressure_Critical() /config[val_iZone]->GetPressure_Ref() << endl;
          Breakdown_file << "Critical Temperature (non-dim) :  " << config[val_iZone]->GetTemperature_Critical() /config[val_iZone]->GetTemperature_Ref() << endl;
          break;
      }
      
      if (viscous) {
        
        switch (config[val_iZone]->GetKind_ViscosityModel()) {
            
          case CONSTANT_VISCOSITY:
            Breakdown_file << "Viscosity Model: CONSTANT_VISCOSITY  "<< endl;
            Breakdown_file << "Laminar Viscosity: " << config[val_iZone]->GetMu_ConstantND()*config[val_iZone]->GetViscosity_Ref();
            if (config[val_iZone]->GetSystemMeasurements() == SI) Breakdown_file << " N.s/m^2." << endl;
            else if (config[val_iZone]->GetSystemMeasurements() == US) Breakdown_file << " lbf.s/ft^2." << endl;
            Breakdown_file << "Laminar Viscosity (non-dim): " << config[val_iZone]->GetMu_ConstantND()<< endl;
            break;
            
          case SUTHERLAND:
            Breakdown_file << "Viscosity Model: SUTHERLAND "<< endl;
            Breakdown_file << "Ref. Laminar Viscosity: " << config[val_iZone]->GetMu_RefND()*config[val_iZone]->GetViscosity_Ref();
            if (config[val_iZone]->GetSystemMeasurements() == SI) Breakdown_file << " N.s/m^2." << endl;
            else if (config[val_iZone]->GetSystemMeasurements() == US) Breakdown_file << " lbf.s/ft^2." << endl;
            Breakdown_file << "Ref. Temperature: " << config[val_iZone]->GetMu_Temperature_RefND()*config[val_iZone]->GetTemperature_Ref();
            if (config[val_iZone]->GetSystemMeasurements() == SI) Breakdown_file << " K." << endl;
            else if (config[val_iZone]->GetSystemMeasurements() == US) Breakdown_file << " R." << endl;
            Breakdown_file << "Sutherland Constant: "<< config[val_iZone]->GetMu_SND()*config[val_iZone]->GetTemperature_Ref();
            if (config[val_iZone]->GetSystemMeasurements() == SI) Breakdown_file << " K." << endl;
            else if (config[val_iZone]->GetSystemMeasurements() == US) Breakdown_file << " R." << endl;
            Breakdown_file << "Laminar Viscosity (non-dim): " << config[val_iZone]->GetMu_ConstantND()<< endl;
            Breakdown_file << "Ref. Temperature (non-dim): " << config[val_iZone]->GetMu_Temperature_RefND()<< endl;
            Breakdown_file << "Sutherland constant (non-dim): "<< config[val_iZone]->GetMu_SND()<< endl;
            break;
            
        }
        switch (config[val_iZone]->GetKind_ConductivityModel()) {
            
          case CONSTANT_PRANDTL:
            Breakdown_file << "Conductivity Model: CONSTANT_PRANDTL  "<< endl;
            Breakdown_file << "Prandtl: " << config[val_iZone]->GetPrandtl_Lam()<< endl;
            break;
            
          case CONSTANT_CONDUCTIVITY:
            Breakdown_file << "Conductivity Model: CONSTANT_CONDUCTIVITY "<< endl;
            Breakdown_file << "Molecular Conductivity: " << config[val_iZone]->GetKt_ConstantND()*config[val_iZone]->GetConductivity_Ref()<< " W/m^2.K." << endl;
            Breakdown_file << "Molecular Conductivity (non-dim): " << config[val_iZone]->GetKt_ConstantND()<< endl;
            break;
            
        }
      }
    }
    
    if (incompressible || freesurface) {
      Breakdown_file << "Bulk modulus: " << config[val_iZone]->GetBulk_Modulus();
      if (config[val_iZone]->GetSystemMeasurements() == SI) Breakdown_file << " Pa." << endl;
      else if (config[val_iZone]->GetSystemMeasurements() == US) Breakdown_file << " psf." << endl;
      Breakdown_file << "Artificial compressibility factor: " << config[val_iZone]->GetArtComp_Factor();
      if (config[val_iZone]->GetSystemMeasurements() == SI) Breakdown_file << " Pa." << endl;
      else if (config[val_iZone]->GetSystemMeasurements() == US) Breakdown_file << " psf." << endl;
    }
    
    Breakdown_file << "Free-stream static pressure: " << config[val_iZone]->GetPressure_FreeStream();
    if (config[val_iZone]->GetSystemMeasurements() == SI) Breakdown_file << " Pa." << endl;
    else if (config[val_iZone]->GetSystemMeasurements() == US) Breakdown_file << " psf." << endl;
    
    Breakdown_file << "Free-stream total pressure: " << config[val_iZone]->GetPressure_FreeStream() * pow( 1.0+config[val_iZone]->GetMach()*config[val_iZone]->GetMach()*0.5*(config[val_iZone]->GetGamma()-1.0), config[val_iZone]->GetGamma()/(config[val_iZone]->GetGamma()-1.0) );
    if (config[val_iZone]->GetSystemMeasurements() == SI) Breakdown_file << " Pa." << endl;
    else if (config[val_iZone]->GetSystemMeasurements() == US) Breakdown_file << " psf." << endl;
    
    if (compressible) {
      Breakdown_file << "Free-stream temperature: " << config[val_iZone]->GetTemperature_FreeStream();
      if (config[val_iZone]->GetSystemMeasurements() == SI) Breakdown_file << " K." << endl;
      else if (config[val_iZone]->GetSystemMeasurements() == US) Breakdown_file << " R." << endl;
    }
    
    Breakdown_file << "Free-stream density: " << config[val_iZone]->GetDensity_FreeStream();
    if (config[val_iZone]->GetSystemMeasurements() == SI) Breakdown_file << " kg/m^3." << endl;
    else if (config[val_iZone]->GetSystemMeasurements() == US) Breakdown_file << " slug/ft^3." << endl;
    
    if (nDim == 2) {
      Breakdown_file << "Free-stream velocity: (" << config[val_iZone]->GetVelocity_FreeStream()[0] << ", ";
      Breakdown_file << config[val_iZone]->GetVelocity_FreeStream()[1] << ")";
    }
    if (nDim == 3) {
      Breakdown_file << "Free-stream velocity: (" << config[val_iZone]->GetVelocity_FreeStream()[0] << ", ";
      Breakdown_file << config[val_iZone]->GetVelocity_FreeStream()[1] << ", " << config[val_iZone]->GetVelocity_FreeStream()[2] << ")";
    }
    if (config[val_iZone]->GetSystemMeasurements() == SI) Breakdown_file << " m/s. ";
    else if (config[val_iZone]->GetSystemMeasurements() == US) Breakdown_file << " ft/s. ";
    
    Breakdown_file << "Magnitude: "	<< config[val_iZone]->GetModVel_FreeStream();
    if (config[val_iZone]->GetSystemMeasurements() == SI) Breakdown_file << " m/s." << endl;
    else if (config[val_iZone]->GetSystemMeasurements() == US) Breakdown_file << " ft/s." << endl;
    
    if (compressible) {
      Breakdown_file << "Free-stream total energy per unit mass: " << config[val_iZone]->GetEnergy_FreeStream();
      if (config[val_iZone]->GetSystemMeasurements() == SI) Breakdown_file << " m^2/s^2." << endl;
      else if (config[val_iZone]->GetSystemMeasurements() == US) Breakdown_file << " ft^2/s^2." << endl;
    }
    
    if (viscous) {
      Breakdown_file << "Free-stream viscosity: " << config[val_iZone]->GetViscosity_FreeStream();
      if (config[val_iZone]->GetSystemMeasurements() == SI) Breakdown_file << " N.s/m^2." << endl;
      else if (config[val_iZone]->GetSystemMeasurements() == US) Breakdown_file << " lbf.s/ft^2." << endl;
      if (turbulent) {
        Breakdown_file << "Free-stream turb. kinetic energy per unit mass: " << config[val_iZone]->GetTke_FreeStream();
        if (config[val_iZone]->GetSystemMeasurements() == SI) Breakdown_file << " m^2/s^2." << endl;
        else if (config[val_iZone]->GetSystemMeasurements() == US) Breakdown_file << " ft^2/s^2." << endl;
        Breakdown_file << "Free-stream specific dissipation: " << config[val_iZone]->GetOmega_FreeStream();
        if (config[val_iZone]->GetSystemMeasurements() == SI) Breakdown_file << " 1/s." << endl;
        else if (config[val_iZone]->GetSystemMeasurements() == US) Breakdown_file << " 1/s." << endl;
      }
    }
    
    if (unsteady) { Breakdown_file << "Total time: " << config[val_iZone]->GetTotal_UnstTime() << " s. Time step: " << config[val_iZone]->GetDelta_UnstTime() << " s." << endl; }
    
    /*--- Print out reference values. ---*/
    
    Breakdown_file <<"-- Reference values:"<< endl;
    
    if (compressible) {
      Breakdown_file << "Reference specific gas constant: " << config[val_iZone]->GetGas_Constant_Ref();
      if (config[val_iZone]->GetSystemMeasurements() == SI) Breakdown_file << " N.m/kg.K." << endl;
      else if (config[val_iZone]->GetSystemMeasurements() == US) Breakdown_file << " lbf.ft/slug.R." << endl;
    }
    
    Breakdown_file << "Reference pressure: " << config[val_iZone]->GetPressure_Ref();
    if (config[val_iZone]->GetSystemMeasurements() == SI) Breakdown_file << " Pa." << endl;
    else if (config[val_iZone]->GetSystemMeasurements() == US) Breakdown_file << " psf." << endl;
    
    if (compressible) {
      Breakdown_file << "Reference temperature: " << config[val_iZone]->GetTemperature_Ref();
      if (config[val_iZone]->GetSystemMeasurements() == SI) Breakdown_file << " K." << endl;
      else if (config[val_iZone]->GetSystemMeasurements() == US) Breakdown_file << " R." << endl;
    }
    
    Breakdown_file << "Reference density: " << config[val_iZone]->GetDensity_Ref();
    if (config[val_iZone]->GetSystemMeasurements() == SI) Breakdown_file << " kg/m^3." << endl;
    else if (config[val_iZone]->GetSystemMeasurements() == US) Breakdown_file << " slug/ft^3." << endl;
    
    Breakdown_file << "Reference velocity: " << config[val_iZone]->GetVelocity_Ref();
    if (config[val_iZone]->GetSystemMeasurements() == SI) Breakdown_file << " m/s." << endl;
    else if (config[val_iZone]->GetSystemMeasurements() == US) Breakdown_file << " ft/s." << endl;
    
    if (compressible) {
      Breakdown_file << "Reference energy per unit mass: " << config[val_iZone]->GetEnergy_Ref();
      if (config[val_iZone]->GetSystemMeasurements() == SI) Breakdown_file << " m^2/s^2." << endl;
      else if (config[val_iZone]->GetSystemMeasurements() == US) Breakdown_file << " ft^2/s^2." << endl;
    }
    
    if (incompressible || freesurface) {
      Breakdown_file << "Reference length: " << config[val_iZone]->GetLength_Ref();
      if (config[val_iZone]->GetSystemMeasurements() == SI) Breakdown_file << " m." << endl;
      else if (config[val_iZone]->GetSystemMeasurements() == US) Breakdown_file << " in." << endl;
    }
    
    if (viscous) {
      Breakdown_file << "Reference viscosity: " << config[val_iZone]->GetViscosity_Ref();
      if (config[val_iZone]->GetSystemMeasurements() == SI) Breakdown_file << " N.s/m^2." << endl;
      else if (config[val_iZone]->GetSystemMeasurements() == US) Breakdown_file << " lbf.s/ft^2." << endl;
      Breakdown_file << "Reference conductivity: " << config[val_iZone]->GetConductivity_Ref();
      if (config[val_iZone]->GetSystemMeasurements() == SI) Breakdown_file << " W/m^2.K." << endl;
      else if (config[val_iZone]->GetSystemMeasurements() == US) Breakdown_file << " lbf/ft.s.R." << endl;
    }
    
    
    if (unsteady) Breakdown_file << "Reference time: " << config[val_iZone]->GetTime_Ref() <<" s." << endl;
    
    /*--- Print out resulting non-dim values here. ---*/
    
    Breakdown_file << "-- Resulting non-dimensional state:" << endl;
    Breakdown_file << "Mach number (non-dim): " << config[val_iZone]->GetMach() << endl;
    if (viscous) {
      Breakdown_file << "Reynolds number (non-dim): " << config[val_iZone]->GetReynolds() <<". Re length: " << config[val_iZone]->GetLength_Reynolds();
      if (config[val_iZone]->GetSystemMeasurements() == SI) Breakdown_file << " m." << endl;
      else if (config[val_iZone]->GetSystemMeasurements() == US) Breakdown_file << " ft." << endl;
    }
    if (gravity) {
      Breakdown_file << "Froude number (non-dim): " << config[val_iZone]->GetFroude() << endl;
      Breakdown_file << "Lenght of the baseline wave (non-dim): " << 2.0*PI_NUMBER*config[val_iZone]->GetFroude()*config[val_iZone]->GetFroude() << endl;
    }
    
    if (compressible) {
      Breakdown_file << "Specific gas constant (non-dim): " << config[val_iZone]->GetGas_ConstantND() << endl;
      Breakdown_file << "Free-stream temperature (non-dim): " << config[val_iZone]->GetTemperature_FreeStreamND() << endl;
    }
    
    Breakdown_file << "Free-stream pressure (non-dim): " << config[val_iZone]->GetPressure_FreeStreamND() << endl;
    
    Breakdown_file << "Free-stream density (non-dim): " << config[val_iZone]->GetDensity_FreeStreamND() << endl;
    
    if (nDim == 2) {
      Breakdown_file << "Free-stream velocity (non-dim): (" << config[val_iZone]->GetVelocity_FreeStreamND()[0] << ", ";
      Breakdown_file << config[val_iZone]->GetVelocity_FreeStreamND()[1] << "). ";
    } else {
      Breakdown_file << "Free-stream velocity (non-dim): (" << config[val_iZone]->GetVelocity_FreeStreamND()[0] << ", ";
      Breakdown_file << config[val_iZone]->GetVelocity_FreeStreamND()[1] << ", " << config[val_iZone]->GetVelocity_FreeStreamND()[2] << "). ";
    }
    Breakdown_file << "Magnitude: "	 << config[val_iZone]->GetModVel_FreeStreamND() << endl;
    
    if (compressible)
      Breakdown_file << "Free-stream total energy per unit mass (non-dim): " << config[val_iZone]->GetEnergy_FreeStreamND() << endl;
    
    if (viscous) {
      Breakdown_file << "Free-stream viscosity (non-dim): " << config[val_iZone]->GetViscosity_FreeStreamND() << endl;
      if (turbulent) {
        Breakdown_file << "Free-stream turb. kinetic energy (non-dim): " << config[val_iZone]->GetTke_FreeStreamND() << endl;
        Breakdown_file << "Free-stream specific dissipation (non-dim): " << config[val_iZone]->GetOmega_FreeStreamND() << endl;
      }
    }
    
    if (unsteady) {
      Breakdown_file << "Total time (non-dim): " << config[val_iZone]->GetTotal_UnstTimeND() << endl;
      Breakdown_file << "Time step (non-dim): " << config[val_iZone]->GetDelta_UnstTimeND() << endl;
    }
    
    Breakdown_file << endl << endl <<"Forces breakdown:" << endl << endl;
    
    Breakdown_file << "Total CL:    ";
    Breakdown_file.width(11); Breakdown_file << Total_CLift;
    Breakdown_file << " | Pressure Component (";
    Breakdown_file.width(5); Breakdown_file << SU2_TYPE::Int((Inv_CLift*100.0)/(Total_CLift+EPS));
    Breakdown_file << "%): ";
    Breakdown_file.width(11); Breakdown_file << Inv_CLift;
    Breakdown_file << " | Friction Component (";
    Breakdown_file.width(5); Breakdown_file << SU2_TYPE::Int(100.0-(Inv_CLift*100.0)/(Total_CLift+EPS));
    Breakdown_file << "%): ";
    Breakdown_file.width(11); Breakdown_file << Total_CLift-Inv_CLift << endl;
    
    Breakdown_file << "Total CD:    ";
    Breakdown_file.width(11); Breakdown_file << Total_CDrag;
    Breakdown_file << " | Pressure Component (";
    Breakdown_file.width(5); Breakdown_file << SU2_TYPE::Int((Inv_CDrag*100.0)/(Total_CDrag+EPS)) << "%): ";;
    Breakdown_file.width(11); Breakdown_file << Inv_CDrag;
    Breakdown_file << " | Friction Component (";
    Breakdown_file.width(5); Breakdown_file << SU2_TYPE::Int(100.0-(Inv_CDrag*100.0)/(Total_CDrag+EPS));
    Breakdown_file << "%): ";
    Breakdown_file.width(11); Breakdown_file << Total_CDrag-Inv_CDrag << endl;
    
    if (nDim == 3) {
      Breakdown_file << "Total CSF:   ";
      Breakdown_file.width(11); Breakdown_file << Total_CSideForce;
      Breakdown_file << " | Pressure Component (";
      Breakdown_file.width(5); Breakdown_file << SU2_TYPE::Int((Inv_CSideForce*100.0)/(Total_CSideForce+EPS));
      Breakdown_file << "%): ";
      Breakdown_file.width(11); Breakdown_file << Inv_CSideForce;
      Breakdown_file << " | Friction Component (";
      Breakdown_file.width(5); Breakdown_file << SU2_TYPE::Int(100.0-(Inv_CSideForce*100.0)/(Total_CSideForce+EPS));
      Breakdown_file << "%): ";
      Breakdown_file.width(11); Breakdown_file << Total_CSideForce-Inv_CSideForce << endl;
    }

    Breakdown_file << "Total CL/CD: ";
    Breakdown_file.width(11); Breakdown_file << Total_CEff;
    Breakdown_file << " | Pressure Component (";
    Breakdown_file.width(5); Breakdown_file << SU2_TYPE::Int((Inv_CEff*100.0)/(Total_CEff+EPS));
    Breakdown_file << "%): ";
    Breakdown_file.width(11); Breakdown_file << Inv_CEff;
    Breakdown_file << " | Friction Component (";
    Breakdown_file.width(5); Breakdown_file << SU2_TYPE::Int(100.0-(Inv_CEff*100.0)/(Total_CEff+EPS));
    Breakdown_file << "%): ";
    Breakdown_file.width(11); Breakdown_file << Total_CEff-Inv_CEff << endl;

    if (nDim == 3) {
      Breakdown_file << "Total CMx:   ";
      Breakdown_file.width(11); Breakdown_file << Total_CMx;
      Breakdown_file << " | Pressure Component (";
      Breakdown_file.width(5); Breakdown_file << SU2_TYPE::Int((Inv_CMx*100.0)/(Total_CMx+EPS));
      Breakdown_file << "%): ";
      Breakdown_file.width(11); Breakdown_file << Inv_CMx;
      Breakdown_file << " | Friction Component (";
      Breakdown_file.width(5); Breakdown_file << SU2_TYPE::Int(100.0-(Inv_CMx*100.0)/(Total_CMx+EPS));
      Breakdown_file << "%): ";
      Breakdown_file.width(11); Breakdown_file << Total_CMx-Inv_CMx << endl;
      
      Breakdown_file << "Total CMy:   ";
      Breakdown_file.width(11); Breakdown_file << Total_CMy;
      Breakdown_file << " | Pressure Component (";
      Breakdown_file.width(5); Breakdown_file << SU2_TYPE::Int((Inv_CMy*100.0)/(Total_CMy+EPS));
      Breakdown_file << "%): ";
      Breakdown_file.width(11); Breakdown_file << Inv_CMy;
      Breakdown_file << " | Friction Component (";
      Breakdown_file.width(5); Breakdown_file << SU2_TYPE::Int(100.0-(Inv_CMy*100.0)/(Total_CMy+EPS));
      Breakdown_file << "%): ";
      Breakdown_file.width(11); Breakdown_file << Total_CMy-Inv_CMy << endl;
    }

    Breakdown_file << "Total CMz:   ";
    Breakdown_file.width(11); Breakdown_file << Total_CMz;
    Breakdown_file << " | Pressure Component (";
    Breakdown_file.width(5); Breakdown_file << SU2_TYPE::Int((Inv_CMz*100.0)/(Total_CMz+EPS));
    Breakdown_file << "%): ";
    Breakdown_file.width(11); Breakdown_file << Inv_CMz;
    Breakdown_file << " | Friction Component (";
    Breakdown_file.width(5); Breakdown_file << SU2_TYPE::Int(100.0-(Inv_CMz*100.0)/(Total_CMz+EPS));
    Breakdown_file << "%): ";
    Breakdown_file.width(11); Breakdown_file << Total_CMz-Inv_CMz << endl;

    Breakdown_file << "Total CFx:   ";
    Breakdown_file.width(11); Breakdown_file << Total_CFx;
    Breakdown_file << " | Pressure Component (";
    Breakdown_file.width(5); Breakdown_file << SU2_TYPE::Int((Inv_CFx*100.0)/(Total_CFx+EPS));
    Breakdown_file << "%): ";
    Breakdown_file.width(11); Breakdown_file << Inv_CFx;
    Breakdown_file << " | Friction Component (";
    Breakdown_file.width(5); Breakdown_file << SU2_TYPE::Int(100.0-(Inv_CFx*100.0)/(Total_CFx+EPS));
    Breakdown_file << "%): ";
    Breakdown_file.width(11); Breakdown_file << Total_CFx-Inv_CFx << endl;

    Breakdown_file << "Total CFy:   ";
    Breakdown_file.width(11); Breakdown_file << Total_CFy;
    Breakdown_file << " | Pressure Component (";
    Breakdown_file.width(5); Breakdown_file << SU2_TYPE::Int((Inv_CFy*100.0)/(Total_CFy+EPS));
    Breakdown_file << "%): ";
    Breakdown_file.width(11); Breakdown_file << Inv_CFy;
    Breakdown_file << " | Friction Component (";
    Breakdown_file.width(5); Breakdown_file << SU2_TYPE::Int(100.0-(Inv_CFy*100.0)/(Total_CFy+EPS));
    Breakdown_file << "%): ";
    Breakdown_file.width(11); Breakdown_file << Total_CFy-Inv_CFy << endl;

    if (nDim == 3) {
      Breakdown_file << "Total CFz:   ";
      Breakdown_file.width(11); Breakdown_file << Total_CFz;
      Breakdown_file << " | Pressure Component (";
      Breakdown_file.width(5); Breakdown_file << SU2_TYPE::Int((Inv_CFz*100.0)/(Total_CFz+EPS));
      Breakdown_file << "%): ";
      Breakdown_file.width(11); Breakdown_file << Inv_CFz;
      Breakdown_file << " | Friction Component (";
      Breakdown_file.width(5); Breakdown_file << SU2_TYPE::Int(100.0-(Inv_CFz*100.0)/(Total_CFz+EPS));
      Breakdown_file << "%): ";
      Breakdown_file.width(11); Breakdown_file << Total_CFz-Inv_CFz << endl;
    }
    
    Breakdown_file << endl << endl;

    for (iMarker_Monitoring = 0; iMarker_Monitoring < config[val_iZone]->GetnMarker_Monitoring(); iMarker_Monitoring++) {
      
      Breakdown_file << "Surface name: " << config[val_iZone]->GetMarker_Monitoring(iMarker_Monitoring) << endl << endl;
      
      Breakdown_file << "Total CL    (";
      Breakdown_file.width(5); Breakdown_file << SU2_TYPE::Int((Surface_CLift[iMarker_Monitoring]*100.0)/(Total_CLift+EPS));
      Breakdown_file << "%): ";
      Breakdown_file.width(11); Breakdown_file << Surface_CLift[iMarker_Monitoring];
      Breakdown_file << " | Pressure Component (";
      Breakdown_file.width(5); Breakdown_file << SU2_TYPE::Int((Surface_CLift_Inv[iMarker_Monitoring]*100.0)/(Surface_CLift[iMarker_Monitoring]+EPS));
      Breakdown_file << "%): ";
      Breakdown_file.width(11); Breakdown_file << Surface_CLift_Inv[iMarker_Monitoring];
      Breakdown_file << " | Friction Component (";
      Breakdown_file.width(5); Breakdown_file << SU2_TYPE::Int(100.0-(Surface_CLift_Inv[iMarker_Monitoring]*100.0)/(Surface_CLift[iMarker_Monitoring]+EPS));
      Breakdown_file << "%): ";
      Breakdown_file.width(11); Breakdown_file << Surface_CLift[iMarker_Monitoring]-Surface_CLift_Inv[iMarker_Monitoring] << endl;

      Breakdown_file << "Total CD    (";
      Breakdown_file.width(5); Breakdown_file << SU2_TYPE::Int((Surface_CDrag[iMarker_Monitoring]*100.0)/(Total_CDrag+EPS));
      Breakdown_file << "%): ";
      Breakdown_file.width(11); Breakdown_file << Surface_CDrag[iMarker_Monitoring];
      Breakdown_file << " | Pressure Component (";
      Breakdown_file.width(5); Breakdown_file << SU2_TYPE::Int((Surface_CDrag_Inv[iMarker_Monitoring]*100.0)/(Surface_CDrag[iMarker_Monitoring]+EPS));
      Breakdown_file << "%): ";
      Breakdown_file.width(11); Breakdown_file << Surface_CDrag_Inv[iMarker_Monitoring];
      Breakdown_file << " | Friction Component (";
      Breakdown_file.width(5); Breakdown_file << SU2_TYPE::Int(100.0-(Surface_CDrag_Inv[iMarker_Monitoring]*100.0)/(Surface_CDrag[iMarker_Monitoring]+EPS));
      Breakdown_file << "%): ";
      Breakdown_file.width(11); Breakdown_file << Surface_CDrag[iMarker_Monitoring]-Surface_CDrag_Inv[iMarker_Monitoring] << endl;
      
      if (nDim == 3) {
        Breakdown_file << "Total CSF   (";
        Breakdown_file.width(5); Breakdown_file << SU2_TYPE::Int((Surface_CSideForce[iMarker_Monitoring]*100.0)/(Total_CSideForce+EPS));
        Breakdown_file << "%): ";
        Breakdown_file.width(11); Breakdown_file << Surface_CSideForce[iMarker_Monitoring];
        Breakdown_file << " | Pressure Component (";
        Breakdown_file.width(5); Breakdown_file << SU2_TYPE::Int((Surface_CSideForce_Inv[iMarker_Monitoring]*100.0)/(Surface_CSideForce[iMarker_Monitoring]+EPS));
        Breakdown_file << "%): ";
        Breakdown_file.width(11); Breakdown_file << Surface_CSideForce_Inv[iMarker_Monitoring];
        Breakdown_file << " | Friction Component (";
        Breakdown_file.width(5); Breakdown_file << SU2_TYPE::Int(100.0-(Surface_CSideForce_Inv[iMarker_Monitoring]*100.0)/(Surface_CSideForce[iMarker_Monitoring]+EPS));
        Breakdown_file << "%): ";
        Breakdown_file.width(11); Breakdown_file << Surface_CSideForce[iMarker_Monitoring]-Surface_CSideForce_Inv[iMarker_Monitoring] << endl;
      }
      
      Breakdown_file << "Total CL/CD (";
      Breakdown_file.width(5); Breakdown_file << SU2_TYPE::Int((Surface_CEff[iMarker_Monitoring]*100.0)/(Total_CEff+EPS));
      Breakdown_file << "%): ";
      Breakdown_file.width(11); Breakdown_file << Surface_CEff[iMarker_Monitoring];
      Breakdown_file << " | Pressure Component (";
      Breakdown_file.width(5); Breakdown_file << SU2_TYPE::Int((Surface_CEff_Inv[iMarker_Monitoring]*100.0)/(Surface_CEff[iMarker_Monitoring]+EPS));
      Breakdown_file << "%): ";
      Breakdown_file.width(11); Breakdown_file << Surface_CEff_Inv[iMarker_Monitoring];
      Breakdown_file << " | Friction Component (";
      Breakdown_file.width(5); Breakdown_file << SU2_TYPE::Int(100.0-(Surface_CEff_Inv[iMarker_Monitoring]*100.0)/(Surface_CEff[iMarker_Monitoring]+EPS));
      Breakdown_file << "%): ";

      Breakdown_file.width(11); Breakdown_file << Surface_CEff[iMarker_Monitoring]-Surface_CEff_Inv[iMarker_Monitoring] << endl;
      
      if (nDim == 3) {
        
        Breakdown_file << "Total CMx   (";
        Breakdown_file.width(5); Breakdown_file << SU2_TYPE::Int((Surface_CMx[iMarker_Monitoring]*100.0)/(Total_CMx+EPS));
        Breakdown_file << "%): ";
        Breakdown_file.width(11); Breakdown_file << Surface_CMx[iMarker_Monitoring];
        Breakdown_file << " | Pressure Component (";
        Breakdown_file.width(5); Breakdown_file << SU2_TYPE::Int((Surface_CMx_Inv[iMarker_Monitoring]*100.0)/(Surface_CMx[iMarker_Monitoring]+EPS));
        Breakdown_file << "%): ";
        Breakdown_file.width(11); Breakdown_file << Surface_CMx_Inv[iMarker_Monitoring];
        Breakdown_file << " | Friction Component (";
        Breakdown_file.width(5); Breakdown_file << SU2_TYPE::Int(100.0-(Surface_CMx_Inv[iMarker_Monitoring]*100.0)/(Surface_CMx[iMarker_Monitoring]+EPS));
        Breakdown_file << "%): ";
        Breakdown_file.width(11); Breakdown_file << Surface_CMx[iMarker_Monitoring]-Surface_CMx_Inv[iMarker_Monitoring] << endl;
        
        Breakdown_file << "Total CMy   (";
        Breakdown_file.width(5); Breakdown_file << SU2_TYPE::Int((Surface_CMy[iMarker_Monitoring]*100.0)/(Total_CMy+EPS));
        Breakdown_file << "%): ";
        Breakdown_file.width(11); Breakdown_file << Surface_CMy[iMarker_Monitoring];
        Breakdown_file << " | Pressure Component (";
        Breakdown_file.width(5); Breakdown_file << SU2_TYPE::Int((Surface_CMy_Inv[iMarker_Monitoring]*100.0)/(Surface_CMy[iMarker_Monitoring]+EPS));
        Breakdown_file << "%): ";
        Breakdown_file.width(11); Breakdown_file << Surface_CMy_Inv[iMarker_Monitoring];
        Breakdown_file << " | Friction Component (";
        Breakdown_file.width(5); Breakdown_file << SU2_TYPE::Int(100.0-(Surface_CMy_Inv[iMarker_Monitoring]*100.0)/(Surface_CMy[iMarker_Monitoring]+EPS));
        Breakdown_file << "%): ";
        Breakdown_file.width(11); Breakdown_file << Surface_CMy[iMarker_Monitoring]-Surface_CMy_Inv[iMarker_Monitoring] << endl;
      }
      
      Breakdown_file << "Total CMz   (";
      Breakdown_file.width(5); Breakdown_file << SU2_TYPE::Int((Surface_CMz[iMarker_Monitoring]*100.0)/(Total_CMz+EPS));
      Breakdown_file << "%): ";
      Breakdown_file.width(11); Breakdown_file << Surface_CMz[iMarker_Monitoring];
      Breakdown_file << " | Pressure Component (";
      Breakdown_file.width(5); Breakdown_file << SU2_TYPE::Int((Surface_CMz_Inv[iMarker_Monitoring]*100.0)/(Surface_CMz[iMarker_Monitoring]+EPS));
      Breakdown_file << "%): ";
      Breakdown_file.width(11); Breakdown_file << Surface_CMz_Inv[iMarker_Monitoring];
      Breakdown_file << " | Friction Component (";
      Breakdown_file.width(5); Breakdown_file << SU2_TYPE::Int(100.0-(Surface_CMz_Inv[iMarker_Monitoring]*100.0)/(Surface_CMz[iMarker_Monitoring]+EPS));
      Breakdown_file << "%): ";
      Breakdown_file.width(11); Breakdown_file << Surface_CMz[iMarker_Monitoring]-Surface_CMz_Inv[iMarker_Monitoring] << endl;
      
      Breakdown_file << "Total CFx   (";
      Breakdown_file.width(5); Breakdown_file << SU2_TYPE::Int((Surface_CFx[iMarker_Monitoring]*100.0)/(Total_CFx+EPS));
      Breakdown_file << "%): ";
      Breakdown_file.width(11); Breakdown_file << Surface_CFx[iMarker_Monitoring];
      Breakdown_file << " | Pressure Component (";
      Breakdown_file.width(5); Breakdown_file << SU2_TYPE::Int((Surface_CFx_Inv[iMarker_Monitoring]*100.0)/(Surface_CFx[iMarker_Monitoring]+EPS));
      Breakdown_file << "%): ";
      Breakdown_file.width(11); Breakdown_file << Surface_CFx_Inv[iMarker_Monitoring];
      Breakdown_file << " | Friction Component (";
      Breakdown_file.width(5); Breakdown_file << SU2_TYPE::Int(100.0-(Surface_CFx_Inv[iMarker_Monitoring]*100.0)/(Surface_CFx[iMarker_Monitoring]+EPS));
      Breakdown_file << "%): ";
      Breakdown_file.width(11); Breakdown_file << Surface_CFx[iMarker_Monitoring]-Surface_CFx_Inv[iMarker_Monitoring] << endl;
      
      Breakdown_file << "Total CFy   (";
      Breakdown_file.width(5); Breakdown_file << SU2_TYPE::Int((Surface_CFy[iMarker_Monitoring]*100.0)/(Total_CFy+EPS));
      Breakdown_file << "%): ";
      Breakdown_file.width(11); Breakdown_file << Surface_CFy[iMarker_Monitoring];
      Breakdown_file << " | Pressure Component (";
      Breakdown_file.width(5); Breakdown_file << SU2_TYPE::Int((Surface_CFy_Inv[iMarker_Monitoring]*100.0)/(Surface_CFy[iMarker_Monitoring]+EPS));
      Breakdown_file << "%): ";
      Breakdown_file.width(11); Breakdown_file << Surface_CFy_Inv[iMarker_Monitoring];
      Breakdown_file << " | Friction Component (";
      Breakdown_file.width(5); Breakdown_file << SU2_TYPE::Int(100.0-(Surface_CFy_Inv[iMarker_Monitoring]*100.0)/(Surface_CFy[iMarker_Monitoring]+EPS));
      Breakdown_file << "%): ";
      Breakdown_file.width(11); Breakdown_file << Surface_CFy[iMarker_Monitoring]-Surface_CFy_Inv[iMarker_Monitoring] << endl;
      
      if (nDim == 3) {
        Breakdown_file << "Total CFz   (";
        Breakdown_file.width(5); Breakdown_file << SU2_TYPE::Int((Surface_CFz[iMarker_Monitoring]*100.0)/(Total_CFz+EPS));
        Breakdown_file << "%): ";
        Breakdown_file.width(11); Breakdown_file << Surface_CFz[iMarker_Monitoring];
        Breakdown_file << " | Pressure Component (";
        Breakdown_file.width(5); Breakdown_file << SU2_TYPE::Int((Surface_CFz_Inv[iMarker_Monitoring]*100.0)/(Surface_CFz[iMarker_Monitoring]+EPS));
        Breakdown_file << "%): ";
        Breakdown_file.width(11); Breakdown_file << Surface_CFz_Inv[iMarker_Monitoring];
        Breakdown_file << " | Friction Component (";
        Breakdown_file.width(5); Breakdown_file << SU2_TYPE::Int(100.0-(Surface_CFz_Inv[iMarker_Monitoring]*100.0)/(Surface_CFz[iMarker_Monitoring]+EPS));
        Breakdown_file << "%): ";
        Breakdown_file.width(11); Breakdown_file << Surface_CFz[iMarker_Monitoring]-Surface_CFz_Inv[iMarker_Monitoring] << endl;
      }
      
      Breakdown_file << endl;

    }
    
    delete [] Surface_CLift;
    delete [] Surface_CDrag;
    delete [] Surface_CSideForce;
    delete [] Surface_CEff;
    delete [] Surface_CFx;
    delete [] Surface_CFy;
    delete [] Surface_CFz;
    delete [] Surface_CMx;
    delete [] Surface_CMy;
    delete [] Surface_CMz;
    
    delete [] Surface_CLift_Inv;
    delete [] Surface_CDrag_Inv;
    delete [] Surface_CSideForce_Inv;
    delete [] Surface_CEff_Inv;
    delete [] Surface_CFx_Inv;
    delete [] Surface_CFy_Inv;
    delete [] Surface_CFz_Inv;
    delete [] Surface_CMx_Inv;
    delete [] Surface_CMy_Inv;
    delete [] Surface_CMz_Inv;
    
    Breakdown_file.close();
    
  }
  
}

void COutput::SetResult_Files(CSolver ****solver_container, CGeometry ***geometry, CConfig **config,
                              unsigned long iExtIter, unsigned short val_nZone) {
  
  int rank = MASTER_NODE;
  
#ifdef HAVE_MPI
  int size;
  MPI_Comm_rank(MPI_COMM_WORLD, &rank);
#endif
  
  unsigned short iZone;
  
  for (iZone = 0; iZone < val_nZone; iZone++) {
    
    /*--- Flags identifying the types of files to be written. ---*/
    
    bool Wrt_Vol = config[iZone]->GetWrt_Vol_Sol();
    bool Wrt_Srf = config[iZone]->GetWrt_Srf_Sol();
    
#ifdef HAVE_MPI
    /*--- Do not merge the volume solutions if we are running in parallel.
     Force the use of SU2_SOL to merge the volume sols in this case. ---*/
    
    MPI_Comm_size(MPI_COMM_WORLD, &size);
    if (size > SINGLE_NODE) {
      Wrt_Vol = false;
      Wrt_Srf = false;
    }
#endif
    
    bool Wrt_Csv = config[iZone]->GetWrt_Csv_Sol();
    
    if (rank == MASTER_NODE) cout << endl << "Writing comma-separated values (CSV) surface files." << endl;

    switch (config[iZone]->GetKind_Solver()) {
        
      case EULER : case NAVIER_STOKES : case RANS :
        
        if (Wrt_Csv) SetSurfaceCSV_Flow(config[iZone], geometry[iZone][MESH_0], solver_container[iZone][MESH_0][FLOW_SOL], iExtIter, iZone);
        break;
        
      case ADJ_EULER : case ADJ_NAVIER_STOKES : case ADJ_RANS : case DISC_ADJ_EULER: case DISC_ADJ_NAVIER_STOKES: case DISC_ADJ_RANS:
        if (Wrt_Csv) SetSurfaceCSV_Adjoint(config[iZone], geometry[iZone][MESH_0], solver_container[iZone][MESH_0][ADJFLOW_SOL], solver_container[iZone][MESH_0][FLOW_SOL], iExtIter, iZone);
        break;
        
    }
    
    /*--- Get the file output format ---*/
    
    unsigned short FileFormat = config[iZone]->GetOutput_FileFormat();
    
    /*--- Merge the node coordinates and connectivity, if necessary. This
     is only performed if a volume solution file is requested, and it
     is active by default. ---*/
    
    if (Wrt_Vol || Wrt_Srf) {
      if (rank == MASTER_NODE) cout << "Merging connectivities in the Master node." << endl;
      MergeConnectivity(config[iZone], geometry[iZone][MESH_0], iZone);
    }
    
    /*--- Merge coordinates of all grid nodes (excluding ghost points).
     The grid coordinates are always merged and included first in the
     restart files. ---*/
    
    if (rank == MASTER_NODE) cout << "Merging coordinates in the Master node." << endl;
    MergeCoordinates(config[iZone], geometry[iZone][MESH_0]);

    if ((rank == MASTER_NODE) && (Wrt_Vol || Wrt_Srf)) {
      if (FileFormat == TECPLOT_BINARY) {
        if (rank == MASTER_NODE) cout << "Writing Tecplot binary volume and surface mesh files." << endl;
        SetTecplotBinary_DomainMesh(config[iZone], geometry[iZone][MESH_0], iZone);
        SetTecplotBinary_SurfaceMesh(config[iZone], geometry[iZone][MESH_0], iZone);
        if (!wrote_base_file)
          DeallocateConnectivity(config[iZone], geometry[iZone][MESH_0], false);
        if (!wrote_surf_file)
          DeallocateConnectivity(config[iZone], geometry[iZone][MESH_0], wrote_surf_file);
      }
    }
    
    /*--- Merge the solution data needed for volume solutions and restarts ---*/
    
    if (rank == MASTER_NODE) cout << "Merging solution in the Master node." << endl;
    MergeSolution(config[iZone], geometry[iZone][MESH_0], solver_container[iZone][MESH_0], iZone);
    
    /*--- Write restart, or Tecplot files using the merged data.
     This data lives only on the master, and these routines are currently
     executed by the master proc alone (as if in serial). ---*/
    
    if (rank == MASTER_NODE) {
      
      /*--- Write a native restart file ---*/
      
      if (rank == MASTER_NODE) cout << "Writing SU2 native restart file." << endl;
      SetRestart(config[iZone], geometry[iZone][MESH_0], solver_container[iZone][MESH_0] , iZone);
      
      if (Wrt_Vol) {
        
        switch (FileFormat) {
            
          case TECPLOT:
            
            /*--- Write a Tecplot ASCII file ---*/
            
            if (rank == MASTER_NODE) cout << "Writing Tecplot ASCII file volume solution file." << endl;
            SetTecplotASCII(config[iZone], geometry[iZone][MESH_0], solver_container[iZone][MESH_0], iZone, val_nZone, false);
            DeallocateConnectivity(config[iZone], geometry[iZone][MESH_0], false);
            break;
            
          case FIELDVIEW:
            
            /*--- Write a FieldView ASCII file ---*/
            
            if (rank == MASTER_NODE) cout << "Writing FieldView ASCII file volume solution file." << endl;
            SetFieldViewASCII(config[iZone], geometry[iZone][MESH_0], iZone, val_nZone);
            DeallocateConnectivity(config[iZone], geometry[iZone][MESH_0], false);
            break;
            
          case TECPLOT_BINARY:
            
            /*--- Write a Tecplot binary solution file ---*/
            
            if (rank == MASTER_NODE) cout << "Writing Tecplot binary volume solution file." << endl;
            SetTecplotBinary_DomainSolution(config[iZone], geometry[iZone][MESH_0], iZone);
            break;
            
          case FIELDVIEW_BINARY:
            
            /*--- Write a FieldView binary file ---*/
            
            if (rank == MASTER_NODE) cout << "Writing FieldView binary file volume solution file." << endl;
            SetFieldViewBinary(config[iZone], geometry[iZone][MESH_0], iZone, val_nZone);
            DeallocateConnectivity(config[iZone], geometry[iZone][MESH_0], false);
            break;

          case PARAVIEW:
            
            /*--- Write a Paraview ASCII file ---*/
            
            if (rank == MASTER_NODE) cout << "Writing Paraview ASCII volume solution file." << endl;
            SetParaview_ASCII(config[iZone], geometry[iZone][MESH_0], iZone, val_nZone, false);
            DeallocateConnectivity(config[iZone], geometry[iZone][MESH_0], false);
            break;
            
          default:
            break;
        }
        
      }
      
      if (Wrt_Srf) {
        
        switch (FileFormat) {
            
          case TECPLOT:
            
            /*--- Write a Tecplot ASCII file ---*/
            
            if (rank == MASTER_NODE) cout << "Writing Tecplot ASCII surface solution file." << endl;
            SetTecplotASCII(config[iZone], geometry[iZone][MESH_0], solver_container[iZone][MESH_0] , iZone, val_nZone, true);
            DeallocateConnectivity(config[iZone], geometry[iZone][MESH_0], true);
            break;
            
          case TECPLOT_BINARY:
            
            /*--- Write a Tecplot binary solution file ---*/
            
            if (rank == MASTER_NODE) cout << "Writing Tecplot binary surface solution file." << endl;
            SetTecplotBinary_SurfaceSolution(config[iZone], geometry[iZone][MESH_0], iZone);
            break;
            
          case PARAVIEW:
            
            /*--- Write a Paraview ASCII file ---*/
            
            if (rank == MASTER_NODE) cout << "Writing Paraview ASCII surface solution file." << endl;
            SetParaview_ASCII(config[iZone], geometry[iZone][MESH_0], iZone, val_nZone, true);
            DeallocateConnectivity(config[iZone], geometry[iZone][MESH_0], true);
            break;
            
          default:
            break;
        }
        
      }
      
      /*--- Release memory needed for merging the solution data. ---*/
      
      DeallocateCoordinates(config[iZone], geometry[iZone][MESH_0]);
      DeallocateSolution(config[iZone], geometry[iZone][MESH_0]);
      
    }
    
    /*--- Final broadcast (informing other procs that the base output
     file was written). ---*/
    
#ifdef HAVE_MPI
    SU2_MPI::Bcast(&wrote_base_file, 1, MPI_UNSIGNED_SHORT, MASTER_NODE, MPI_COMM_WORLD);
    SU2_MPI::Bcast(&wrote_surf_file, 1, MPI_UNSIGNED_SHORT, MASTER_NODE, MPI_COMM_WORLD);
#endif
    
  }
}

void COutput::SetBaselineResult_Files(CSolver **solver, CGeometry **geometry, CConfig **config,
                                      unsigned long iExtIter, unsigned short val_nZone) {

  int rank = MASTER_NODE;
  int size = SINGLE_NODE;
  
#ifdef HAVE_MPI
  MPI_Comm_rank(MPI_COMM_WORLD, &rank);
  MPI_Comm_size(MPI_COMM_WORLD, &size);
#endif
  
  unsigned short iZone;
  
  for (iZone = 0; iZone < val_nZone; iZone++) {
    
    /*--- Flags identifying the types of files to be written. ---*/
    
    bool Low_MemoryOutput = config[iZone]->GetLow_MemoryOutput();
    bool Wrt_Vol = config[iZone]->GetWrt_Vol_Sol();
    bool Wrt_Srf = config[iZone]->GetWrt_Srf_Sol();
    
    /*--- Get the file output format ---*/
    
    unsigned short FileFormat = config[iZone]->GetOutput_FileFormat();
    
    /*--- Merge the node coordinates and connectivity if necessary. This
     is only performed if a volume solution file is requested, and it
     is active by default. ---*/
    
    if ((Wrt_Vol || Wrt_Srf) && (!Low_MemoryOutput)) {
      if (rank == MASTER_NODE) cout << "Merging connectivities in the Master node." << endl;
      MergeConnectivity(config[iZone], geometry[iZone], iZone);
    }
    
    /*--- Merge the solution data needed for volume solutions and restarts ---*/
    
    if ((Wrt_Vol || Wrt_Srf) && (!Low_MemoryOutput)) {
      if (rank == MASTER_NODE) cout << "Merging solution in the Master node." << endl;
      MergeBaselineSolution(config[iZone], geometry[iZone], solver[iZone], iZone);
    }
    
    /*--- Write restart, Tecplot or Paraview files using the merged data.
     This data lives only on the master, and these routines are currently
     executed by the master proc alone (as if in serial). ---*/
    
    if (!Low_MemoryOutput) {
      
      if (rank == MASTER_NODE) {
        
        if (Wrt_Vol) {
          
          switch (FileFormat) {
              
            case TECPLOT:
              
              /*--- Write a Tecplot ASCII file ---*/
              
              if (rank == MASTER_NODE) cout << "Writing Tecplot ASCII file (volume grid)." << endl;
              SetTecplotASCII(config[iZone], geometry[iZone], solver, iZone, val_nZone, false);
              DeallocateConnectivity(config[iZone], geometry[iZone], false);
              break;
              
            case FIELDVIEW:
              
              /*--- Write a FieldView ASCII file ---*/
              
              if (rank == MASTER_NODE) cout << "Writing FieldView ASCII file (volume grid)." << endl;
              SetFieldViewASCII(config[iZone], geometry[iZone], iZone, val_nZone);
              DeallocateConnectivity(config[iZone], geometry[iZone], false);
              break;
              
            case TECPLOT_BINARY:
              
              /*--- Write a Tecplot binary solution file ---*/
              
              if (rank == MASTER_NODE) cout << "Writing Tecplot Binary file (volume grid)." << endl;
              SetTecplotBinary_DomainMesh(config[iZone], geometry[iZone], iZone);
              SetTecplotBinary_DomainSolution(config[iZone], geometry[iZone], iZone);
              break;
              
            case FIELDVIEW_BINARY:
              
              /*--- Write a binary binary file ---*/
              
              if (rank == MASTER_NODE) cout << "Writing FieldView ASCII file (volume grid)." << endl;
              SetFieldViewBinary(config[iZone], geometry[iZone], iZone, val_nZone);
              DeallocateConnectivity(config[iZone], geometry[iZone], false);
              break;

            case PARAVIEW:
              
              /*--- Write a Paraview ASCII file ---*/
              
              if (rank == MASTER_NODE) cout << "Writing Paraview ASCII file (volume grid)." << endl;
              SetParaview_ASCII(config[iZone], geometry[iZone], iZone, val_nZone, false);
              DeallocateConnectivity(config[iZone], geometry[iZone], false);
              break;
              
            default:
              break;
          }
          
        }
        
        if (Wrt_Srf) {
                    
          switch (FileFormat) {
              
            case TECPLOT:
              
              /*--- Write a Tecplot ASCII file ---*/
              
              if (rank == MASTER_NODE) cout << "Writing Tecplot ASCII file (surface grid)." << endl;
              SetTecplotASCII(config[iZone], geometry[iZone], solver, iZone, val_nZone, true);
              DeallocateConnectivity(config[iZone], geometry[iZone], true);
              break;
              
            case TECPLOT_BINARY:
              
              /*--- Write a Tecplot binary solution file ---*/
              
              if (rank == MASTER_NODE) cout << "Writing Tecplot Binary file (surface grid)." << endl;
              SetTecplotBinary_SurfaceMesh(config[iZone], geometry[iZone], iZone);
              SetTecplotBinary_SurfaceSolution(config[iZone], geometry[iZone], iZone);
              break;
              
            case PARAVIEW:
              
              /*--- Write a Paraview ASCII file ---*/
              
              if (rank == MASTER_NODE) cout << "Writing Paraview ASCII file (surface grid)." << endl;
              SetParaview_ASCII(config[iZone], geometry[iZone], iZone, val_nZone, true);
              DeallocateConnectivity(config[iZone], geometry[iZone], true);
              break;
              
            default:
              break;
          }
        }
        
        if (FileFormat == TECPLOT_BINARY) {
          if (!wrote_base_file)
            DeallocateConnectivity(config[iZone], geometry[iZone], false);
          if (!wrote_surf_file)
            DeallocateConnectivity(config[iZone], geometry[iZone], wrote_surf_file);
        }
        
        if (Wrt_Vol || Wrt_Srf)
          DeallocateSolution(config[iZone], geometry[iZone]);
      }
      
    }
  
    else {
      
      if (Wrt_Vol) {
        
        if (rank == MASTER_NODE) cout << "Writing Tecplot ASCII file (volume grid)." << endl;
        char buffer_char[50], out_file[MAX_STRING_SIZE];
        
        string filename;
        if (!config[iZone]->GetContinuous_Adjoint()) filename = config[iZone]->GetFlow_FileName();
        else filename = config[iZone]->GetAdj_FileName();

        if (size > 1) {
          SPRINTF (buffer_char, "_%d", SU2_TYPE::Int(rank+1));
          filename = filename + buffer_char;
        }
        
        SPRINTF (buffer_char, ".dat");
        strcpy(out_file, filename.c_str()); strcat(out_file, buffer_char);
        SetTecplotASCII_LowMemory(config[iZone], geometry[iZone], solver, out_file, false);
      }
      
      if (Wrt_Srf) {
        
        if (rank == MASTER_NODE) cout << "Writing Tecplot ASCII file (surface grid)." << endl;
        char buffer_char[50], out_file[MAX_STRING_SIZE];
        
        string filename;
        if (!config[iZone]->GetContinuous_Adjoint()) filename = config[iZone]->GetSurfFlowCoeff_FileName();
        else filename = config[iZone]->GetSurfAdjCoeff_FileName();

        if (size > 1) {
          SPRINTF (buffer_char, "_%d", SU2_TYPE::Int(rank+1));
          filename = filename + buffer_char;
        }
        
        SPRINTF (buffer_char, ".dat");
        strcpy(out_file, filename.c_str()); strcat(out_file, buffer_char);
        SetTecplotASCII_LowMemory(config[iZone], geometry[iZone], solver, out_file, true);
      }

    }
    
    /*--- Final broadcast (informing other procs that the base output
     file was written). ---*/
    
#ifdef HAVE_MPI
    SU2_MPI::Bcast(&wrote_base_file, 1, MPI_UNSIGNED_SHORT, MASTER_NODE, MPI_COMM_WORLD);
#endif
    
  }
}

void COutput::SetMesh_Files(CGeometry **geometry, CConfig **config, unsigned short val_nZone, bool new_file, bool su2_file) {
  
  int rank = MASTER_NODE;
#ifdef HAVE_MPI
  MPI_Comm_rank(MPI_COMM_WORLD, &rank);
#endif
  
  unsigned short iZone;
  
  for (iZone = 0; iZone < val_nZone; iZone++) {
    
    /*--- Flags identifying the types of files to be written. ---*/
    
    bool Wrt_Vol = config[iZone]->GetWrt_Vol_Sol() && config[iZone]->GetVisualize_Deformation();
    bool Wrt_Srf = config[iZone]->GetWrt_Srf_Sol() && config[iZone]->GetVisualize_Deformation();;
    
    /*--- Merge the node coordinates and connectivity if necessary. This
     is only performed if a volume solution file is requested, and it
     is active by default. ---*/
    
    if (rank == MASTER_NODE) cout <<"Merging grid connectivity." << endl;
    MergeConnectivity(config[iZone], geometry[iZone], iZone);
    
    /*--- Merge coordinates of all grid nodes (excluding ghost points).
     The grid coordinates are always merged and included first in the
     restart files. ---*/
    
    if (rank == MASTER_NODE) cout <<"Merging grid coordinates." << endl;
    MergeCoordinates(config[iZone], geometry[iZone]);
    
    /*--- Write restart, Tecplot or Paraview files using the merged data.
     This data lives only on the master, and these routines are currently
     executed by the master proc alone (as if in serial). ---*/
    
    if (rank == MASTER_NODE) {
      
      if (Wrt_Vol) {
        
        if (rank == MASTER_NODE) cout <<"Writing volume mesh file." << endl;
        
        /*--- Write a Tecplot ASCII file ---*/
        if (config[iZone]->GetOutput_FileFormat()==PARAVIEW) SetParaview_MeshASCII(config[iZone], geometry[iZone], iZone,  val_nZone, false,new_file);
        else SetTecplotASCII_Mesh(config[iZone], geometry[iZone], false, new_file);
        
      }
      
      if (Wrt_Srf) {
        
        if (rank == MASTER_NODE) cout <<"Writing surface mesh file." << endl;
        
        /*--- Write a Tecplot ASCII file ---*/
        if (config[iZone]->GetOutput_FileFormat()==PARAVIEW) SetParaview_MeshASCII(config[iZone], geometry[iZone], iZone,  val_nZone, true,new_file);
        else SetTecplotASCII_Mesh(config[iZone], geometry[iZone], true, new_file);
        

      }

      if (rank == MASTER_NODE) cout <<"Writing .su2 file." << endl;
      
      /*--- Write a .su2 ASCII file ---*/
      
      if (su2_file) SetSU2_MeshASCII(config[iZone], geometry[iZone]);
      
      /*--- Deallocate connectivity ---*/

      DeallocateConnectivity(config[iZone], geometry[iZone], true);
      
    }
    
    /*--- Final broadcast (informing other procs that the base output
     file was written). ---*/
    
#ifdef HAVE_MPI
    SU2_MPI::Bcast(&wrote_base_file, 1, MPI_UNSIGNED_SHORT, MASTER_NODE, MPI_COMM_WORLD);
#endif
    
  }
}

void COutput::SetMassFlowRate(CSolver *solver_container, CGeometry *geometry, CConfig *config) {
  unsigned short iDim, iMarker_monitor, iMarker;
  unsigned long iVertex, iPoint;
  su2double Vector[3], Total_Mdot=0.0;
  unsigned short nDim = geometry->GetnDim();

  for (iMarker = 0; iMarker< config->GetnMarker_All(); iMarker++) {
    iMarker_monitor = config->GetMarker_All_Monitoring(iMarker);
    if (iMarker_monitor){
      for (iVertex = 0; iVertex < geometry->nVertex[ iMarker ]; iVertex++) {
        iPoint = geometry->vertex[iMarker][iVertex]->GetNode();

        if (geometry->node[iPoint]->GetDomain()) {
          geometry->vertex[iMarker][iVertex]->GetNormal(Vector);

          for (iDim = 0; iDim < nDim; iDim++)
            Total_Mdot -= Vector[iDim]*(solver_container->node[iPoint]->GetSolution(iDim+1));
        }
      }
    }
  }

#ifdef HAVE_MPI
  /*--- Add AllBound information using all the nodes ---*/
  su2double My_Total_Mdot    = Total_Mdot;    Total_Mdot = 0.0;
  SU2_MPI::Allreduce(&My_Total_Mdot, &Total_Mdot, 1, MPI_DOUBLE, MPI_SUM, MPI_COMM_WORLD);
#endif
  /*--- Set the output: reusing same variable from OneDimensionalOutput code ---*/
  solver_container->SetOneD_MassFlowRate(Total_Mdot);
}

void COutput::OneDimensionalOutput(CSolver *solver_container, CGeometry *geometry, CConfig *config) {
  
  unsigned long iVertex, iPoint;
  unsigned short iDim, iMarker, Out1D;
  su2double *Normal = NULL, Area = 0.0, UnitNormal[3],
  Tot_Pressure, Mach, Temperature, Pressure = 0.0, Velocity2, Enthalpy, RhoUA, U, Density = 0.0, // local values at each node (Velocity2 = V^2). U = normal velocity
  AveragePt = 0.0, AverageMach = 0.0, AverageTemperature = 0.0, MassFlowRate = 0.0, // Area Averaged value ( sum / A )
  VelocityRef = 0.0, EnthalpyRef = 0.0, DensityRef = 0.0, PressureRef = 0.0;// Flux conserved values. TemperatureRef follows ideal gas
  su2double TotalArea=0.0;
  
  bool compressible = (config->GetKind_Regime() == COMPRESSIBLE);
  bool incompressible = (config->GetKind_Regime() == INCOMPRESSIBLE);
  bool freesurface = (config->GetKind_Regime() == FREESURFACE);
  su2double Gamma = config->GetGamma();
  unsigned short nDim = geometry->GetnDim();
  
  
  /*--- Loop over the markers ---*/
  
  for (iMarker = 0; iMarker < config->GetnMarker_All(); iMarker++) {
    
    Out1D = config->GetMarker_All_Out_1D(iMarker);
    
    /*--- Loop over the vertices to compute the output ---*/
    
    
    if (Out1D == YES) {
      
      for (iVertex = 0; iVertex < geometry->GetnVertex(iMarker); iVertex++) {
        
        iPoint = geometry->vertex[iMarker][iVertex]->GetNode();
        
        /*--- Find the normal direction ---*/
        
        if (geometry->node[iPoint]->GetDomain()) {
          
          
          /*--- Compute area, and unitary normal ---*/
          Normal = geometry->vertex[iMarker][iVertex]->GetNormal();
          Area = 0.0; for (iDim = 0; iDim < nDim; iDim++) Area += Normal[iDim]*Normal[iDim]; Area = sqrt(Area);
          for (iDim = 0; iDim < nDim; iDim++) UnitNormal[iDim] = -Normal[iDim]/Area;
          
          if (compressible) {
            Pressure = solver_container->node[iPoint]->GetPressure();
            Density  = solver_container->node[iPoint]->GetDensity();
          }
          if (incompressible || freesurface) {
            Pressure = solver_container->node[iPoint]->GetPressureInc();
            Density  = solver_container->node[iPoint]->GetDensityInc();
          }
          
          /*-- Find velocity normal to the marked surface/opening --*/
          
          U = 0.0; RhoUA = 0.0;
          for (iDim = 0; iDim < geometry->GetnDim(); iDim++) {
            U += UnitNormal[iDim]*solver_container->node[iPoint]->GetVelocity(iDim);
            RhoUA -=Normal[iDim]*solver_container->node[iPoint]->GetSolution(iDim+1);
          }
          
          Enthalpy = solver_container->node[iPoint]->GetEnthalpy();
          Velocity2 = solver_container->node[iPoint]->GetVelocity2();
          Temperature = solver_container->node[iPoint]->GetTemperature();
          
          Mach = (sqrt(Velocity2))/ solver_container->node[iPoint]->GetSoundSpeed();
          //Stag_Pressure = Pressure*pow((1.0+((Gamma-1.0)/2.0)*pow(Mach, 2.0)),( Gamma/(Gamma-1.0) ) );
          Tot_Pressure = Pressure + 0.5*Density*Velocity2;

          AveragePt += Tot_Pressure * Area;
          TotalArea += Area;
          AverageMach += Mach*Area;
          PressureRef += Pressure * Area;
          AverageTemperature += Temperature*Area;
          MassFlowRate += RhoUA; // RhoU is rho * vn * Area
          VelocityRef+=RhoUA*U*U; // rho u A
          EnthalpyRef+=RhoUA*Enthalpy;
          
        }
      }

    }
    
  }
  
#ifdef HAVE_MPI
  
  /*--- Add AllBound information using all the nodes ---*/
  
  su2double My_Area                = TotalArea;          TotalArea = 0.0;
  su2double My_AveragePt           = AveragePt;          AveragePt = 0.0;
  su2double My_AverageMach         = AverageMach;        AverageMach = 0.0;
  su2double My_AverageTemperature  = AverageTemperature; AverageTemperature = 0.0;
  su2double My_MassFlowRate        = MassFlowRate;       MassFlowRate = 0.0;
  su2double My_PressureRef         = PressureRef;        PressureRef = 0.0;
  su2double My_VelocityRef         = VelocityRef;        VelocityRef = 0.0;
  su2double My_EnthalpyRef         = EnthalpyRef;        EnthalpyRef = 0.0;
  su2double My_DensityRef          = DensityRef;         DensityRef = 0.0;
  
  SU2_MPI::Allreduce(&My_Area, &TotalArea, 1, MPI_DOUBLE, MPI_SUM, MPI_COMM_WORLD);
  SU2_MPI::Allreduce(&My_AveragePt, &AveragePt, 1, MPI_DOUBLE, MPI_SUM, MPI_COMM_WORLD);
  SU2_MPI::Allreduce(&My_AverageMach, &AverageMach, 1, MPI_DOUBLE, MPI_SUM, MPI_COMM_WORLD);
  SU2_MPI::Allreduce(&My_AverageTemperature, &AverageTemperature, 1, MPI_DOUBLE, MPI_SUM, MPI_COMM_WORLD);
  SU2_MPI::Allreduce(&My_MassFlowRate, &MassFlowRate, 1, MPI_DOUBLE, MPI_SUM, MPI_COMM_WORLD);
  SU2_MPI::Allreduce(&My_PressureRef, &PressureRef, 1, MPI_DOUBLE, MPI_SUM, MPI_COMM_WORLD);
  SU2_MPI::Allreduce(&My_VelocityRef, &VelocityRef, 1, MPI_DOUBLE, MPI_SUM, MPI_COMM_WORLD);
  SU2_MPI::Allreduce(&My_EnthalpyRef , &EnthalpyRef , 1, MPI_DOUBLE, MPI_SUM, MPI_COMM_WORLD);
  SU2_MPI::Allreduce(&My_DensityRef , &DensityRef , 1, MPI_DOUBLE, MPI_SUM, MPI_COMM_WORLD);
  
#endif
  
  /*--- Set the 1D output ---*/
  /*--- DensityRef depends on the final values of other flux avg variables ---*/
  VelocityRef=sqrt(VelocityRef/MassFlowRate);
  PressureRef=PressureRef/TotalArea;
  EnthalpyRef=EnthalpyRef/MassFlowRate;
  DensityRef =PressureRef*Gamma/(Gamma-1)/(EnthalpyRef-0.5*VelocityRef*VelocityRef);

  /*Area averaged values*/
  solver_container->SetOneD_TotalPress(AveragePt/TotalArea);
  solver_container->SetOneD_Mach(AverageMach/TotalArea);
  solver_container->SetOneD_Temp(AverageTemperature/TotalArea);
  solver_container->SetOneD_MassFlowRate(MassFlowRate);

  /*Flux averaged values*/
  solver_container->SetOneD_FluxAvgPress(PressureRef);
  solver_container->SetOneD_FluxAvgDensity(DensityRef);
  solver_container->SetOneD_FluxAvgVelocity(VelocityRef);
  solver_container->SetOneD_FluxAvgEntalpy(EnthalpyRef);
  
}

void COutput::SetForceSections(CSolver *solver_container, CGeometry *geometry, CConfig *config, unsigned long iExtIter) {
  
  short iSection, nSection;
  unsigned long iVertex, iPoint;
  su2double *Plane_P0, *Plane_Normal, MinPlane, MaxPlane, *CPressure, MinXCoord, MaxXCoord, Force[3], ForceInviscid[3],
  MomentInviscid[3] = {0.0,0.0,0.0}, MomentDist[3] = {0.0,0.0,0.0}, RefDensity, RefPressure, RefAreaCoeff, *Velocity_Inf, Gas_Constant, Mach2Vel, Mach_Motion, Gamma, RefVel2 = 0.0, factor, NDPressure, *Origin, RefLengthMoment, Alpha, Beta, CDrag_Inv, CLift_Inv, CMy_Inv;
  vector<su2double> Xcoord_Airfoil, Ycoord_Airfoil, Zcoord_Airfoil, Pressure_Airfoil;
  string Marker_Tag, Slice_Filename, Slice_Ext;
  ofstream Cp_File;
  unsigned short iDim;
  
  bool grid_movement = config->GetGrid_Movement();
  bool compressible = (config->GetKind_Regime() == COMPRESSIBLE);
  bool incompressible = (config->GetKind_Regime() == INCOMPRESSIBLE);
  bool freesurface = (config->GetKind_Regime() == FREESURFACE);
  
  Plane_P0 = new su2double [3];
  Plane_Normal = new su2double [3];
  CPressure = new su2double[geometry->GetnPoint()];
  
  /*--- Compute some reference quantities and necessary values ---*/
  RefDensity = solver_container->GetDensity_Inf();
  RefPressure = solver_container->GetPressure_Inf();
  RefAreaCoeff = config->GetRefAreaCoeff();
  Velocity_Inf = solver_container->GetVelocity_Inf();
  Gamma = config->GetGamma();
  Origin = config->GetRefOriginMoment(0);
  RefLengthMoment  = config->GetRefLengthMoment();
  Alpha            = config->GetAoA()*PI_NUMBER/180.0;
  Beta             = config->GetAoS()*PI_NUMBER/180.0;
  
  if (grid_movement) {
    Gas_Constant = config->GetGas_ConstantND();
    Mach2Vel = sqrt(Gamma*Gas_Constant*config->GetTemperature_FreeStreamND());
    Mach_Motion = config->GetMach_Motion();
    RefVel2 = (Mach_Motion*Mach2Vel)*(Mach_Motion*Mach2Vel);
  }
  else {
    RefVel2 = 0.0;
    for (iDim = 0; iDim < geometry->GetnDim(); iDim++)
      RefVel2  += Velocity_Inf[iDim]*Velocity_Inf[iDim];
  }
  factor = 1.0 / (0.5*RefDensity*RefAreaCoeff*RefVel2);
  
  int rank = MASTER_NODE;
#ifdef HAVE_MPI
  MPI_Comm_rank(MPI_COMM_WORLD, &rank);
#endif
  
  if (geometry->GetnDim() == 3) {
    
    /*--- Copy the pressure to an auxiliar structure ---*/
    
    for (iPoint = 0; iPoint < geometry->GetnPoint(); iPoint++) {
      if (compressible) {
        CPressure[iPoint] = (solver_container->node[iPoint]->GetPressure() - RefPressure)*factor*RefAreaCoeff;
      }
      if (incompressible || freesurface) {
        CPressure[iPoint] = (solver_container->node[iPoint]->GetPressureInc() - RefPressure)*factor*RefAreaCoeff;
      }
    }
    
    nSection = config->GetnSections();
    
    for (iSection = 0; iSection < nSection; iSection++) {
      
      /*--- Read the values from the config file ---*/
      
      MinPlane = config->GetSection_Location(0); MaxPlane = config->GetSection_Location(1);
      MinXCoord = -1E6; MaxXCoord = 1E6;
      
      Plane_Normal[0] = 0.0;    Plane_P0[0] = 0.0;
      Plane_Normal[1] = 0.0;    Plane_P0[1] = 0.0;
      Plane_Normal[2] = 0.0;    Plane_P0[2] = 0.0;
      
      Plane_Normal[config->GetAxis_Orientation()] = 1.0;
      Plane_P0[config->GetAxis_Orientation()] = MinPlane + iSection*(MaxPlane - MinPlane)/su2double(nSection-1);
      
      /*--- Compute the airfoil sections (note that we feed in the Cp) ---*/
      
      geometry->ComputeAirfoil_Section(Plane_P0, Plane_Normal,
                                       MinXCoord, MaxXCoord, CPressure,
                                       Xcoord_Airfoil, Ycoord_Airfoil,
                                       Zcoord_Airfoil, Pressure_Airfoil, true,
                                       config);
      
      if ((rank == MASTER_NODE) && (Xcoord_Airfoil.size() == 0)) {
        cout << "Please check the config file, the section "<< iSection+1 <<" has not been detected." << endl;
      }
      
      /*--- Output the pressure on each section (tecplot format) ---*/
      
      if ((rank == MASTER_NODE) && (Xcoord_Airfoil.size() != 0)) {
        
        /*--- Write Cp at each section ---*/
        
        ofstream Cp_File;
        if (iSection == 0) {
          Cp_File.open("cp_sections.dat", ios::out);
          Cp_File << "TITLE = \"Airfoil sections\"" << endl;
          Cp_File << "VARIABLES = \"X\",\"Y\",\"Z\",\"Cp\"" << endl;
        }
        else Cp_File.open("cp_sections.dat", ios::app);
        
        Cp_File << "ZONE T=\"SECTION_"<< (iSection+1) << "\", NODES= "<< Xcoord_Airfoil.size() << ", ELEMENTS= " << Xcoord_Airfoil.size()-1 << ", DATAPACKING= POINT, ZONETYPE= FELINESEG" << endl;
        
        /*--- Coordinates and pressure value ---*/
        
        if (config->GetSystemMeasurements() == SI) {
          for (iVertex = 0; iVertex < Xcoord_Airfoil.size(); iVertex++) {
            Cp_File << Xcoord_Airfoil[iVertex] <<" "<< Ycoord_Airfoil[iVertex] <<" "<< Zcoord_Airfoil[iVertex] <<" "<< Pressure_Airfoil[iVertex] <<  endl;
          }
        }
        if (config->GetSystemMeasurements() == US) {
          for (iVertex = 0; iVertex < Xcoord_Airfoil.size(); iVertex++) {
            Cp_File << Xcoord_Airfoil[iVertex]*12.0 <<" "<< Ycoord_Airfoil[iVertex]*12.0 <<" "<< Zcoord_Airfoil[iVertex]*12.0 <<" "<< Pressure_Airfoil[iVertex] <<  endl;
          }
        }
        
        /*--- Basic conectivity ---*/
        
        for (iVertex = 1; iVertex < Xcoord_Airfoil.size(); iVertex++) {
          Cp_File << iVertex << "\t" << iVertex+1 << "\n";
        }
        
        Cp_File.close();
        
        
        /*--- Compute load distribution ---*/
        
        ForceInviscid[0] = 0.0; ForceInviscid[1] = 0.0; ForceInviscid[2] = 0.0; MomentInviscid[1] = 0.0;
        
        for (iVertex = 0; iVertex < Xcoord_Airfoil.size()-1; iVertex++) {
          
          NDPressure = 0.5*(Pressure_Airfoil[iVertex]+Pressure_Airfoil[iVertex+1]);
          
          Force[0] = -(Zcoord_Airfoil[iVertex+1] - Zcoord_Airfoil[iVertex])*NDPressure;
          Force[1] = 0.0;
          Force[2] = (Xcoord_Airfoil[iVertex+1] - Xcoord_Airfoil[iVertex])*NDPressure;
          
          ForceInviscid[0] += Force[0];
          ForceInviscid[1] += Force[1];
          ForceInviscid[2] += Force[2];
          
          MomentDist[0] = 0.5*(Xcoord_Airfoil[iVertex] + Xcoord_Airfoil[iVertex+1]) - Origin[0];
          MomentDist[1] = 0.5*(Ycoord_Airfoil[iVertex] + Ycoord_Airfoil[iVertex+1]) - Origin[1];
          MomentDist[2] = 0.5*(Zcoord_Airfoil[iVertex] + Zcoord_Airfoil[iVertex+1]) - Origin[3];
          
          MomentInviscid[1] += (Force[0]*MomentDist[2]-Force[2]*MomentDist[0])/RefLengthMoment;
          
        }
        
        CLift_Inv = fabs( -ForceInviscid[0]*sin(Alpha) + ForceInviscid[2]*cos(Alpha));
        CDrag_Inv = fabs( ForceInviscid[0]*cos(Alpha)*cos(Beta) + ForceInviscid[1]*sin(Beta) + ForceInviscid[2]*sin(Alpha)*cos(Beta));
        CMy_Inv = MomentInviscid[1];
        
        
        /*--- Write load distribution ---*/
        
        ofstream Load_File;
        if (iSection == 0) {
          Load_File.open("load_distribution.dat", ios::out);
          Load_File << "TITLE = \"Load distribution\"" << endl;
          Load_File << "VARIABLES = \"Y\",\"C<sub>L</sub>\",\"C<sub>D</sub>\",\"C<supb>My</sub>\"" << endl;
          Load_File << "ZONE T=\"Wing load distribution\", NODES= "<< nSection << ", ELEMENTS= " << nSection-1 << ", DATAPACKING= POINT, ZONETYPE= FELINESEG" << endl;
        }
        else Load_File.open("load_distribution.dat", ios::app);
        
        /*--- Coordinates and pressure value ---*/
        
        Load_File << Ycoord_Airfoil[0] <<" "<< CLift_Inv <<" "<< CDrag_Inv  <<" "<< CMy_Inv << endl;
        
        /*--- Basic conectivity ---*/
        
        if (iSection == nSection-1) {
          for (iSection = 1; iSection < nSection; iSection++) {
            Load_File << iSection << "\t" << iSection+1 << "\n";
          }
        }
        
        Load_File.close();
        
        
      }
      
    }
    
    
  }
  
  /*--- Delete dynamically allocated memory ---*/
  
  delete [] Plane_P0;
  delete [] Plane_Normal;
  delete [] CPressure;
  
}

void COutput::SetCp_InverseDesign(CSolver *solver_container, CGeometry *geometry, CConfig *config, unsigned long iExtIter) {
  
  unsigned short iMarker, icommas, Boundary, iDim;
  unsigned long iVertex, iPoint, (*Point2Vertex)[2], nPointLocal = 0, nPointGlobal = 0;
  su2double XCoord, YCoord, ZCoord, Pressure, PressureCoeff = 0, Cp, CpTarget, *Normal = NULL, Area, PressDiff;
  bool *PointInDomain;
  string text_line, surfCp_filename;
  ifstream Surface_file;
  char buffer[50], cstr[200];
  
  
  nPointLocal = geometry->GetnPoint();
#ifdef HAVE_MPI
  SU2_MPI::Allreduce(&nPointLocal, &nPointGlobal, 1, MPI_UNSIGNED_LONG, MPI_SUM, MPI_COMM_WORLD);
#else
  nPointGlobal = nPointLocal;
#endif
  
  Point2Vertex = new unsigned long[nPointGlobal][2];
  PointInDomain = new bool[nPointGlobal];
  
  for (iPoint = 0; iPoint < nPointGlobal; iPoint ++)
    PointInDomain[iPoint] = false;
  
  for (iMarker = 0; iMarker < config->GetnMarker_All(); iMarker++) {
    Boundary   = config->GetMarker_All_KindBC(iMarker);
    
    if ((Boundary == EULER_WALL             ) ||
        (Boundary == HEAT_FLUX              ) ||
        (Boundary == ISOTHERMAL             ) ||
        (Boundary == NEARFIELD_BOUNDARY)) {
      for (iVertex = 0; iVertex < geometry->GetnVertex(iMarker); iVertex++) {
        
        /*--- The Pressure file uses the global numbering ---*/
        
#ifndef HAVE_MPI
        iPoint = geometry->vertex[iMarker][iVertex]->GetNode();
#else
        iPoint = geometry->node[geometry->vertex[iMarker][iVertex]->GetNode()]->GetGlobalIndex();
#endif
        
        if (geometry->vertex[iMarker][iVertex]->GetNode() < geometry->GetnPointDomain()) {
          Point2Vertex[iPoint][0] = iMarker;
          Point2Vertex[iPoint][1] = iVertex;
          PointInDomain[iPoint] = true;
          solver_container->SetCPressureTarget(iMarker, iVertex, 0.0);
        }
        
      }
    }
  }
  
  /*--- Prepare to read the surface pressure files (CSV) ---*/
  
  surfCp_filename = "TargetCp";
  strcpy (cstr, surfCp_filename.c_str());
  
  /*--- Write file name with extension if unsteady or steady ---*/
  
  if ((config->GetUnsteady_Simulation() && config->GetWrt_Unsteady()) ||
      (config->GetUnsteady_Simulation() == TIME_SPECTRAL)) {
    if ((SU2_TYPE::Int(iExtIter) >= 0)    && (SU2_TYPE::Int(iExtIter) < 10))    SPRINTF (buffer, "_0000%d.dat", SU2_TYPE::Int(iExtIter));
    if ((SU2_TYPE::Int(iExtIter) >= 10)   && (SU2_TYPE::Int(iExtIter) < 100))   SPRINTF (buffer, "_000%d.dat",  SU2_TYPE::Int(iExtIter));
    if ((SU2_TYPE::Int(iExtIter) >= 100)  && (SU2_TYPE::Int(iExtIter) < 1000))  SPRINTF (buffer, "_00%d.dat",   SU2_TYPE::Int(iExtIter));
    if ((SU2_TYPE::Int(iExtIter) >= 1000) && (SU2_TYPE::Int(iExtIter) < 10000)) SPRINTF (buffer, "_0%d.dat",    SU2_TYPE::Int(iExtIter));
    if (SU2_TYPE::Int(iExtIter) >= 10000) SPRINTF (buffer, "_%d.dat", SU2_TYPE::Int(iExtIter));
  }
  else
    SPRINTF (buffer, ".dat");
  
  strcat (cstr, buffer);
  
  /*--- Read the surface pressure file ---*/
  
  string::size_type position;
  
  Surface_file.open(cstr, ios::in);
  
  if (!(Surface_file.fail())) {
    
    getline(Surface_file, text_line);
    
    while (getline(Surface_file, text_line)) {
      for (icommas = 0; icommas < 50; icommas++) {
        position = text_line.find( ",", 0 );
        if (position!=string::npos) text_line.erase (position,1);
      }
      stringstream  point_line(text_line);
      
      if (geometry->GetnDim() == 2) point_line >> iPoint >> XCoord >> YCoord >> Pressure >> PressureCoeff;
      if (geometry->GetnDim() == 3) point_line >> iPoint >> XCoord >> YCoord >> ZCoord >> Pressure >> PressureCoeff;
      
      if (PointInDomain[iPoint]) {
        
        /*--- Find the vertex for the Point and Marker ---*/
        
        iMarker = Point2Vertex[iPoint][0];
        iVertex = Point2Vertex[iPoint][1];
        
        solver_container->SetCPressureTarget(iMarker, iVertex, PressureCoeff);
        
      }
      
    }
    
    Surface_file.close();
    
  }
  
  /*--- Compute the pressure difference ---*/
  
  PressDiff = 0.0;
  for (iMarker = 0; iMarker < config->GetnMarker_All(); iMarker++) {
    Boundary   = config->GetMarker_All_KindBC(iMarker);
    
    if ((Boundary == EULER_WALL             ) ||
        (Boundary == HEAT_FLUX              ) ||
        (Boundary == ISOTHERMAL             ) ||
        (Boundary == NEARFIELD_BOUNDARY)) {
      for (iVertex = 0; iVertex < geometry->GetnVertex(iMarker); iVertex++) {
        
        Normal = geometry->vertex[iMarker][iVertex]->GetNormal();
        
        Cp = solver_container->GetCPressure(iMarker, iVertex);
        CpTarget = solver_container->GetCPressureTarget(iMarker, iVertex);
        
        Area = 0.0;
        for (iDim = 0; iDim < geometry->GetnDim(); iDim++)
          Area += Normal[iDim]*Normal[iDim];
        Area = sqrt(Area);
        
        PressDiff += Area * (CpTarget - Cp) * (CpTarget - Cp);
      }
      
    }
  }
  
#ifdef HAVE_MPI
  su2double MyPressDiff = PressDiff;   PressDiff = 0.0;
  SU2_MPI::Allreduce(&MyPressDiff, &PressDiff, 1, MPI_DOUBLE, MPI_SUM, MPI_COMM_WORLD);
#endif
  
  /*--- Update the total Cp difference coeffient ---*/
  
  solver_container->SetTotal_CpDiff(PressDiff);
  
  delete[] Point2Vertex;
  
}

void COutput::SetHeat_InverseDesign(CSolver *solver_container, CGeometry *geometry, CConfig *config, unsigned long iExtIter) {
  
  unsigned short iMarker, icommas, Boundary, iDim;
  unsigned long iVertex, iPoint, (*Point2Vertex)[2], nPointLocal = 0, nPointGlobal = 0;
  su2double XCoord, YCoord, ZCoord, PressureCoeff, HeatFlux = 0.0, HeatFluxDiff, HeatFluxTarget, *Normal = NULL, Area,
  Pressure, Cf;
  bool *PointInDomain;
  string text_line, surfHeatFlux_filename;
  ifstream Surface_file;
  char buffer[50], cstr[200];
  
  
  nPointLocal = geometry->GetnPoint();
#ifdef HAVE_MPI
  SU2_MPI::Allreduce(&nPointLocal, &nPointGlobal, 1, MPI_UNSIGNED_LONG, MPI_SUM, MPI_COMM_WORLD);
#else
  nPointGlobal = nPointLocal;
#endif
  
  Point2Vertex = new unsigned long[nPointGlobal][2];
  PointInDomain = new bool[nPointGlobal];
  
  for (iPoint = 0; iPoint < nPointGlobal; iPoint ++)
    PointInDomain[iPoint] = false;
  
  for (iMarker = 0; iMarker < config->GetnMarker_All(); iMarker++) {
    Boundary   = config->GetMarker_All_KindBC(iMarker);
    
    if ((Boundary == EULER_WALL             ) ||
        (Boundary == HEAT_FLUX              ) ||
        (Boundary == ISOTHERMAL             ) ||
        (Boundary == NEARFIELD_BOUNDARY)) {
      for (iVertex = 0; iVertex < geometry->GetnVertex(iMarker); iVertex++) {
        
        /*--- The Pressure file uses the global numbering ---*/
        
#ifndef HAVE_MPI
        iPoint = geometry->vertex[iMarker][iVertex]->GetNode();
#else
        iPoint = geometry->node[geometry->vertex[iMarker][iVertex]->GetNode()]->GetGlobalIndex();
#endif
        
        if (geometry->vertex[iMarker][iVertex]->GetNode() < geometry->GetnPointDomain()) {
          Point2Vertex[iPoint][0] = iMarker;
          Point2Vertex[iPoint][1] = iVertex;
          PointInDomain[iPoint] = true;
          solver_container->SetHeatFluxTarget(iMarker, iVertex, 0.0);
        }
      }
    }
  }
  
  /*--- Prepare to read the surface pressure files (CSV) ---*/
  
  surfHeatFlux_filename = "TargetHeatFlux";
  strcpy (cstr, surfHeatFlux_filename.c_str());
  
  /*--- Write file name with extension if unsteady or steady ---*/
  
  if ((config->GetUnsteady_Simulation() && config->GetWrt_Unsteady()) ||
      (config->GetUnsteady_Simulation() == TIME_SPECTRAL)) {
    if ((SU2_TYPE::Int(iExtIter) >= 0)    && (SU2_TYPE::Int(iExtIter) < 10))    SPRINTF (buffer, "_0000%d.dat", SU2_TYPE::Int(iExtIter));
    if ((SU2_TYPE::Int(iExtIter) >= 10)   && (SU2_TYPE::Int(iExtIter) < 100))   SPRINTF (buffer, "_000%d.dat",  SU2_TYPE::Int(iExtIter));
    if ((SU2_TYPE::Int(iExtIter) >= 100)  && (SU2_TYPE::Int(iExtIter) < 1000))  SPRINTF (buffer, "_00%d.dat",   SU2_TYPE::Int(iExtIter));
    if ((SU2_TYPE::Int(iExtIter) >= 1000) && (SU2_TYPE::Int(iExtIter) < 10000)) SPRINTF (buffer, "_0%d.dat",    SU2_TYPE::Int(iExtIter));
    if (SU2_TYPE::Int(iExtIter) >= 10000) SPRINTF (buffer, "_%d.dat", SU2_TYPE::Int(iExtIter));
  }
  else
    SPRINTF (buffer, ".dat");
  
  strcat (cstr, buffer);
  
  /*--- Read the surface pressure file ---*/
  
  string::size_type position;
  
  Surface_file.open(cstr, ios::in);
  
  if (!(Surface_file.fail())) {
    
    getline(Surface_file, text_line);
    
    while (getline(Surface_file, text_line)) {
      for (icommas = 0; icommas < 50; icommas++) {
        position = text_line.find( ",", 0 );
        if (position!=string::npos) text_line.erase (position,1);
      }
      stringstream  point_line(text_line);
      
      if (geometry->GetnDim() == 2) point_line >> iPoint >> XCoord >> YCoord >> Pressure >> PressureCoeff >> Cf >> HeatFlux;
      if (geometry->GetnDim() == 3) point_line >> iPoint >> XCoord >> YCoord >> ZCoord >> Pressure >> PressureCoeff >> Cf >> HeatFlux;
      
      if (PointInDomain[iPoint]) {
        
        /*--- Find the vertex for the Point and Marker ---*/
        
        iMarker = Point2Vertex[iPoint][0];
        iVertex = Point2Vertex[iPoint][1];
        
        solver_container->SetHeatFluxTarget(iMarker, iVertex, HeatFlux);
        
      }
      
    }
    
    Surface_file.close();
  }
  
  /*--- Compute the pressure difference ---*/
  
  HeatFluxDiff = 0.0;
  for (iMarker = 0; iMarker < config->GetnMarker_All(); iMarker++) {
    Boundary   = config->GetMarker_All_KindBC(iMarker);
    
    if ((Boundary == EULER_WALL             ) ||
        (Boundary == HEAT_FLUX              ) ||
        (Boundary == ISOTHERMAL             ) ||
        (Boundary == NEARFIELD_BOUNDARY)) {
      for (iVertex = 0; iVertex < geometry->GetnVertex(iMarker); iVertex++) {
        
        Normal = geometry->vertex[iMarker][iVertex]->GetNormal();
        
        HeatFlux = solver_container->GetHeatFlux(iMarker, iVertex);
        HeatFluxTarget = solver_container->GetHeatFluxTarget(iMarker, iVertex);
        
        Area = 0.0;
        for (iDim = 0; iDim < geometry->GetnDim(); iDim++)
          Area += Normal[iDim]*Normal[iDim];
        Area = sqrt(Area);
        
        HeatFluxDiff += Area * (HeatFluxTarget - HeatFlux) * (HeatFluxTarget - HeatFlux);
        
      }
      
    }
  }
  
#ifdef HAVE_MPI
  su2double MyHeatFluxDiff = HeatFluxDiff;   HeatFluxDiff = 0.0;
  SU2_MPI::Allreduce(&MyHeatFluxDiff, &HeatFluxDiff, 1, MPI_DOUBLE, MPI_SUM, MPI_COMM_WORLD);
#endif
  
  /*--- Update the total HeatFlux difference coeffient ---*/
  
  solver_container->SetTotal_HeatFluxDiff(HeatFluxDiff);
  
  delete[] Point2Vertex;
  
}

void COutput::SetEquivalentArea(CSolver *solver_container, CGeometry *geometry, CConfig *config, unsigned long iExtIter) {
  
  ofstream EquivArea_file, FuncGrad_file;
  unsigned short iMarker = 0, iDim;
  short *AzimuthalAngle = NULL;
  su2double Gamma, auxXCoord, auxYCoord, auxZCoord, InverseDesign = 0.0, DeltaX, Coord_i, Coord_j, jp1Coord, *Coord = NULL, MeanFuntion,
  *Face_Normal = NULL, auxArea, auxPress, Mach, Beta, R_Plane, Pressure_Inf,
  ModVelocity_Inf, Velocity_Inf[3], factor, *Xcoord = NULL, *Ycoord = NULL, *Zcoord = NULL,
  *Pressure = NULL, *FaceArea = NULL, *EquivArea = NULL, *TargetArea = NULL, *NearFieldWeight = NULL,
  *Weight = NULL, jFunction, jp1Function;
  unsigned long jVertex, iVertex, iPoint, nVertex_NearField = 0, auxPoint,
  *IdPoint = NULL, *IdDomain = NULL, auxDomain;
  unsigned short iPhiAngle;
  ofstream NearFieldEA_file; ifstream TargetEA_file;
  
  su2double XCoordBegin_OF = config->GetEA_IntLimit(0);
  su2double XCoordEnd_OF = config->GetEA_IntLimit(1);
  
  unsigned short nDim = geometry->GetnDim();
  su2double AoA = -(config->GetAoA()*PI_NUMBER/180.0);
  su2double EAScaleFactor = config->GetEA_ScaleFactor(); // The EA Obj. Func. should be ~ force based Obj. Func.
  
  int rank = MESH_0;
  
  Mach  = config->GetMach();
  Gamma = config->GetGamma();
  Beta = sqrt(Mach*Mach-1.0);
  R_Plane = fabs(config->GetEA_IntLimit(2));
  Pressure_Inf = config->GetPressure_FreeStreamND();
  Velocity_Inf[0] = config->GetVelocity_FreeStreamND()[0];
  Velocity_Inf[1] = config->GetVelocity_FreeStreamND()[1];
  Velocity_Inf[2] = config->GetVelocity_FreeStreamND()[2];
  ModVelocity_Inf = 0;
  for (iDim = 0; iDim < 3; iDim++)
    ModVelocity_Inf += Velocity_Inf[iDim] * Velocity_Inf[iDim];
  
  factor = 4.0*sqrt(2.0*Beta*R_Plane) / (Gamma*Pressure_Inf*Mach*Mach);
  
#ifndef HAVE_MPI
  
  /*--- Compute the total number of points on the near-field ---*/
  
  nVertex_NearField = 0;
  for (iMarker = 0; iMarker < config->GetnMarker_All(); iMarker++)
    if (config->GetMarker_All_KindBC(iMarker) == NEARFIELD_BOUNDARY)
      for (iVertex = 0; iVertex < geometry->GetnVertex(iMarker); iVertex++) {
        iPoint = geometry->vertex[iMarker][iVertex]->GetNode();
        Face_Normal = geometry->vertex[iMarker][iVertex]->GetNormal();
        Coord = geometry->node[iPoint]->GetCoord();
        
        /*--- Using Face_Normal(z), and Coord(z) we identify only a surface,
         note that there are 2 NEARFIELD_BOUNDARY surfaces ---*/
        
        if ((Face_Normal[nDim-1] > 0.0) && (Coord[nDim-1] < 0.0)) nVertex_NearField ++;
      }
  
  /*--- Create an array with all the coordinates, points, pressures, face area,
   equivalent area, and nearfield weight ---*/
  
  Xcoord = new su2double[nVertex_NearField];
  Ycoord = new su2double[nVertex_NearField];
  Zcoord = new su2double[nVertex_NearField];
  AzimuthalAngle = new short[nVertex_NearField];
  IdPoint = new unsigned long[nVertex_NearField];
  IdDomain = new unsigned long[nVertex_NearField];
  Pressure = new su2double[nVertex_NearField];
  FaceArea = new su2double[nVertex_NearField];
  EquivArea = new su2double[nVertex_NearField];
  TargetArea = new su2double[nVertex_NearField];
  NearFieldWeight = new su2double[nVertex_NearField];
  Weight = new su2double[nVertex_NearField];
  
  /*--- Copy the boundary information to an array ---*/
  
  nVertex_NearField = 0;
  for (iMarker = 0; iMarker < config->GetnMarker_All(); iMarker++)
    if (config->GetMarker_All_KindBC(iMarker) == NEARFIELD_BOUNDARY)
      for (iVertex = 0; iVertex < geometry->GetnVertex(iMarker); iVertex++) {
        iPoint = geometry->vertex[iMarker][iVertex]->GetNode();
        Face_Normal = geometry->vertex[iMarker][iVertex]->GetNormal();
        Coord = geometry->node[iPoint]->GetCoord();
        
        if ((Face_Normal[nDim-1] > 0.0) && (Coord[nDim-1] < 0.0)) {
          
          IdPoint[nVertex_NearField] = iPoint;
          Xcoord[nVertex_NearField] = geometry->node[iPoint]->GetCoord(0);
          Ycoord[nVertex_NearField] = geometry->node[iPoint]->GetCoord(1);
          
          if (nDim ==2) {
            AzimuthalAngle[nVertex_NearField] = 0;
          }
          
          if (nDim == 3) {
            Zcoord[nVertex_NearField] = geometry->node[iPoint]->GetCoord(2);
            
            /*--- Rotate the nearfield cylinder (AoA) only 3D ---*/
            
            su2double YcoordRot = Ycoord[nVertex_NearField];
            su2double ZcoordRot = Xcoord[nVertex_NearField]*sin(AoA) + Zcoord[nVertex_NearField]*cos(AoA);
            
            /*--- Compute the Azimuthal angle (resolution of degress in the Azimuthal angle)---*/
            
            su2double AngleDouble; short AngleInt;
            AngleDouble = fabs(atan(-YcoordRot/ZcoordRot)*180.0/PI_NUMBER);
            
            /*--- Fix an azimuthal line due to misalignments of the near-field ---*/
            
            su2double FixAzimuthalLine = config->GetFixAzimuthalLine();
            
            if ((AngleDouble >= FixAzimuthalLine - 0.1) && (AngleDouble <= FixAzimuthalLine + 0.1)) AngleDouble = FixAzimuthalLine - 0.1;
            
            AngleInt = SU2_TYPE::Short(floor(AngleDouble + 0.5));
            if (AngleInt >= 0) AzimuthalAngle[nVertex_NearField] = AngleInt;
            else AzimuthalAngle[nVertex_NearField] = 180 + AngleInt;
          }
          
          if (AzimuthalAngle[nVertex_NearField] <= 60) {
            Pressure[nVertex_NearField] = solver_container->node[iPoint]->GetPressure();
            FaceArea[nVertex_NearField] = fabs(Face_Normal[nDim-1]);
            nVertex_NearField ++;
          }
          
        }
      }
  
#else
  
  int nProcessor;
  MPI_Comm_size(MPI_COMM_WORLD, &nProcessor);
  MPI_Comm_rank(MPI_COMM_WORLD, &rank);
  
  unsigned long nLocalVertex_NearField = 0, MaxLocalVertex_NearField = 0;
  int iProcessor;
  
  unsigned long *Buffer_Receive_nVertex = NULL;
  if (rank == MASTER_NODE) {
    Buffer_Receive_nVertex = new unsigned long [nProcessor];
  }
  
  /*--- Compute the total number of points of the near-field ghost nodes ---*/
  
  nLocalVertex_NearField = 0;
  for (iMarker = 0; iMarker < config->GetnMarker_All(); iMarker++)
    if (config->GetMarker_All_KindBC(iMarker) == NEARFIELD_BOUNDARY)
      for (iVertex = 0; iVertex < geometry->GetnVertex(iMarker); iVertex++) {
        iPoint = geometry->vertex[iMarker][iVertex]->GetNode();
        Face_Normal = geometry->vertex[iMarker][iVertex]->GetNormal();
        Coord = geometry->node[iPoint]->GetCoord();
        
        if (geometry->node[iPoint]->GetDomain())
          if ((Face_Normal[nDim-1] > 0.0) && (Coord[nDim-1] < 0.0))
            nLocalVertex_NearField ++;
      }
  
  unsigned long *Buffer_Send_nVertex = new unsigned long [1];
  Buffer_Send_nVertex[0] = nLocalVertex_NearField;
  
  /*--- Send Near-Field vertex information --*/
  
  SU2_MPI::Allreduce(&nLocalVertex_NearField, &nVertex_NearField, 1, MPI_UNSIGNED_LONG, MPI_SUM, MPI_COMM_WORLD);
  SU2_MPI::Allreduce(&nLocalVertex_NearField, &MaxLocalVertex_NearField, 1, MPI_UNSIGNED_LONG, MPI_MAX, MPI_COMM_WORLD);
  SU2_MPI::Gather(Buffer_Send_nVertex, 1, MPI_UNSIGNED_LONG, Buffer_Receive_nVertex, 1, MPI_UNSIGNED_LONG, MASTER_NODE, MPI_COMM_WORLD);
  delete [] Buffer_Send_nVertex;

  su2double *Buffer_Send_Xcoord = new su2double[MaxLocalVertex_NearField];
  su2double *Buffer_Send_Ycoord = new su2double[MaxLocalVertex_NearField];
  su2double *Buffer_Send_Zcoord = new su2double[MaxLocalVertex_NearField];
  unsigned long *Buffer_Send_IdPoint = new unsigned long [MaxLocalVertex_NearField];
  su2double *Buffer_Send_Pressure = new su2double [MaxLocalVertex_NearField];
  su2double *Buffer_Send_FaceArea = new su2double[MaxLocalVertex_NearField];
  
  su2double *Buffer_Receive_Xcoord = NULL;
  su2double *Buffer_Receive_Ycoord = NULL;
  su2double *Buffer_Receive_Zcoord = NULL;
  unsigned long *Buffer_Receive_IdPoint = NULL;
  su2double *Buffer_Receive_Pressure = NULL;
  su2double *Buffer_Receive_FaceArea = NULL;
  
  if (rank == MASTER_NODE) {
    Buffer_Receive_Xcoord = new su2double[nProcessor*MaxLocalVertex_NearField];
    Buffer_Receive_Ycoord = new su2double[nProcessor*MaxLocalVertex_NearField];
    Buffer_Receive_Zcoord = new su2double[nProcessor*MaxLocalVertex_NearField];
    Buffer_Receive_IdPoint = new unsigned long[nProcessor*MaxLocalVertex_NearField];
    Buffer_Receive_Pressure = new su2double[nProcessor*MaxLocalVertex_NearField];
    Buffer_Receive_FaceArea = new su2double[nProcessor*MaxLocalVertex_NearField];
  }
  
  unsigned long nBuffer_Xcoord = MaxLocalVertex_NearField;
  unsigned long nBuffer_Ycoord = MaxLocalVertex_NearField;
  unsigned long nBuffer_Zcoord = MaxLocalVertex_NearField;
  unsigned long nBuffer_IdPoint = MaxLocalVertex_NearField;
  unsigned long nBuffer_Pressure = MaxLocalVertex_NearField;
  unsigned long nBuffer_FaceArea = MaxLocalVertex_NearField;
  
  for (iVertex = 0; iVertex < MaxLocalVertex_NearField; iVertex++) {
    Buffer_Send_IdPoint[iVertex] = 0; Buffer_Send_Pressure[iVertex] = 0.0;
    Buffer_Send_FaceArea[iVertex] = 0.0; Buffer_Send_Xcoord[iVertex] = 0.0;
    Buffer_Send_Ycoord[iVertex] = 0.0; Buffer_Send_Zcoord[iVertex] = 0.0;
  }
  
  /*--- Copy coordinates, index points, and pressures to the auxiliar vector --*/
  
  nLocalVertex_NearField = 0;
  for (iMarker = 0; iMarker < config->GetnMarker_All(); iMarker++)
    if (config->GetMarker_All_KindBC(iMarker) == NEARFIELD_BOUNDARY)
      for (iVertex = 0; iVertex < geometry->GetnVertex(iMarker); iVertex++) {
        iPoint = geometry->vertex[iMarker][iVertex]->GetNode();
        Face_Normal = geometry->vertex[iMarker][iVertex]->GetNormal();
        Coord = geometry->node[iPoint]->GetCoord();
        
        if (geometry->node[iPoint]->GetDomain())
          if ((Face_Normal[nDim-1] > 0.0) && (Coord[nDim-1] < 0.0)) {
            Buffer_Send_IdPoint[nLocalVertex_NearField] = iPoint;
            Buffer_Send_Xcoord[nLocalVertex_NearField] = geometry->node[iPoint]->GetCoord(0);
            Buffer_Send_Ycoord[nLocalVertex_NearField] = geometry->node[iPoint]->GetCoord(1);
            Buffer_Send_Zcoord[nLocalVertex_NearField] = geometry->node[iPoint]->GetCoord(2);
            Buffer_Send_Pressure[nLocalVertex_NearField] = solver_container->node[iPoint]->GetPressure();
            Buffer_Send_FaceArea[nLocalVertex_NearField] = fabs(Face_Normal[nDim-1]);
            nLocalVertex_NearField++;
          }
      }
  
  /*--- Send all the information --*/
  
  SU2_MPI::Gather(Buffer_Send_Xcoord, nBuffer_Xcoord, MPI_DOUBLE, Buffer_Receive_Xcoord, nBuffer_Xcoord, MPI_DOUBLE, MASTER_NODE, MPI_COMM_WORLD);
  SU2_MPI::Gather(Buffer_Send_Ycoord, nBuffer_Ycoord, MPI_DOUBLE, Buffer_Receive_Ycoord, nBuffer_Ycoord, MPI_DOUBLE, MASTER_NODE, MPI_COMM_WORLD);
  SU2_MPI::Gather(Buffer_Send_Zcoord, nBuffer_Zcoord, MPI_DOUBLE, Buffer_Receive_Zcoord, nBuffer_Zcoord, MPI_DOUBLE, MASTER_NODE, MPI_COMM_WORLD);
  SU2_MPI::Gather(Buffer_Send_IdPoint, nBuffer_IdPoint, MPI_UNSIGNED_LONG, Buffer_Receive_IdPoint, nBuffer_IdPoint, MPI_UNSIGNED_LONG, MASTER_NODE, MPI_COMM_WORLD);
  SU2_MPI::Gather(Buffer_Send_Pressure, nBuffer_Pressure, MPI_DOUBLE, Buffer_Receive_Pressure, nBuffer_Pressure, MPI_DOUBLE, MASTER_NODE, MPI_COMM_WORLD);
  SU2_MPI::Gather(Buffer_Send_FaceArea, nBuffer_FaceArea, MPI_DOUBLE, Buffer_Receive_FaceArea, nBuffer_FaceArea, MPI_DOUBLE, MASTER_NODE, MPI_COMM_WORLD);
  delete [] Buffer_Send_Xcoord;
  delete [] Buffer_Send_Ycoord;
  delete [] Buffer_Send_Zcoord;
  delete [] Buffer_Send_IdPoint;
  delete [] Buffer_Send_Pressure;
  delete [] Buffer_Send_FaceArea;

  if (rank == MASTER_NODE) {
    
    Xcoord = new su2double[nVertex_NearField];
    Ycoord = new su2double[nVertex_NearField];
    Zcoord = new su2double[nVertex_NearField];
    AzimuthalAngle = new short[nVertex_NearField];
    IdPoint = new unsigned long[nVertex_NearField];
    IdDomain = new unsigned long[nVertex_NearField];
    Pressure = new su2double[nVertex_NearField];
    FaceArea = new su2double[nVertex_NearField];
    EquivArea = new su2double[nVertex_NearField];
    TargetArea = new su2double[nVertex_NearField];
    NearFieldWeight = new su2double[nVertex_NearField];
    Weight = new su2double[nVertex_NearField];
    
    nVertex_NearField = 0;
    for (iProcessor = 0; iProcessor < nProcessor; iProcessor++)
      for (iVertex = 0; iVertex < Buffer_Receive_nVertex[iProcessor]; iVertex++) {
        Xcoord[nVertex_NearField] = Buffer_Receive_Xcoord[iProcessor*MaxLocalVertex_NearField+iVertex];
        Ycoord[nVertex_NearField] = Buffer_Receive_Ycoord[iProcessor*MaxLocalVertex_NearField+iVertex];
        
        if (nDim == 2) {
          AzimuthalAngle[nVertex_NearField] = 0;
        }
        
        if (nDim == 3) {
          Zcoord[nVertex_NearField] = Buffer_Receive_Zcoord[iProcessor*MaxLocalVertex_NearField+iVertex];
          
          /*--- Rotate the nearfield cylinder  ---*/
          
          su2double YcoordRot = Ycoord[nVertex_NearField];
          su2double ZcoordRot = Xcoord[nVertex_NearField]*sin(AoA) + Zcoord[nVertex_NearField]*cos(AoA);
          
          /*--- Compute the Azimuthal angle ---*/
          
          su2double AngleDouble; short AngleInt;
          AngleDouble = fabs(atan(-YcoordRot/ZcoordRot)*180.0/PI_NUMBER);
          
          /*--- Fix an azimuthal line due to misalignments of the near-field ---*/
          
          su2double FixAzimuthalLine = config->GetFixAzimuthalLine();
          
          if ((AngleDouble >= FixAzimuthalLine - 0.1) && (AngleDouble <= FixAzimuthalLine + 0.1))
            AngleDouble = FixAzimuthalLine - 0.1;
          
          AngleInt = SU2_TYPE::Short(floor(AngleDouble + 0.5));
          
          if (AngleInt >= 0) AzimuthalAngle[nVertex_NearField] = AngleInt;
          else AzimuthalAngle[nVertex_NearField] = 180 + AngleInt;
        }
        
        if (AzimuthalAngle[nVertex_NearField] <= 60) {
          IdPoint[nVertex_NearField] = Buffer_Receive_IdPoint[iProcessor*MaxLocalVertex_NearField+iVertex];
          Pressure[nVertex_NearField] = Buffer_Receive_Pressure[iProcessor*MaxLocalVertex_NearField+iVertex];
          FaceArea[nVertex_NearField] = Buffer_Receive_FaceArea[iProcessor*MaxLocalVertex_NearField+iVertex];
          IdDomain[nVertex_NearField] = iProcessor;
          nVertex_NearField++;
        }
        
      }
    
    delete [] Buffer_Receive_nVertex;
    
    delete [] Buffer_Receive_Xcoord;
    delete [] Buffer_Receive_Ycoord;
    delete [] Buffer_Receive_Zcoord;
    delete [] Buffer_Receive_IdPoint;
    delete [] Buffer_Receive_Pressure;
    delete [] Buffer_Receive_FaceArea;
    
  }
  
#endif
  
  if (rank == MASTER_NODE) {
    
    vector<short> PhiAngleList;
    vector<short>::iterator IterPhiAngleList;
    
    for (iVertex = 0; iVertex < nVertex_NearField; iVertex++)
      PhiAngleList.push_back(AzimuthalAngle[iVertex]);
    
    sort( PhiAngleList.begin(), PhiAngleList.end());
    IterPhiAngleList = unique( PhiAngleList.begin(), PhiAngleList.end());
    PhiAngleList.resize( IterPhiAngleList - PhiAngleList.begin() );
    
    /*--- Create vectors and distribute the values among the different PhiAngle queues ---*/
    
    vector<vector<su2double> > Xcoord_PhiAngle; Xcoord_PhiAngle.resize(PhiAngleList.size());
    vector<vector<su2double> > Ycoord_PhiAngle; Ycoord_PhiAngle.resize(PhiAngleList.size());
    vector<vector<su2double> > Zcoord_PhiAngle; Zcoord_PhiAngle.resize(PhiAngleList.size());
    vector<vector<unsigned long> > IdPoint_PhiAngle; IdPoint_PhiAngle.resize(PhiAngleList.size());
    vector<vector<unsigned long> > IdDomain_PhiAngle; IdDomain_PhiAngle.resize(PhiAngleList.size());
    vector<vector<su2double> > Pressure_PhiAngle; Pressure_PhiAngle.resize(PhiAngleList.size());
    vector<vector<su2double> > FaceArea_PhiAngle; FaceArea_PhiAngle.resize(PhiAngleList.size());
    vector<vector<su2double> > EquivArea_PhiAngle; EquivArea_PhiAngle.resize(PhiAngleList.size());
    vector<vector<su2double> > TargetArea_PhiAngle; TargetArea_PhiAngle.resize(PhiAngleList.size());
    vector<vector<su2double> > NearFieldWeight_PhiAngle; NearFieldWeight_PhiAngle.resize(PhiAngleList.size());
    vector<vector<su2double> > Weight_PhiAngle; Weight_PhiAngle.resize(PhiAngleList.size());
    
    /*--- Distribute the values among the different PhiAngles ---*/
    
    for (iVertex = 0; iVertex < nVertex_NearField; iVertex++)
      for (iPhiAngle = 0; iPhiAngle < PhiAngleList.size(); iPhiAngle++)
        if (AzimuthalAngle[iVertex] == PhiAngleList[iPhiAngle]) {
          Xcoord_PhiAngle[iPhiAngle].push_back(Xcoord[iVertex]);
          Ycoord_PhiAngle[iPhiAngle].push_back(Ycoord[iVertex]);
          Zcoord_PhiAngle[iPhiAngle].push_back(Zcoord[iVertex]);
          IdPoint_PhiAngle[iPhiAngle].push_back(IdPoint[iVertex]);
          IdDomain_PhiAngle[iPhiAngle].push_back(IdDomain[iVertex]);
          Pressure_PhiAngle[iPhiAngle].push_back(Pressure[iVertex]);
          FaceArea_PhiAngle[iPhiAngle].push_back(FaceArea[iVertex]);
          EquivArea_PhiAngle[iPhiAngle].push_back(EquivArea[iVertex]);
          TargetArea_PhiAngle[iPhiAngle].push_back(TargetArea[iVertex]);
          NearFieldWeight_PhiAngle[iPhiAngle].push_back(NearFieldWeight[iVertex]);
          Weight_PhiAngle[iPhiAngle].push_back(Weight[iVertex]);
        }
    
    /*--- Order the arrays (x Coordinate, Pressure, Point, and Domain) ---*/
    
    for (iPhiAngle = 0; iPhiAngle < PhiAngleList.size(); iPhiAngle++)
      for (iVertex = 0; iVertex < Xcoord_PhiAngle[iPhiAngle].size(); iVertex++)
        for (jVertex = 0; jVertex < Xcoord_PhiAngle[iPhiAngle].size() - 1 - iVertex; jVertex++)
          if (Xcoord_PhiAngle[iPhiAngle][jVertex] > Xcoord_PhiAngle[iPhiAngle][jVertex+1]) {
            auxXCoord = Xcoord_PhiAngle[iPhiAngle][jVertex]; Xcoord_PhiAngle[iPhiAngle][jVertex] = Xcoord_PhiAngle[iPhiAngle][jVertex+1]; Xcoord_PhiAngle[iPhiAngle][jVertex+1] = auxXCoord;
            auxYCoord = Ycoord_PhiAngle[iPhiAngle][jVertex]; Ycoord_PhiAngle[iPhiAngle][jVertex] = Ycoord_PhiAngle[iPhiAngle][jVertex+1]; Ycoord_PhiAngle[iPhiAngle][jVertex+1] = auxYCoord;
            auxZCoord = Zcoord_PhiAngle[iPhiAngle][jVertex]; Zcoord_PhiAngle[iPhiAngle][jVertex] = Zcoord_PhiAngle[iPhiAngle][jVertex+1]; Zcoord_PhiAngle[iPhiAngle][jVertex+1] = auxZCoord;
            auxPress = Pressure_PhiAngle[iPhiAngle][jVertex]; Pressure_PhiAngle[iPhiAngle][jVertex] = Pressure_PhiAngle[iPhiAngle][jVertex+1]; Pressure_PhiAngle[iPhiAngle][jVertex+1] = auxPress;
            auxArea = FaceArea_PhiAngle[iPhiAngle][jVertex]; FaceArea_PhiAngle[iPhiAngle][jVertex] = FaceArea_PhiAngle[iPhiAngle][jVertex+1]; FaceArea_PhiAngle[iPhiAngle][jVertex+1] = auxArea;
            auxPoint = IdPoint_PhiAngle[iPhiAngle][jVertex]; IdPoint_PhiAngle[iPhiAngle][jVertex] = IdPoint_PhiAngle[iPhiAngle][jVertex+1]; IdPoint_PhiAngle[iPhiAngle][jVertex+1] = auxPoint;
            auxDomain = IdDomain_PhiAngle[iPhiAngle][jVertex]; IdDomain_PhiAngle[iPhiAngle][jVertex] = IdDomain_PhiAngle[iPhiAngle][jVertex+1]; IdDomain_PhiAngle[iPhiAngle][jVertex+1] = auxDomain;
          }
    
    
    /*--- Check that all the azimuth lists have the same size ---*/
    
    unsigned short nVertex = Xcoord_PhiAngle[0].size();
    for (iPhiAngle = 0; iPhiAngle < PhiAngleList.size(); iPhiAngle++) {
      unsigned short nVertex_aux = Xcoord_PhiAngle[iPhiAngle].size();
      if (nVertex_aux != nVertex) cout <<"Be careful!!! one azimuth list is shorter than the other"<< endl;
      nVertex = min(nVertex, nVertex_aux);
    }
    
    /*--- Compute equivalent area distribution at each azimuth angle ---*/
    
    for (iPhiAngle = 0; iPhiAngle < PhiAngleList.size(); iPhiAngle++) {
      EquivArea_PhiAngle[iPhiAngle][0] = 0.0;
      for (iVertex = 1; iVertex < EquivArea_PhiAngle[iPhiAngle].size(); iVertex++) {
        EquivArea_PhiAngle[iPhiAngle][iVertex] = 0.0;
        
        Coord_i = Xcoord_PhiAngle[iPhiAngle][iVertex]*cos(AoA) - Zcoord_PhiAngle[iPhiAngle][iVertex]*sin(AoA);
        
        for (jVertex = 0; jVertex < iVertex-1; jVertex++) {
          
          Coord_j = Xcoord_PhiAngle[iPhiAngle][jVertex]*cos(AoA) - Zcoord_PhiAngle[iPhiAngle][jVertex]*sin(AoA);
          jp1Coord = Xcoord_PhiAngle[iPhiAngle][jVertex+1]*cos(AoA) - Zcoord_PhiAngle[iPhiAngle][jVertex+1]*sin(AoA);
          
          jFunction = factor*(Pressure_PhiAngle[iPhiAngle][jVertex] - Pressure_Inf)*sqrt(Coord_i-Coord_j);
          jp1Function = factor*(Pressure_PhiAngle[iPhiAngle][jVertex+1] - Pressure_Inf)*sqrt(Coord_i-jp1Coord);
          
          DeltaX = (jp1Coord-Coord_j);
          MeanFuntion = 0.5*(jp1Function + jFunction);
          EquivArea_PhiAngle[iPhiAngle][iVertex] += DeltaX * MeanFuntion;
        }
      }
    }
    
    /*--- Create a file with the equivalent area distribution at each azimuthal angle ---*/
    
    NearFieldEA_file.precision(15);
    NearFieldEA_file.open("Equivalent_Area.dat", ios::out);
    NearFieldEA_file << "TITLE = \"Equivalent Area evaluation at each azimuthal angle\"" << endl;
    
    if (config->GetSystemMeasurements() == US)
      NearFieldEA_file << "VARIABLES = \"Height (in) at r="<< R_Plane*12.0 << " in. (cyl. coord. system)\"";
    else
      NearFieldEA_file << "VARIABLES = \"Height (m) at r="<< R_Plane << " m. (cylindrical coordinate system)\"";
    
    for (iPhiAngle = 0; iPhiAngle < PhiAngleList.size(); iPhiAngle++) {
      if (config->GetSystemMeasurements() == US)
        NearFieldEA_file << ", \"Equivalent Area (ft<sup>2</sup>), <greek>F</greek>= " << PhiAngleList[iPhiAngle] << " deg.\"";
      else
        NearFieldEA_file << ", \"Equivalent Area (m<sup>2</sup>), <greek>F</greek>= " << PhiAngleList[iPhiAngle] << " deg.\"";
    }
    
    NearFieldEA_file << endl;
    for (iVertex = 0; iVertex < EquivArea_PhiAngle[0].size(); iVertex++) {
      
      su2double XcoordRot = Xcoord_PhiAngle[0][iVertex]*cos(AoA) - Zcoord_PhiAngle[0][iVertex]*sin(AoA);
      su2double XcoordRot_init = Xcoord_PhiAngle[0][0]*cos(AoA) - Zcoord_PhiAngle[0][0]*sin(AoA);
      
      if (config->GetSystemMeasurements() == US)
        NearFieldEA_file << scientific << (XcoordRot - XcoordRot_init) * 12.0;
      else
        NearFieldEA_file << scientific << (XcoordRot - XcoordRot_init);
      
      for (iPhiAngle = 0; iPhiAngle < PhiAngleList.size(); iPhiAngle++) {
        NearFieldEA_file << scientific << ", " << EquivArea_PhiAngle[iPhiAngle][iVertex];
      }
      
      NearFieldEA_file << endl;
      
    }
    NearFieldEA_file.close();
    
    /*--- Read target equivalent area from the configuration file,
     this first implementation requires a complete table (same as the original
     EA table). so... no interpolation. ---*/
    
    vector<vector<su2double> > TargetArea_PhiAngle_Trans;
    TargetEA_file.open("TargetEA.dat", ios::in);
    
    if (TargetEA_file.fail()) {
      if (iExtIter == 0) { cout << "There is no Target Equivalent Area file (TargetEA.dat)!!"<< endl;
        cout << "Using default parameters (Target Equiv Area = 0.0)" << endl;
      }
      /*--- Set the table to 0 ---*/
      for (iPhiAngle = 0; iPhiAngle < PhiAngleList.size(); iPhiAngle++)
        for (iVertex = 0; iVertex < TargetArea_PhiAngle[iPhiAngle].size(); iVertex++)
          TargetArea_PhiAngle[iPhiAngle][iVertex] = 0.0;
    }
    else {
      
      /*--- skip header lines ---*/
      
      string line;
      getline(TargetEA_file, line);
      getline(TargetEA_file, line);
      
      while (TargetEA_file) {
        
        string line;
        getline(TargetEA_file, line);
        istringstream is(line);
        vector<su2double> row;
        unsigned short iter = 0;
        
        while (is.good()) {
          string token;
          getline(is, token,',');
          
          istringstream js(token);
          
          su2double data;
          js >> data;
          
          /*--- The first element in the table is the coordinate (in or m)---*/
          
          if (iter != 0) row.push_back(data);
          iter++;
          
        }
        TargetArea_PhiAngle_Trans.push_back(row);
      }
      
      for (iPhiAngle = 0; iPhiAngle < PhiAngleList.size(); iPhiAngle++)
        for (iVertex = 0; iVertex < EquivArea_PhiAngle[iPhiAngle].size(); iVertex++)
          TargetArea_PhiAngle[iPhiAngle][iVertex] = TargetArea_PhiAngle_Trans[iVertex][iPhiAngle];
      
    }
    
    /*--- Divide by the number of Phi angles in the nearfield ---*/
    
    su2double PhiFactor = 1.0/su2double(PhiAngleList.size());
    
    /*--- Evaluate the objective function ---*/
    
    InverseDesign = 0;
    for (iPhiAngle = 0; iPhiAngle < PhiAngleList.size(); iPhiAngle++)
      for (iVertex = 0; iVertex < EquivArea_PhiAngle[iPhiAngle].size(); iVertex++) {
        Weight_PhiAngle[iPhiAngle][iVertex] = 1.0;
        Coord_i = Xcoord_PhiAngle[iPhiAngle][iVertex];
        
        su2double Difference = EquivArea_PhiAngle[iPhiAngle][iVertex]-TargetArea_PhiAngle[iPhiAngle][iVertex];
        su2double percentage = fabs(Difference)*100/fabs(TargetArea_PhiAngle[iPhiAngle][iVertex]);
        
        if ((percentage < 0.1) || (Coord_i < XCoordBegin_OF) || (Coord_i > XCoordEnd_OF)) Difference = 0.0;
        
        InverseDesign += EAScaleFactor*PhiFactor*Weight_PhiAngle[iPhiAngle][iVertex]*Difference*Difference;
        
      }
    
    /*--- Evaluate the weight of the nearfield pressure (adjoint input) ---*/
    
    for (iPhiAngle = 0; iPhiAngle < PhiAngleList.size(); iPhiAngle++)
      for (iVertex = 0; iVertex < EquivArea_PhiAngle[iPhiAngle].size(); iVertex++) {
        Coord_i = Xcoord_PhiAngle[iPhiAngle][iVertex];
        NearFieldWeight_PhiAngle[iPhiAngle][iVertex] = 0.0;
        for (jVertex = iVertex; jVertex < EquivArea_PhiAngle[iPhiAngle].size(); jVertex++) {
          Coord_j = Xcoord_PhiAngle[iPhiAngle][jVertex];
          Weight_PhiAngle[iPhiAngle][iVertex] = 1.0;
          
          su2double Difference = EquivArea_PhiAngle[iPhiAngle][jVertex]-TargetArea_PhiAngle[iPhiAngle][jVertex];
          su2double percentage = fabs(Difference)*100/fabs(TargetArea_PhiAngle[iPhiAngle][jVertex]);
          
          if ((percentage < 0.1) || (Coord_j < XCoordBegin_OF) || (Coord_j > XCoordEnd_OF)) Difference = 0.0;
          
          NearFieldWeight_PhiAngle[iPhiAngle][iVertex] += EAScaleFactor*PhiFactor*Weight_PhiAngle[iPhiAngle][iVertex]*2.0*Difference*factor*sqrt(Coord_j-Coord_i);
        }
      }
    
    /*--- Write the Nearfield pressure at each Azimuthal PhiAngle ---*/
    
    EquivArea_file.precision(15);
    EquivArea_file.open("nearfield_flow.dat", ios::out);
    EquivArea_file << "TITLE = \"Equivalent Area evaluation at each azimuthal angle\"" << endl;
    
    if (config->GetSystemMeasurements() == US)
      EquivArea_file << "VARIABLES = \"Height (in) at r="<< R_Plane*12.0 << " in. (cyl. coord. system)\",\"Equivalent Area (ft<sup>2</sup>)\",\"Target Equivalent Area (ft<sup>2</sup>)\",\"Cp\"" << endl;
    else
      EquivArea_file << "VARIABLES = \"Height (m) at r="<< R_Plane << " m. (cylindrical coordinate system)\",\"Equivalent Area (m<sup>2</sup>)\",\"Target Equivalent Area (m<sup>2</sup>)\",\"Cp\"" << endl;
    
    for (iPhiAngle = 0; iPhiAngle < PhiAngleList.size(); iPhiAngle++) {
      EquivArea_file << fixed << "ZONE T= \"<greek>F</greek>=" << PhiAngleList[iPhiAngle] << " deg.\"" << endl;
      for (iVertex = 0; iVertex < Xcoord_PhiAngle[iPhiAngle].size(); iVertex++) {
        
        su2double XcoordRot = Xcoord_PhiAngle[0][iVertex]*cos(AoA) - Zcoord_PhiAngle[0][iVertex]*sin(AoA);
        su2double XcoordRot_init = Xcoord_PhiAngle[0][0]*cos(AoA) - Zcoord_PhiAngle[0][0]*sin(AoA);
        
        if (config->GetSystemMeasurements() == US)
          EquivArea_file << scientific << (XcoordRot - XcoordRot_init) * 12.0;
        else
          EquivArea_file << scientific << (XcoordRot - XcoordRot_init);
        
        EquivArea_file << scientific << ", " << EquivArea_PhiAngle[iPhiAngle][iVertex]
        << ", " << TargetArea_PhiAngle[iPhiAngle][iVertex] << ", " << (Pressure_PhiAngle[iPhiAngle][iVertex]-Pressure_Inf)/Pressure_Inf << endl;
      }
    }
    
    EquivArea_file.close();
    
    /*--- Write Weight file for adjoint computation ---*/
    
    FuncGrad_file.precision(15);
    FuncGrad_file.open("WeightNF.dat", ios::out);
    
    FuncGrad_file << scientific << "-1.0";
    for (iPhiAngle = 0; iPhiAngle < PhiAngleList.size(); iPhiAngle++)
      FuncGrad_file << scientific << "\t" << PhiAngleList[iPhiAngle];
    FuncGrad_file << endl;
    
    for (iVertex = 0; iVertex < NearFieldWeight_PhiAngle[0].size(); iVertex++) {
      su2double XcoordRot = Xcoord_PhiAngle[0][iVertex]*cos(AoA) - Zcoord_PhiAngle[0][iVertex]*sin(AoA);
      FuncGrad_file << scientific << XcoordRot;
      for (iPhiAngle = 0; iPhiAngle < PhiAngleList.size(); iPhiAngle++)
        FuncGrad_file << scientific << "\t" << NearFieldWeight_PhiAngle[iPhiAngle][iVertex];
      FuncGrad_file << endl;
    }
    FuncGrad_file.close();
    
    /*--- Delete structures ---*/
    
    delete [] Xcoord; delete [] Ycoord; delete [] Zcoord;
    delete [] AzimuthalAngle; delete [] IdPoint; delete [] IdDomain;
    delete [] Pressure; delete [] FaceArea;
    delete [] EquivArea; delete [] TargetArea;
    delete [] NearFieldWeight; delete [] Weight;
    
  }
  
#ifndef HAVE_MPI
  
  /*--- Store the value of the NearField coefficient ---*/
  
  solver_container->SetTotal_CEquivArea(InverseDesign);
  
#else
  
  /*--- Send the value of the NearField coefficient to all the processors ---*/
  
  SU2_MPI::Bcast(&InverseDesign, 1, MPI_DOUBLE, MASTER_NODE, MPI_COMM_WORLD);
  
  /*--- Store the value of the NearField coefficient ---*/
  
  solver_container->SetTotal_CEquivArea(InverseDesign);
  
#endif
  
}

void COutput::SetSensitivity_Files(CGeometry **geometry, CConfig **config, unsigned short val_nZone){

  unsigned short iMarker,iDim, nDim, iVar, nMarker, nVar;
  unsigned long iVertex, iPoint, nPoint, nVertex;
  su2double *Normal, Prod, Sens = 0.0, SensDim, Area;

  unsigned short iZone;

  CSolver **solver = new CSolver*[val_nZone];

  for (iZone = 0; iZone < val_nZone; iZone++) {


    nPoint = geometry[iZone]->GetnPoint();
    nDim   = geometry[iZone]->GetnDim();
    nMarker = config[iZone]->GetnMarker_All();
    nVar = nDim + 1;

    /* --- We create a baseline solver to easily merge the sensitivity information --- */

    vector<string> fieldnames;
    fieldnames.push_back("\"Point\",");
    fieldnames.push_back("\"x\",");
    fieldnames.push_back("\"y\",");
    if (nDim == 3){
      fieldnames.push_back("\"z\",");
    }
    fieldnames.push_back("\"Sensitivity_x\",");
    fieldnames.push_back("\"Sensitivity_y\",");
    if (nDim == 3){
      fieldnames.push_back("\"Sensitivity_z\",");
    }
    fieldnames.push_back("\"Sensitivity\"");

    solver[iZone] = new CBaselineSolver(geometry[iZone], config[iZone], nVar+nDim, fieldnames);

    for (iPoint = 0; iPoint < nPoint; iPoint++){
      for (iDim = 0; iDim < nDim; iDim++){
        solver[iZone]->node[iPoint]->SetSolution(iDim, geometry[iZone]->node[iPoint]->GetCoord(iDim));
      }
      for (iVar = 0; iVar < nDim; iVar++){
        solver[iZone]->node[iPoint]->SetSolution(iVar+nDim, geometry[iZone]->GetSensitivity(iPoint, iVar));
      }
    }

    /*--- Compute the sensitivity in normal direction ---*/

    for (iMarker = 0; iMarker < nMarker; iMarker++){

      if((config[iZone]->GetMarker_All_KindBC(iMarker) == HEAT_FLUX ) ||
         (config[iZone]->GetMarker_All_KindBC(iMarker) == EULER_WALL ) ||
         (config[iZone]->GetMarker_All_KindBC(iMarker) == ISOTHERMAL )){

        nVertex = geometry[iZone]->GetnVertex(iMarker);

        for (iVertex = 0; iVertex < nVertex; iVertex++){
          iPoint = geometry[iZone]->vertex[iMarker][iVertex]->GetNode();
          Normal = geometry[iZone]->vertex[iMarker][iVertex]->GetNormal();
          Prod = 0.0;
          Area = 0.0;
          for (iDim = 0; iDim < nDim; iDim++){

            /*--- Retrieve the gradient calculated with discrete adjoint method --- */

            SensDim = geometry[iZone]->GetSensitivity(iPoint, iDim);

            /*--- Calculate scalar product for projection onto the normal vector ---*/

            Prod += Normal[iDim]*SensDim;

            Area += Normal[iDim]*Normal[iDim];
          }

          Area = sqrt(Area);

          /*--- Projection of the gradient onto the normal vector of the surface ---*/

          Sens = Prod/Area;

          solver[iZone]->node[iPoint]->SetSolution(2*nDim, Sens);

        }
      }
    }
  }

  /*--- Merge the information and write the output files ---*/

  SetBaselineResult_Files(solver,geometry, config, 0, val_nZone);

}
<|MERGE_RESOLUTION|>--- conflicted
+++ resolved
@@ -3113,11 +3113,6 @@
     }
     
     /*--- Communicate the FEM elasticity stresses (2D) - New elasticity solver---*/
-<<<<<<< HEAD
-    
-=======
-
->>>>>>> 1809033a
     if (Kind_Solver == FEM_ELASTICITY) {
 
       /*--- Loop over this partition to collect the current variable ---*/
@@ -4094,11 +4089,7 @@
       ConvHist_file[0] << begin << fea_coeff;
       ConvHist_file[0] << fea_resid << end;
       break;
-<<<<<<< HEAD
-      
-=======
-
->>>>>>> 1809033a
+      
     case FEM_ELASTICITY:
       ConvHist_file[0] << begin << fem_coeff;
       ConvHist_file[0] << fem_resid << end;
